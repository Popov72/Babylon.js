--- conflicted
+++ resolved
@@ -2,16 +2,15 @@
   "root": "https://rawgit.com/BabylonJS/Website/master",
   "tests": [
     {
-<<<<<<< HEAD
       "title": "XR camera container rotation",
       "playgroundId": "#JV98QW#1",
       "referenceImage": "xrCameraContainerRotation.png"
-=======
+    },
+    {
       "title": "Sliders",
       "playgroundId": "#HATGQZ#3",
       "referenceImage": "Sliders.png",
       "excludeFromAutomaticTesting": true
->>>>>>> de3cdb04
     },
     {
       "title": "Pointers",
