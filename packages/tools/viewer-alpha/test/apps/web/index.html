<!doctype html>
<html xmlns="http://www.w3.org/1999/xhtml">
    <head>
        <meta charset="utf-8" />
        <meta name="viewport" content="width=device-width, initial-scale=1.0" />
        <title>Viewer Local Development</title>

        <style>
            html,
            body {
                width: 100%;
                height: 100%;
                padding: 0;
                margin: 0;
            }

            .button-container {
                position: absolute;
                top: 50px;
                right: 10px;
                display: flex;
                flex-direction: column;
                gap: 10px;
            }

            .lineContainer {
                pointer-events: none;
                display: block;
            }

            .line {
                stroke: #e6a516;
                stroke-width: 8;
                stroke-dasharray: 16;
            }

            babylon-viewer {
                /* --ui-foreground-color: red; */
                /* --ui-background-hue: 200;
                --ui-background-saturation: 70%; */
                /* background-color: aqua; */
                background-image: url("https://raw.githubusercontent.com/BabylonJS/Assets/master/textures/Checker_albedo.png");
            }

            /* babylon-viewer-annotation:state(back-facing) {
                display: none;
             } */
            /* babylon-viewer-annotation:state(invalid) {
                display: unset;
                opacity: 1;
             } */

            /* babylon-viewer::part(tool-bar) {
                border-radius: 0;
                left: 0;
                right: 0;
                bottom: unset;
                top: 0;
                width: unset;
                max-width: unset;
                transform: unset;
            } */

            /* babylon-viewer::part(progress-bar) {
                border: none;
            } */

            /* This keeps child nodes hidden while custom elements load */
            :not(:defined) > * {
                display: none;
            }
        </style>
    </head>

    <body ondragover="event.preventDefault()" ondrop="onDrop(event)">
        <div id="moreUpperPageContent" style="width: 100%; height: 200vh; display: none"></div>
        <div id="viewerContainer" style="width: 100vw; height: 100vh">
            <babylon-viewer
                engine="WebGPU"
                source="https://raw.githubusercontent.com/BabylonJS/Assets/master/meshes/ufo.glb"
                environment="../../../../../public/@babylonjs/viewer-alpha/assets/photoStudio.env"
                animation-speed="1.5"
                selected-animation="1"
                camera-orbit="auto auto auto"
                camera-target="auto auto auto"
                hotspots='{
                    "antenna": {
                        "type": "surface",
                        "meshIndex": 1,
                        "pointIndex": [94, 93, 76],
                        "barycentric": [0.391, 0.387, 0.223],
                        "cameraOrbit": [1.270, 1.424, 0.514]
                    },
                    "thruster": {
                      "type": "surface",
                      "meshIndex": 1,
                      "pointIndex": [8339, 8338, 8337],
                      "barycentric": [0.213, 0.220, 0.567],
                      "cameraOrbit": [-5.595, 2.398, 0.787]
                    },
                    "hotspot 3": {
                        "type": "surface",
                        "meshIndex": 1,
                        "pointIndex": [228, 113, 111],
                        "barycentric": [0.217, 0.341, 0.442]
                    },
                    "poi": {
                        "type": "world",
<<<<<<< HEAD
                        "position": [0.374, 0.600, 0.022],
=======
                        "position": [0.374, 0.575, 0.022],
>>>>>>> 73ab4d66
                        "normal": [0.690, 0.443, -0.572],
                        "cameraOrbit": [-32.108, 1.112, 1.714]
                    }
                }'
            >
                <!-- <div slot="tool-bar" style="position: absolute; top: 12px; left: 12px; width: 100px; height: 36px">
                    <button onclick="document.querySelector('babylon-viewer').toggleAnimation()">Toggle Animation</button>
                </div> -->
                <svg id="lines" style="position: absolute; width: 100%; height: 100%" xmlns="http://www.w3.org/2000/svg" class="lineContainer">
                    <line class="line"></line>
                </svg>
                <babylon-viewer-annotation hotspot="antenna">
                    <div>
                        <svg style="width: 20px; height: 20px; transform: translate(-50%, -50%)">
                            <ellipse cx="10" cy="10" rx="8" ry="8" fill="red" stroke="white" stroke-width="3" />
                        </svg>
                    </div>
                </babylon-viewer-annotation>
                <babylon-viewer-annotation hotspot="thruster">
                    <div style="background-color: aliceblue; border-radius: 8px; padding: 3px 6px">Thruster</div>
                </babylon-viewer-annotation>
                <babylon-viewer-annotation hotspot="poi">
                    <div style="background-color: aliceblue; border-radius: 8px; padding: 3px 6px">World Space POI</div>
                </babylon-viewer-annotation>
            </babylon-viewer>
        </div>
        <div id="moreLowerPageContent" style="width: 100%; height: 200vh; display: none"></div>
        <div class="button-container">
            <button onclick="onToggleDOM()">Toggle DOM</button>
            <button onclick="onToggleEngine()">Toggle Engine</button>
            <button id="anchor-button" onclick="onToggleHotSpot()">Toggle Hot Spot</button>
            <button id="inspector-button" onclick="onToggleInspector()">Toggle Inspector</button>
            <button onClick="onToggleTopContent()">Toggle Top Content ⬆️</button>
            <button onClick="onToggleBottomContent()">Toggle Bottom Content ⬇️</button>
        </div>
        <script type="module" src="/packages/tools/viewer-alpha/src/index.ts"></script>
        <script type="module">
            import { Inspector } from "inspector/inspector";

            const viewerElement = document.querySelector("babylon-viewer");
            const lines = document.querySelectorAll("line");
            const hotspotResult = { screenPosition: [0, 0], worldPosition: [0, 0, 0] };

            setInterval(() => {
                // viewerElement.cameraAutoOrbit = !viewerElement.cameraAutoOrbit;
                // viewerElement.viewerDetails.viewer.cameraAutoOrbit = !viewerElement.viewerDetails.viewer.cameraAutoOrbit;
                // const color = viewerElement.viewerDetails.scene.clearColor.clone();
                // color.r = Math.random();
                // viewerElement.viewerDetails.scene.clearColor = color;
                // console.log(viewerElement.clearColor);
                // viewerElement.selectedAnimation = 1;
            }, 3000);

            let viewerDetails = viewerElement.viewerDetails;
            viewerElement.addEventListener("viewerready", (event) => {
                viewerDetails = viewerElement.viewerDetails;

                console.log(`Viewer ready.`, viewerDetails);
            });
            viewerElement.addEventListener("modelchange", (event) => {
                console.log(`Model changed.`, viewerDetails);
            });
            let isViewerConnected = true;
            let hotspotVisible = false;

            (async () => {
                // The module referenced in the script tag above is loaded asynchronously, so we need to wait for it to load and for the custom element to be defined.
                // Alternatively, we could just await import("/packages/tools/viewer-alpha/src/index.ts") here instead.
                await customElements.whenDefined("babylon-viewer");

                // setInterval(() => {
                //     console.log(viewerElement.skyboxBlur);
                //     viewerElement.skyboxBlur = (Number(viewerElement.skyboxBlur) + 0.01) % 1;
                //     console.log(viewerElement.skyboxBlur);
                // }, 16);

                await new Promise((resolve) => setTimeout(resolve, 2000));
                //viewerElement.source = "https://raw.githubusercontent.com/KhronosGroup/glTF-Sample-Models/main/2.0/BrainStem/glTF-Binary/BrainStem.glb";
                //viewerElement.environment = "";
                //viewerElement.skyboxBlur = 0;
                //viewerElement.contrast = 4;
                // error case
                //viewerElement.source = "https://raw.githubusercontent.com/KhronosGroup/glTF-Sample-Models/main/2.0/BrainStem/glTF-Binary/BrainStem2.glb";
                await new Promise((resolve) => setTimeout(resolve, 2000));
                //viewerElement.source = "https://playground.babylonjs.com/scenes/BoomBox.glb";
            })();

            globalThis.onDrop = async (event) => {
                const file = event.dataTransfer.files[0];
                if (file) {
                    event.preventDefault();
                    await customElements.whenDefined("babylon-viewer");
                    await viewerDetails.viewer.loadModel(file);
                }
            };

            // update hotspot svg
            function drawHotSpotLine(svgLine, name, rect) {
                if (viewerElement.queryHotSpot(name, hotspotResult) && rect) {
                    svgLine.setAttribute("x1", hotspotResult.screenPosition[0]);
                    svgLine.setAttribute("y1", hotspotResult.screenPosition[1]);
                    svgLine.setAttribute("x2", (rect.left + rect.right) / 2);
                    svgLine.setAttribute("y2", (rect.top + rect.bottom) / 2);
                }
            }

            const updateHotSpotLines = () => {
                const hotspotBaseRect = document.querySelector("#anchor-button").getBoundingClientRect();
                drawHotSpotLine(lines[0], "antenna", hotspotBaseRect);
            };

            globalThis.onToggleDOM = () => {
                const viewerContainer = document.getElementById("viewerContainer");
                isViewerConnected ? viewerContainer.removeChild(viewerElement) : viewerContainer.appendChild(viewerElement);
                isViewerConnected = !isViewerConnected;
            };

            globalThis.onToggleEngine = () => {
                viewerElement.engine = viewerElement.engine === "WebGL" ? "WebGPU" : "WebGL";
            };

            globalThis.onToggleHotSpot = () => {
                hotspotVisible = !hotspotVisible;
                lines[0].style.visibility = hotspotVisible ? "visible" : "hidden";
                if (hotspotVisible) {
                    viewerElement.addEventListener("viewerrender", updateHotSpotLines);
                } else {
                    viewerElement.removeEventListener("viewerrender", updateHotSpotLines);
                }
            };

            let isInspectorVisible = false;
            globalThis.onToggleInspector = () => {
                console.log("toggle inspector");
                if (isInspectorVisible) {
                    Inspector.Hide();
                } else {
                    console.log(viewerDetails != null);
                    console.log(viewerDetails?.scene != null);
                    Inspector.Show(viewerDetails.scene, {});
                }
                isInspectorVisible = !isInspectorVisible;
            };

            let isTopContentVisible = false;
            globalThis.onToggleTopContent = () => {
                const topContent = document.getElementById("moreUpperPageContent");
                topContent.style.display = isTopContentVisible ? "none" : "block";
                isTopContentVisible = !isTopContentVisible;
            };

            let isBottomContentVisible = false;
            globalThis.onToggleBottomContent = () => {
                const bottomContent = document.getElementById("moreLowerPageContent");
                bottomContent.style.display = isBottomContentVisible ? "none" : "block";
                isBottomContentVisible = !isBottomContentVisible;
            };
        </script>
    </body>
</html>
<|MERGE_RESOLUTION|>--- conflicted
+++ resolved
@@ -1,273 +1,269 @@
-<!doctype html>
-<html xmlns="http://www.w3.org/1999/xhtml">
-    <head>
-        <meta charset="utf-8" />
-        <meta name="viewport" content="width=device-width, initial-scale=1.0" />
-        <title>Viewer Local Development</title>
-
-        <style>
-            html,
-            body {
-                width: 100%;
-                height: 100%;
-                padding: 0;
-                margin: 0;
-            }
-
-            .button-container {
-                position: absolute;
-                top: 50px;
-                right: 10px;
-                display: flex;
-                flex-direction: column;
-                gap: 10px;
-            }
-
-            .lineContainer {
-                pointer-events: none;
-                display: block;
-            }
-
-            .line {
-                stroke: #e6a516;
-                stroke-width: 8;
-                stroke-dasharray: 16;
-            }
-
-            babylon-viewer {
-                /* --ui-foreground-color: red; */
-                /* --ui-background-hue: 200;
-                --ui-background-saturation: 70%; */
-                /* background-color: aqua; */
-                background-image: url("https://raw.githubusercontent.com/BabylonJS/Assets/master/textures/Checker_albedo.png");
-            }
-
-            /* babylon-viewer-annotation:state(back-facing) {
-                display: none;
-             } */
-            /* babylon-viewer-annotation:state(invalid) {
-                display: unset;
-                opacity: 1;
-             } */
-
-            /* babylon-viewer::part(tool-bar) {
-                border-radius: 0;
-                left: 0;
-                right: 0;
-                bottom: unset;
-                top: 0;
-                width: unset;
-                max-width: unset;
-                transform: unset;
-            } */
-
-            /* babylon-viewer::part(progress-bar) {
-                border: none;
-            } */
-
-            /* This keeps child nodes hidden while custom elements load */
-            :not(:defined) > * {
-                display: none;
-            }
-        </style>
-    </head>
-
-    <body ondragover="event.preventDefault()" ondrop="onDrop(event)">
-        <div id="moreUpperPageContent" style="width: 100%; height: 200vh; display: none"></div>
-        <div id="viewerContainer" style="width: 100vw; height: 100vh">
-            <babylon-viewer
-                engine="WebGPU"
-                source="https://raw.githubusercontent.com/BabylonJS/Assets/master/meshes/ufo.glb"
-                environment="../../../../../public/@babylonjs/viewer-alpha/assets/photoStudio.env"
-                animation-speed="1.5"
-                selected-animation="1"
-                camera-orbit="auto auto auto"
-                camera-target="auto auto auto"
-                hotspots='{
-                    "antenna": {
-                        "type": "surface",
-                        "meshIndex": 1,
-                        "pointIndex": [94, 93, 76],
-                        "barycentric": [0.391, 0.387, 0.223],
-                        "cameraOrbit": [1.270, 1.424, 0.514]
-                    },
-                    "thruster": {
-                      "type": "surface",
-                      "meshIndex": 1,
-                      "pointIndex": [8339, 8338, 8337],
-                      "barycentric": [0.213, 0.220, 0.567],
-                      "cameraOrbit": [-5.595, 2.398, 0.787]
-                    },
-                    "hotspot 3": {
-                        "type": "surface",
-                        "meshIndex": 1,
-                        "pointIndex": [228, 113, 111],
-                        "barycentric": [0.217, 0.341, 0.442]
-                    },
-                    "poi": {
-                        "type": "world",
-<<<<<<< HEAD
-                        "position": [0.374, 0.600, 0.022],
-=======
-                        "position": [0.374, 0.575, 0.022],
->>>>>>> 73ab4d66
-                        "normal": [0.690, 0.443, -0.572],
-                        "cameraOrbit": [-32.108, 1.112, 1.714]
-                    }
-                }'
-            >
-                <!-- <div slot="tool-bar" style="position: absolute; top: 12px; left: 12px; width: 100px; height: 36px">
-                    <button onclick="document.querySelector('babylon-viewer').toggleAnimation()">Toggle Animation</button>
-                </div> -->
-                <svg id="lines" style="position: absolute; width: 100%; height: 100%" xmlns="http://www.w3.org/2000/svg" class="lineContainer">
-                    <line class="line"></line>
-                </svg>
-                <babylon-viewer-annotation hotspot="antenna">
-                    <div>
-                        <svg style="width: 20px; height: 20px; transform: translate(-50%, -50%)">
-                            <ellipse cx="10" cy="10" rx="8" ry="8" fill="red" stroke="white" stroke-width="3" />
-                        </svg>
-                    </div>
-                </babylon-viewer-annotation>
-                <babylon-viewer-annotation hotspot="thruster">
-                    <div style="background-color: aliceblue; border-radius: 8px; padding: 3px 6px">Thruster</div>
-                </babylon-viewer-annotation>
-                <babylon-viewer-annotation hotspot="poi">
-                    <div style="background-color: aliceblue; border-radius: 8px; padding: 3px 6px">World Space POI</div>
-                </babylon-viewer-annotation>
-            </babylon-viewer>
-        </div>
-        <div id="moreLowerPageContent" style="width: 100%; height: 200vh; display: none"></div>
-        <div class="button-container">
-            <button onclick="onToggleDOM()">Toggle DOM</button>
-            <button onclick="onToggleEngine()">Toggle Engine</button>
-            <button id="anchor-button" onclick="onToggleHotSpot()">Toggle Hot Spot</button>
-            <button id="inspector-button" onclick="onToggleInspector()">Toggle Inspector</button>
-            <button onClick="onToggleTopContent()">Toggle Top Content ⬆️</button>
-            <button onClick="onToggleBottomContent()">Toggle Bottom Content ⬇️</button>
-        </div>
-        <script type="module" src="/packages/tools/viewer-alpha/src/index.ts"></script>
-        <script type="module">
-            import { Inspector } from "inspector/inspector";
-
-            const viewerElement = document.querySelector("babylon-viewer");
-            const lines = document.querySelectorAll("line");
-            const hotspotResult = { screenPosition: [0, 0], worldPosition: [0, 0, 0] };
-
-            setInterval(() => {
-                // viewerElement.cameraAutoOrbit = !viewerElement.cameraAutoOrbit;
-                // viewerElement.viewerDetails.viewer.cameraAutoOrbit = !viewerElement.viewerDetails.viewer.cameraAutoOrbit;
-                // const color = viewerElement.viewerDetails.scene.clearColor.clone();
-                // color.r = Math.random();
-                // viewerElement.viewerDetails.scene.clearColor = color;
-                // console.log(viewerElement.clearColor);
-                // viewerElement.selectedAnimation = 1;
-            }, 3000);
-
-            let viewerDetails = viewerElement.viewerDetails;
-            viewerElement.addEventListener("viewerready", (event) => {
-                viewerDetails = viewerElement.viewerDetails;
-
-                console.log(`Viewer ready.`, viewerDetails);
-            });
-            viewerElement.addEventListener("modelchange", (event) => {
-                console.log(`Model changed.`, viewerDetails);
-            });
-            let isViewerConnected = true;
-            let hotspotVisible = false;
-
-            (async () => {
-                // The module referenced in the script tag above is loaded asynchronously, so we need to wait for it to load and for the custom element to be defined.
-                // Alternatively, we could just await import("/packages/tools/viewer-alpha/src/index.ts") here instead.
-                await customElements.whenDefined("babylon-viewer");
-
-                // setInterval(() => {
-                //     console.log(viewerElement.skyboxBlur);
-                //     viewerElement.skyboxBlur = (Number(viewerElement.skyboxBlur) + 0.01) % 1;
-                //     console.log(viewerElement.skyboxBlur);
-                // }, 16);
-
-                await new Promise((resolve) => setTimeout(resolve, 2000));
-                //viewerElement.source = "https://raw.githubusercontent.com/KhronosGroup/glTF-Sample-Models/main/2.0/BrainStem/glTF-Binary/BrainStem.glb";
-                //viewerElement.environment = "";
-                //viewerElement.skyboxBlur = 0;
-                //viewerElement.contrast = 4;
-                // error case
-                //viewerElement.source = "https://raw.githubusercontent.com/KhronosGroup/glTF-Sample-Models/main/2.0/BrainStem/glTF-Binary/BrainStem2.glb";
-                await new Promise((resolve) => setTimeout(resolve, 2000));
-                //viewerElement.source = "https://playground.babylonjs.com/scenes/BoomBox.glb";
-            })();
-
-            globalThis.onDrop = async (event) => {
-                const file = event.dataTransfer.files[0];
-                if (file) {
-                    event.preventDefault();
-                    await customElements.whenDefined("babylon-viewer");
-                    await viewerDetails.viewer.loadModel(file);
-                }
-            };
-
-            // update hotspot svg
-            function drawHotSpotLine(svgLine, name, rect) {
-                if (viewerElement.queryHotSpot(name, hotspotResult) && rect) {
-                    svgLine.setAttribute("x1", hotspotResult.screenPosition[0]);
-                    svgLine.setAttribute("y1", hotspotResult.screenPosition[1]);
-                    svgLine.setAttribute("x2", (rect.left + rect.right) / 2);
-                    svgLine.setAttribute("y2", (rect.top + rect.bottom) / 2);
-                }
-            }
-
-            const updateHotSpotLines = () => {
-                const hotspotBaseRect = document.querySelector("#anchor-button").getBoundingClientRect();
-                drawHotSpotLine(lines[0], "antenna", hotspotBaseRect);
-            };
-
-            globalThis.onToggleDOM = () => {
-                const viewerContainer = document.getElementById("viewerContainer");
-                isViewerConnected ? viewerContainer.removeChild(viewerElement) : viewerContainer.appendChild(viewerElement);
-                isViewerConnected = !isViewerConnected;
-            };
-
-            globalThis.onToggleEngine = () => {
-                viewerElement.engine = viewerElement.engine === "WebGL" ? "WebGPU" : "WebGL";
-            };
-
-            globalThis.onToggleHotSpot = () => {
-                hotspotVisible = !hotspotVisible;
-                lines[0].style.visibility = hotspotVisible ? "visible" : "hidden";
-                if (hotspotVisible) {
-                    viewerElement.addEventListener("viewerrender", updateHotSpotLines);
-                } else {
-                    viewerElement.removeEventListener("viewerrender", updateHotSpotLines);
-                }
-            };
-
-            let isInspectorVisible = false;
-            globalThis.onToggleInspector = () => {
-                console.log("toggle inspector");
-                if (isInspectorVisible) {
-                    Inspector.Hide();
-                } else {
-                    console.log(viewerDetails != null);
-                    console.log(viewerDetails?.scene != null);
-                    Inspector.Show(viewerDetails.scene, {});
-                }
-                isInspectorVisible = !isInspectorVisible;
-            };
-
-            let isTopContentVisible = false;
-            globalThis.onToggleTopContent = () => {
-                const topContent = document.getElementById("moreUpperPageContent");
-                topContent.style.display = isTopContentVisible ? "none" : "block";
-                isTopContentVisible = !isTopContentVisible;
-            };
-
-            let isBottomContentVisible = false;
-            globalThis.onToggleBottomContent = () => {
-                const bottomContent = document.getElementById("moreLowerPageContent");
-                bottomContent.style.display = isBottomContentVisible ? "none" : "block";
-                isBottomContentVisible = !isBottomContentVisible;
-            };
-        </script>
-    </body>
-</html>
+<!doctype html>
+<html xmlns="http://www.w3.org/1999/xhtml">
+    <head>
+        <meta charset="utf-8" />
+        <meta name="viewport" content="width=device-width, initial-scale=1.0" />
+        <title>Viewer Local Development</title>
+
+        <style>
+            html,
+            body {
+                width: 100%;
+                height: 100%;
+                padding: 0;
+                margin: 0;
+            }
+
+            .button-container {
+                position: absolute;
+                top: 50px;
+                right: 10px;
+                display: flex;
+                flex-direction: column;
+                gap: 10px;
+            }
+
+            .lineContainer {
+                pointer-events: none;
+                display: block;
+            }
+
+            .line {
+                stroke: #e6a516;
+                stroke-width: 8;
+                stroke-dasharray: 16;
+            }
+
+            babylon-viewer {
+                /* --ui-foreground-color: red; */
+                /* --ui-background-hue: 200;
+                --ui-background-saturation: 70%; */
+                /* background-color: aqua; */
+                background-image: url("https://raw.githubusercontent.com/BabylonJS/Assets/master/textures/Checker_albedo.png");
+            }
+
+            /* babylon-viewer-annotation:state(back-facing) {
+                display: none;
+             } */
+            /* babylon-viewer-annotation:state(invalid) {
+                display: unset;
+                opacity: 1;
+             } */
+
+            /* babylon-viewer::part(tool-bar) {
+                border-radius: 0;
+                left: 0;
+                right: 0;
+                bottom: unset;
+                top: 0;
+                width: unset;
+                max-width: unset;
+                transform: unset;
+            } */
+
+            /* babylon-viewer::part(progress-bar) {
+                border: none;
+            } */
+
+            /* This keeps child nodes hidden while custom elements load */
+            :not(:defined) > * {
+                display: none;
+            }
+        </style>
+    </head>
+
+    <body ondragover="event.preventDefault()" ondrop="onDrop(event)">
+        <div id="moreUpperPageContent" style="width: 100%; height: 200vh; display: none"></div>
+        <div id="viewerContainer" style="width: 100vw; height: 100vh">
+            <babylon-viewer
+                engine="WebGPU"
+                source="https://raw.githubusercontent.com/BabylonJS/Assets/master/meshes/ufo.glb"
+                environment="../../../../../public/@babylonjs/viewer-alpha/assets/photoStudio.env"
+                animation-speed="1.5"
+                selected-animation="1"
+                camera-orbit="auto auto auto"
+                camera-target="auto auto auto"
+                hotspots='{
+                    "antenna": {
+                        "type": "surface",
+                        "meshIndex": 1,
+                        "pointIndex": [94, 93, 76],
+                        "barycentric": [0.391, 0.387, 0.223],
+                        "cameraOrbit": [1.270, 1.424, 0.514]
+                    },
+                    "thruster": {
+                      "type": "surface",
+                      "meshIndex": 1,
+                      "pointIndex": [8339, 8338, 8337],
+                      "barycentric": [0.213, 0.220, 0.567],
+                      "cameraOrbit": [-5.595, 2.398, 0.787]
+                    },
+                    "hotspot 3": {
+                        "type": "surface",
+                        "meshIndex": 1,
+                        "pointIndex": [228, 113, 111],
+                        "barycentric": [0.217, 0.341, 0.442]
+                    },
+                    "poi": {
+                        "type": "world",
+                        "position": [0.374, 0.575, 0.022],
+                        "normal": [0.690, 0.443, -0.572],
+                        "cameraOrbit": [-32.108, 1.112, 1.714]
+                    }
+                }'
+            >
+                <!-- <div slot="tool-bar" style="position: absolute; top: 12px; left: 12px; width: 100px; height: 36px">
+                    <button onclick="document.querySelector('babylon-viewer').toggleAnimation()">Toggle Animation</button>
+                </div> -->
+                <svg id="lines" style="position: absolute; width: 100%; height: 100%" xmlns="http://www.w3.org/2000/svg" class="lineContainer">
+                    <line class="line"></line>
+                </svg>
+                <babylon-viewer-annotation hotspot="antenna">
+                    <div>
+                        <svg style="width: 20px; height: 20px; transform: translate(-50%, -50%)">
+                            <ellipse cx="10" cy="10" rx="8" ry="8" fill="red" stroke="white" stroke-width="3" />
+                        </svg>
+                    </div>
+                </babylon-viewer-annotation>
+                <babylon-viewer-annotation hotspot="thruster">
+                    <div style="background-color: aliceblue; border-radius: 8px; padding: 3px 6px">Thruster</div>
+                </babylon-viewer-annotation>
+                <babylon-viewer-annotation hotspot="poi">
+                    <div style="background-color: aliceblue; border-radius: 8px; padding: 3px 6px">World Space POI</div>
+                </babylon-viewer-annotation>
+            </babylon-viewer>
+        </div>
+        <div id="moreLowerPageContent" style="width: 100%; height: 200vh; display: none"></div>
+        <div class="button-container">
+            <button onclick="onToggleDOM()">Toggle DOM</button>
+            <button onclick="onToggleEngine()">Toggle Engine</button>
+            <button id="anchor-button" onclick="onToggleHotSpot()">Toggle Hot Spot</button>
+            <button id="inspector-button" onclick="onToggleInspector()">Toggle Inspector</button>
+            <button onClick="onToggleTopContent()">Toggle Top Content ⬆️</button>
+            <button onClick="onToggleBottomContent()">Toggle Bottom Content ⬇️</button>
+        </div>
+        <script type="module" src="/packages/tools/viewer-alpha/src/index.ts"></script>
+        <script type="module">
+            import { Inspector } from "inspector/inspector";
+
+            const viewerElement = document.querySelector("babylon-viewer");
+            const lines = document.querySelectorAll("line");
+            const hotspotResult = { screenPosition: [0, 0], worldPosition: [0, 0, 0] };
+
+            setInterval(() => {
+                // viewerElement.cameraAutoOrbit = !viewerElement.cameraAutoOrbit;
+                // viewerElement.viewerDetails.viewer.cameraAutoOrbit = !viewerElement.viewerDetails.viewer.cameraAutoOrbit;
+                // const color = viewerElement.viewerDetails.scene.clearColor.clone();
+                // color.r = Math.random();
+                // viewerElement.viewerDetails.scene.clearColor = color;
+                // console.log(viewerElement.clearColor);
+                // viewerElement.selectedAnimation = 1;
+            }, 3000);
+
+            let viewerDetails = viewerElement.viewerDetails;
+            viewerElement.addEventListener("viewerready", (event) => {
+                viewerDetails = viewerElement.viewerDetails;
+
+                console.log(`Viewer ready.`, viewerDetails);
+            });
+            viewerElement.addEventListener("modelchange", (event) => {
+                console.log(`Model changed.`, viewerDetails);
+            });
+            let isViewerConnected = true;
+            let hotspotVisible = false;
+
+            (async () => {
+                // The module referenced in the script tag above is loaded asynchronously, so we need to wait for it to load and for the custom element to be defined.
+                // Alternatively, we could just await import("/packages/tools/viewer-alpha/src/index.ts") here instead.
+                await customElements.whenDefined("babylon-viewer");
+
+                // setInterval(() => {
+                //     console.log(viewerElement.skyboxBlur);
+                //     viewerElement.skyboxBlur = (Number(viewerElement.skyboxBlur) + 0.01) % 1;
+                //     console.log(viewerElement.skyboxBlur);
+                // }, 16);
+
+                await new Promise((resolve) => setTimeout(resolve, 2000));
+                //viewerElement.source = "https://raw.githubusercontent.com/KhronosGroup/glTF-Sample-Models/main/2.0/BrainStem/glTF-Binary/BrainStem.glb";
+                //viewerElement.environment = "";
+                //viewerElement.skyboxBlur = 0;
+                //viewerElement.contrast = 4;
+                // error case
+                //viewerElement.source = "https://raw.githubusercontent.com/KhronosGroup/glTF-Sample-Models/main/2.0/BrainStem/glTF-Binary/BrainStem2.glb";
+                await new Promise((resolve) => setTimeout(resolve, 2000));
+                //viewerElement.source = "https://playground.babylonjs.com/scenes/BoomBox.glb";
+            })();
+
+            globalThis.onDrop = async (event) => {
+                const file = event.dataTransfer.files[0];
+                if (file) {
+                    event.preventDefault();
+                    await customElements.whenDefined("babylon-viewer");
+                    await viewerDetails.viewer.loadModel(file);
+                }
+            };
+
+            // update hotspot svg
+            function drawHotSpotLine(svgLine, name, rect) {
+                if (viewerElement.queryHotSpot(name, hotspotResult) && rect) {
+                    svgLine.setAttribute("x1", hotspotResult.screenPosition[0]);
+                    svgLine.setAttribute("y1", hotspotResult.screenPosition[1]);
+                    svgLine.setAttribute("x2", (rect.left + rect.right) / 2);
+                    svgLine.setAttribute("y2", (rect.top + rect.bottom) / 2);
+                }
+            }
+
+            const updateHotSpotLines = () => {
+                const hotspotBaseRect = document.querySelector("#anchor-button").getBoundingClientRect();
+                drawHotSpotLine(lines[0], "antenna", hotspotBaseRect);
+            };
+
+            globalThis.onToggleDOM = () => {
+                const viewerContainer = document.getElementById("viewerContainer");
+                isViewerConnected ? viewerContainer.removeChild(viewerElement) : viewerContainer.appendChild(viewerElement);
+                isViewerConnected = !isViewerConnected;
+            };
+
+            globalThis.onToggleEngine = () => {
+                viewerElement.engine = viewerElement.engine === "WebGL" ? "WebGPU" : "WebGL";
+            };
+
+            globalThis.onToggleHotSpot = () => {
+                hotspotVisible = !hotspotVisible;
+                lines[0].style.visibility = hotspotVisible ? "visible" : "hidden";
+                if (hotspotVisible) {
+                    viewerElement.addEventListener("viewerrender", updateHotSpotLines);
+                } else {
+                    viewerElement.removeEventListener("viewerrender", updateHotSpotLines);
+                }
+            };
+
+            let isInspectorVisible = false;
+            globalThis.onToggleInspector = () => {
+                console.log("toggle inspector");
+                if (isInspectorVisible) {
+                    Inspector.Hide();
+                } else {
+                    console.log(viewerDetails != null);
+                    console.log(viewerDetails?.scene != null);
+                    Inspector.Show(viewerDetails.scene, {});
+                }
+                isInspectorVisible = !isInspectorVisible;
+            };
+
+            let isTopContentVisible = false;
+            globalThis.onToggleTopContent = () => {
+                const topContent = document.getElementById("moreUpperPageContent");
+                topContent.style.display = isTopContentVisible ? "none" : "block";
+                isTopContentVisible = !isTopContentVisible;
+            };
+
+            let isBottomContentVisible = false;
+            globalThis.onToggleBottomContent = () => {
+                const bottomContent = document.getElementById("moreLowerPageContent");
+                bottomContent.style.display = isBottomContentVisible ? "none" : "block";
+                isBottomContentVisible = !isBottomContentVisible;
+            };
+        </script>
+    </body>
+</html>