--- conflicted
+++ resolved
@@ -1,315 +1,303 @@
-:root {
-    --blackBarHeight: 55px;
-}
-
-#gui-editor-workbench-root {
-    display: grid;
-    grid-template-rows: calc(100% - 55px);
-    height: 100%;
-    width: 100%;
-    background: #e2e2e2;
-    font: 14px "acumin-pro-condensed";
-}
-
-.wait-screen {
-    display: grid;
-    justify-content: center;
-    align-content: center;
-    height: 100%;
-    width: 100%;
-    background: #464646;
-    opacity: 0.95;
-    color: white;
-    font: 24px "acumin-pro-condensed";
-    position: absolute;
-    top: 0;
-    left: 0;
-
-    &.hidden {
-        visibility: hidden;
-    }
-}
-
-#leftGrab {
-    width: 5px;
-    height: 100%;
-    cursor: ew-resize;
-    position: absolute;
-    right: -1px;
-    top: 0;
-}
-
-#rightGrab {
-    cursor: ew-resize;
-    width: 5px;
-    bottom: 0;
-    position: absolute;
-    top: 0;
-    left: 0;
-}
-
-#toolbarGrab {
-    background: #333333;
-    grid-row: 1 / span 3;
-    grid-column: 2;
-    height: 100%;
-
-    .blackLine {
-        height: 5px;
-        background: black;
-    }
-    .toolbar-label {
-        color: white;
-        font-size: 18px;
-        display: grid;
-        align-items: center;
-        cursor: pointer;
-        user-select: none;
-        grid-template-columns: 1fr 20px;
-        grid-template-rows: 100%;
-        position: relative;
-
-        &.active {
-            font-weight: bold;
-            font-size: 20px;
-        }
-
-        &:hover {
-            background: var(--selectionGrey);
-            .sub-items {
-                display: block;
-            }
-        }
-    }
-    .toolbar-icon {
-        width: 40px;
-        height: 40px;
-    }
-}
-
-.diagram-container {
-    position: relative;
-    display: grid;
-    grid-row: 1;
-<<<<<<< HEAD
-    grid-column: 4;
-=======
-    grid-column: 2;
->>>>>>> 5b2dc204
-    background: #cccccc;
-    width: 100%;
-    height: 100%;
-    overflow: hidden;
-
-    .diagram {
-        display: none;
-        width: 100%;
-        height: 100%;
-    }
-}
-
-.left-panel {
-    grid-row: 1 / span 2;
-    grid-column: 1;
-    display: grid;
-    grid-template-rows: 100%;
-    grid-template-columns: 1fr 40px;
-    position: relative;
-}
-
-.right-panel {
-    grid-row: 1 / span 2;
-    grid-column: 3;
-    display: grid;
-    grid-template-rows: 1fr 40px auto 40px;
-    grid-template-columns: 100%;
-    overflow-y: auto;
-    position: relative;
-
-    #propertyTab {
-        grid-row: 1;
-        grid-column: 1;
-    }
-
-    .button {
-        display: grid;
-        justify-content: center;
-        align-content: center;
-        height: auto;
-        width: calc(100% / 7);
-        cursor: pointer;
-
-        &:hover {
-            background: rgb(51, 122, 183);
-            color: white;
-            opacity: 0.8;
-        }
-
-        &.selected {
-            background: rgb(51, 122, 183);
-            color: white;
-        }
-
-        &.align {
-            justify-content: stretch;
-            text-align: center;
-        }
-    }
-}
-
-.blocker {
-    visibility: hidden;
-    position: absolute;
-    width: calc(100% - 40px);
-    height: 100%;
-    top: 0;
-    left: 0;
-
-    background: rgba(20, 20, 20, 0.95);
-<<<<<<< HEAD
-    font-family: "acumin-pro-condensed";
-=======
-    font-family: "acumin-pro-condensed", sans-serif;
->>>>>>> 5b2dc204
-    color: white;
-    font-size: 24px;
-
-    display: grid;
-    align-content: center;
-    justify-content: center;
-
-    user-select: none;
-
-    padding: 20px;
-    text-align: center;
-}
-
-#log-console {
-    grid-row: 2;
-    grid-column: 4;
-    display: none;
-}
-
-.dialog-container {
-    position: absolute;
-    width: 100%;
-    height: 100%;
-    background: rgba(0.1, 0.1, 0.1, 0.6);
-    display: grid;
-<<<<<<< HEAD
-    font-family: "acumin-pro-condensed";
-=======
-    font-family: "acumin-pro-condensed", sans-serif;
->>>>>>> 5b2dc204
-    top: 0;
-
-    .dialog {
-        z-index: 3;
-        align-self: center;
-        justify-self: center;
-        min-height: 140px;
-        max-width: 400px;
-        border-radius: 10px;
-        background: white;
-
-        display: grid;
-        grid-template-columns: 100%;
-        grid-template-rows: calc(100% - 50px) 50px;
-
-        .dialog-message {
-            grid-row: 1;
-            grid-column: 1;
-            margin-top: 20px;
-            padding: 10px;
-            font-size: 18px;
-            color: black;
-        }
-
-        .dialog-buttons {
-            grid-row: 2;
-            grid-column: 1;
-            display: grid;
-            grid-template-rows: 100%;
-            grid-template-columns: 100%;
-            color: white;
-
-            .dialog-button-ok {
-                cursor: pointer;
-                justify-self: center;
-                background: green;
-                min-width: 80px;
-                justify-content: center;
-                display: grid;
-                align-content: center;
-                align-self: center;
-                height: 35px;
-                border-radius: 10px;
-
-                &:hover {
-                    opacity: 0.8;
-                }
-
-                &.error {
-                    background: red;
-                }
-            }
-        }
-    }
-}
-.gizmo {
-    * {
-        user-select: none;
-    }
-    .bounding-box-line {
-        background-color: black;
-        position: absolute;
-        line-height: 1px;
-        height: 1px;
-        pointer-events: none;
-    }
-    .scale-point-container {
-        position: absolute;
-        width: 30px;
-        height: 30px;
-        .scale-point {
-            top: 10px;
-            left: 10px;
-            position: absolute;
-            width: 10px;
-            height: 10px;
-            background: transparent;
-            outline: rgb(125, 125, 125) 2px solid;
-        }
-        .rotate-click-area {
-            width: 20px;
-            height: 20px;
-            position: absolute;
-        }
-        .scale-click-area {
-            width: 20px;
-            height: 20px;
-            position: absolute;
-        }
-    }
-    .pivot-point {
-        width: 30px;
-        height: 30px;
-        background: transparent;
-        position: absolute;
-    }
-}
-#workbench-canvas {
-    position: relative;
-}
-.artboard-stroke {
-    outline: 1px solid black;
-    position: absolute;
-    z-index: 2;
-    pointer-events: none;
-}
-.artboard-background {
-    position: absolute;
-    background: repeating-conic-gradient(#e2e2e2 0% 25%, white 0% 50%) 50% / 10px 10px;
-    width: 100%;
-    height: 100%;
-}
+:root {
+    --blackBarHeight: 55px;
+}
+
+#gui-editor-workbench-root {
+    display: grid;
+    grid-template-rows: calc(100% - 55px);
+    height: 100%;
+    width: 100%;
+    background: #e2e2e2;
+    font: 14px "acumin-pro-condensed";
+}
+
+.wait-screen {
+    display: grid;
+    justify-content: center;
+    align-content: center;
+    height: 100%;
+    width: 100%;
+    background: #464646;
+    opacity: 0.95;
+    color: white;
+    font: 24px "acumin-pro-condensed";
+    position: absolute;
+    top: 0;
+    left: 0;
+
+    &.hidden {
+        visibility: hidden;
+    }
+}
+
+#leftGrab {
+    width: 5px;
+    height: 100%;
+    cursor: ew-resize;
+    position: absolute;
+    right: -1px;
+    top: 0;
+}
+
+#rightGrab {
+    cursor: ew-resize;
+    width: 5px;
+    bottom: 0;
+    position: absolute;
+    top: 0;
+    left: 0;
+}
+
+#toolbarGrab {
+    background: #333333;
+    grid-row: 1 / span 3;
+    grid-column: 2;
+    height: 100%;
+
+    .blackLine {
+        height: 5px;
+        background: black;
+    }
+    .toolbar-label {
+        color: white;
+        font-size: 18px;
+        display: grid;
+        align-items: center;
+        cursor: pointer;
+        user-select: none;
+        grid-template-columns: 1fr 20px;
+        grid-template-rows: 100%;
+        position: relative;
+
+        &.active {
+            font-weight: bold;
+            font-size: 20px;
+        }
+
+        &:hover {
+            background: var(--selectionGrey);
+            .sub-items {
+                display: block;
+            }
+        }
+    }
+    .toolbar-icon {
+        width: 40px;
+        height: 40px;
+    }
+}
+
+.diagram-container {
+    position: relative;
+    display: grid;
+    grid-row: 1;
+    grid-column: 2;
+    background: #cccccc;
+    width: 100%;
+    height: 100%;
+    overflow: hidden;
+
+    .diagram {
+        display: none;
+        width: 100%;
+        height: 100%;
+    }
+}
+
+.left-panel {
+    grid-row: 1 / span 2;
+    grid-column: 1;
+    display: grid;
+    grid-template-rows: 100%;
+    grid-template-columns: 1fr 40px;
+    position: relative;
+}
+
+.right-panel {
+    grid-row: 1 / span 2;
+    grid-column: 3;
+    display: grid;
+    grid-template-rows: 1fr 40px auto 40px;
+    grid-template-columns: 100%;
+    overflow-y: auto;
+    position: relative;
+
+    #propertyTab {
+        grid-row: 1;
+        grid-column: 1;
+    }
+
+    .button {
+        display: grid;
+        justify-content: center;
+        align-content: center;
+        height: auto;
+        width: calc(100% / 7);
+        cursor: pointer;
+
+        &:hover {
+            background: rgb(51, 122, 183);
+            color: white;
+            opacity: 0.8;
+        }
+
+        &.selected {
+            background: rgb(51, 122, 183);
+            color: white;
+        }
+
+        &.align {
+            justify-content: stretch;
+            text-align: center;
+        }
+    }
+}
+
+.blocker {
+    visibility: hidden;
+    position: absolute;
+    width: calc(100% - 40px);
+    height: 100%;
+    top: 0;
+    left: 0;
+
+    background: rgba(20, 20, 20, 0.95);
+    font-family: "acumin-pro-condensed", sans-serif;
+    color: white;
+    font-size: 24px;
+
+    display: grid;
+    align-content: center;
+    justify-content: center;
+
+    user-select: none;
+
+    padding: 20px;
+    text-align: center;
+}
+
+#log-console {
+    grid-row: 2;
+    grid-column: 4;
+    display: none;
+}
+
+.dialog-container {
+    position: absolute;
+    width: 100%;
+    height: 100%;
+    background: rgba(0.1, 0.1, 0.1, 0.6);
+    display: grid;
+    font-family: "acumin-pro-condensed", sans-serif;
+    top: 0;
+
+    .dialog {
+        z-index: 3;
+        align-self: center;
+        justify-self: center;
+        min-height: 140px;
+        max-width: 400px;
+        border-radius: 10px;
+        background: white;
+
+        display: grid;
+        grid-template-columns: 100%;
+        grid-template-rows: calc(100% - 50px) 50px;
+
+        .dialog-message {
+            grid-row: 1;
+            grid-column: 1;
+            margin-top: 20px;
+            padding: 10px;
+            font-size: 18px;
+            color: black;
+        }
+
+        .dialog-buttons {
+            grid-row: 2;
+            grid-column: 1;
+            display: grid;
+            grid-template-rows: 100%;
+            grid-template-columns: 100%;
+            color: white;
+
+            .dialog-button-ok {
+                cursor: pointer;
+                justify-self: center;
+                background: green;
+                min-width: 80px;
+                justify-content: center;
+                display: grid;
+                align-content: center;
+                align-self: center;
+                height: 35px;
+                border-radius: 10px;
+
+                &:hover {
+                    opacity: 0.8;
+                }
+
+                &.error {
+                    background: red;
+                }
+            }
+        }
+    }
+}
+.gizmo {
+    * {
+        user-select: none;
+    }
+    .bounding-box-line {
+        background-color: black;
+        position: absolute;
+        line-height: 1px;
+        height: 1px;
+        pointer-events: none;
+    }
+    .scale-point-container {
+        position: absolute;
+        width: 30px;
+        height: 30px;
+        .scale-point {
+            top: 10px;
+            left: 10px;
+            position: absolute;
+            width: 10px;
+            height: 10px;
+            background: transparent;
+            outline: rgb(125, 125, 125) 2px solid;
+        }
+        .rotate-click-area {
+            width: 20px;
+            height: 20px;
+            position: absolute;
+        }
+        .scale-click-area {
+            width: 20px;
+            height: 20px;
+            position: absolute;
+        }
+    }
+    .pivot-point {
+        width: 30px;
+        height: 30px;
+        background: transparent;
+        position: absolute;
+    }
+}
+#workbench-canvas {
+    position: relative;
+}
+.artboard-stroke {
+    outline: 1px solid black;
+    position: absolute;
+    z-index: 2;
+    pointer-events: none;
+}
+.artboard-background {
+    position: absolute;
+    background: repeating-conic-gradient(#e2e2e2 0% 25%, white 0% 50%) 50% / 10px 10px;
+    width: 100%;
+    height: 100%;
+}