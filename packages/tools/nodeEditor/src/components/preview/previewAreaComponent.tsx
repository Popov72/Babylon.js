import * as React from "react";
import type { GlobalState } from "../../globalState";
import { DataStorage } from "core/Misc/dataStorage";
import type { Observer } from "core/Misc/observable";
import type { Nullable } from "core/types";
import { NodeMaterialModes } from "core/Materials/Node/Enums/nodeMaterialModes";
import { ParticleSystem } from "core/Particles/particleSystem";

import doubleSided from "./svgs/doubleSided.svg";
import depthPass from "./svgs/depthPass.svg";
import omni from "./svgs/omni.svg";
import directionalRight from "./svgs/directionalRight.svg";
import directionalLeft from "./svgs/directionalLeft.svg";
import background from "./svgs/icon-ibl.svg";
import { OptionsLine } from "shared-ui-components/lines/optionsLineComponent";

interface IPreviewAreaComponentProps {
    globalState: GlobalState;
}

export class PreviewAreaComponent extends React.Component<IPreviewAreaComponentProps, { isLoading: boolean }> {
    private _onIsLoadingChangedObserver: Nullable<Observer<boolean>>;
    private _onResetRequiredObserver: Nullable<Observer<boolean>>;
    private _consoleRef: React.RefObject<HTMLDivElement>;

    constructor(props: IPreviewAreaComponentProps) {
        super(props);
        this.state = { isLoading: true };
        this._consoleRef = React.createRef();

        this._onIsLoadingChangedObserver = this.props.globalState.onIsLoadingChanged.add((state) => this.setState({ isLoading: state }));

        this._onResetRequiredObserver = this.props.globalState.onResetRequiredObservable.add(() => {
            this.forceUpdate();
        });
    }

    override componentWillUnmount() {
        this.props.globalState.onIsLoadingChanged.remove(this._onIsLoadingChangedObserver);
        this.props.globalState.onResetRequiredObservable.remove(this._onResetRequiredObserver);
    }

    changeBackFaceCulling(value: boolean) {
        this.props.globalState.backFaceCulling = value;
        DataStorage.WriteBoolean("BackFaceCulling", value);
        this.props.globalState.onBackFaceCullingChanged.notifyObservers();
        this.forceUpdate();
    }

    changeDepthPrePass(value: boolean) {
        this.props.globalState.depthPrePass = value;
        DataStorage.WriteBoolean("DepthPrePass", value);
        this.props.globalState.onDepthPrePassChanged.notifyObservers();
        this.forceUpdate();
    }

    _onPointerOverCanvas = () => {
        this.props.globalState.pointerOverCanvas = true;
    };

    _onPointerOutCanvas = () => {
        this.props.globalState.pointerOverCanvas = false;
    };

    changeParticleSystemBlendMode(newOne: number) {
        if (this.props.globalState.particleSystemBlendMode === newOne) {
            return;
        }

        this.props.globalState.particleSystemBlendMode = newOne;
        this.props.globalState.stateManager.onUpdateRequiredObservable.notifyObservers(null);

        DataStorage.WriteNumber("DefaultParticleSystemBlendMode", newOne);

        this.forceUpdate();
    }

    async processPointerMove(e: React.PointerEvent<HTMLCanvasElement>) {
<<<<<<< HEAD
        const consoleElement = document.getElementById("preview-color-picker")!;

        if (!e.ctrlKey || !this.props.globalState.previewTexture) {
            consoleElement.classList.add("hidden");
            return;
        }

        const data = (await this.props.globalState.previewTexture.readPixels()!) as Float32Array;
        const size = this.props.globalState.previewTexture.getSize();
        const canvasSize = (e.target as HTMLCanvasElement).getBoundingClientRect();

        const x = Math.floor(((e.clientX - canvasSize.left) / canvasSize.width) * size.width);
        const y = Math.floor(((e.clientY - canvasSize.top) / canvasSize.height) * size.height);

        const pixelLocation = (y * size.width + x) * 4;
        consoleElement.innerText = `R:${data[pixelLocation].toFixed(2)}, G:${data[pixelLocation + 1].toFixed(2)}, B:${data[pixelLocation + 2].toFixed(2)}, A:${data[pixelLocation + 3].toFixed(2)}`;
        consoleElement.classList.remove("hidden");

        console.log(x, y);
=======
        if (!e.ctrlKey || !this.props.globalState.pickingTexture) {
            this._consoleRef.current?.classList.add("hidden");
            return;
        }

        const data = (await this.props.globalState.pickingTexture.readPixels()!) as Float32Array;
        const size = this.props.globalState.pickingTexture.getSize();
        const rect = (e.target as HTMLCanvasElement).getBoundingClientRect();

        const x = (((e.clientX - rect.left) / rect.width) * size.width) | 0;
        const y = (size.height - 1 - ((e.clientY - rect.top) / rect.height) * size.height) | 0;

        if ((x > 0 && y > 0 && x < size.width && y < size.height, rect.top)) {
            const pixelLocation = (y * size.width + x) * 4;

            this._consoleRef.current!.innerText = `R:${data[pixelLocation].toFixed(2)}, G:${data[pixelLocation + 1].toFixed(2)}, B:${data[pixelLocation + 2].toFixed(2)}, A:${data[pixelLocation + 3].toFixed(2)}`;
            this._consoleRef.current!.classList.remove("hidden");
        }
>>>>>>> 93f2cfc5

        e.preventDefault();
    }

    onKeyUp(e: React.KeyboardEvent<HTMLCanvasElement>) {
<<<<<<< HEAD
        const consoleElement = document.getElementById("preview-color-picker")!;
        consoleElement.classList.add("hidden");
=======
        this._consoleRef.current?.classList.add("hidden");
>>>>>>> 93f2cfc5
        e.preventDefault();
    }

    override render() {
        const blendModeOptions = [
            { label: "Add", value: ParticleSystem.BLENDMODE_ADD },
            { label: "Multiply", value: ParticleSystem.BLENDMODE_MULTIPLY },
            { label: "Multiply Add", value: ParticleSystem.BLENDMODE_MULTIPLYADD },
            { label: "OneOne", value: ParticleSystem.BLENDMODE_ONEONE },
            { label: "Standard", value: ParticleSystem.BLENDMODE_STANDARD },
        ];

        return (
            <>
                <div id="preview">
                    <canvas
                        onPointerOver={this._onPointerOverCanvas}
                        onPointerOut={this._onPointerOutCanvas}
                        id="preview-canvas"
                        onKeyUp={(evt) => this.onKeyUp(evt)}
                        onPointerMove={(evt) => this.processPointerMove(evt)}
                    />
                    {<div className={"waitPanel" + (this.state.isLoading ? "" : " hidden")}>Please wait, loading...</div>}
<<<<<<< HEAD
                    <div id="preview-color-picker" className="hidden" />
=======
                    <div id="preview-color-picker" className="hidden" ref={this._consoleRef} />
>>>>>>> 93f2cfc5
                </div>
                {this.props.globalState.mode === NodeMaterialModes.Particle && (
                    <div id="preview-config-bar" className="extended">
                        <OptionsLine
                            label="Blend mode"
                            options={blendModeOptions}
                            target={this.props.globalState}
                            propertyName="particleSystemBlendMode"
                            noDirectUpdate={true}
                            onSelect={(value: any) => {
                                this.changeParticleSystemBlendMode(value);
                            }}
                        />
                    </div>
                )}
                {this.props.globalState.mode === NodeMaterialModes.Material && (
                    <>
                        <div id="preview-config-bar">
                            <div
                                title="Render without back face culling"
                                onClick={() => this.changeBackFaceCulling(!this.props.globalState.backFaceCulling)}
                                className={"button back-face" + (!this.props.globalState.backFaceCulling ? " selected" : "")}
                            >
                                <img src={doubleSided} alt="" />
                            </div>
                            <div
                                title="Render with depth pre-pass"
                                onClick={() => this.changeDepthPrePass(!this.props.globalState.depthPrePass)}
                                className={"button depth-pass" + (this.props.globalState.depthPrePass ? " selected" : "")}
                            >
                                <img src={depthPass} alt="" />
                            </div>
                            <div
                                title="Turn on/off hemispheric light"
                                onClick={() => {
                                    this.props.globalState.hemisphericLight = !this.props.globalState.hemisphericLight;
                                    DataStorage.WriteBoolean("HemisphericLight", this.props.globalState.hemisphericLight);
                                    this.props.globalState.onLightUpdated.notifyObservers();
                                    this.forceUpdate();
                                }}
                                className={"button hemispheric-light" + (this.props.globalState.hemisphericLight ? " selected" : "")}
                            >
                                <img src={omni} alt="" />
                            </div>
                            <div
                                title="Turn on/off direction light #1"
                                onClick={() => {
                                    this.props.globalState.directionalLight1 = !this.props.globalState.directionalLight1;
                                    DataStorage.WriteBoolean("DirectionalLight1", this.props.globalState.directionalLight1);
                                    this.props.globalState.onLightUpdated.notifyObservers();
                                    this.forceUpdate();
                                }}
                                className={"button direction-light-1" + (this.props.globalState.directionalLight1 ? " selected" : "")}
                            >
                                <img src={directionalRight} alt="" />
                            </div>
                            <div
                                title="Turn on/off direction light #0"
                                onClick={() => {
                                    this.props.globalState.directionalLight0 = !this.props.globalState.directionalLight0;
                                    DataStorage.WriteBoolean("DirectionalLight0", this.props.globalState.directionalLight0);
                                    this.props.globalState.onLightUpdated.notifyObservers();
                                    this.forceUpdate();
                                }}
                                className={"button direction-light-0" + (this.props.globalState.directionalLight0 ? " selected" : "")}
                            >
                                <img src={directionalLeft} alt="" />
                            </div>
                            <div
                                title="Turn on/off environment"
                                onClick={() => {
                                    this.props.globalState.backgroundHDR = !this.props.globalState.backgroundHDR;
                                    DataStorage.WriteBoolean("backgroundHDR", this.props.globalState.backgroundHDR);
                                    this.props.globalState.onBackgroundHDRUpdated.notifyObservers();
                                    this.forceUpdate();
                                }}
                                className={"button " + (this.props.globalState.backgroundHDR ? " selected" : "")}
                            >
                                <img src={background} alt="" />
                            </div>
                        </div>
                    </>
                )}
            </>
        );
    }
}
<|MERGE_RESOLUTION|>--- conflicted
+++ resolved
@@ -1,244 +1,213 @@
-import * as React from "react";
-import type { GlobalState } from "../../globalState";
-import { DataStorage } from "core/Misc/dataStorage";
-import type { Observer } from "core/Misc/observable";
-import type { Nullable } from "core/types";
-import { NodeMaterialModes } from "core/Materials/Node/Enums/nodeMaterialModes";
-import { ParticleSystem } from "core/Particles/particleSystem";
-
-import doubleSided from "./svgs/doubleSided.svg";
-import depthPass from "./svgs/depthPass.svg";
-import omni from "./svgs/omni.svg";
-import directionalRight from "./svgs/directionalRight.svg";
-import directionalLeft from "./svgs/directionalLeft.svg";
-import background from "./svgs/icon-ibl.svg";
-import { OptionsLine } from "shared-ui-components/lines/optionsLineComponent";
-
-interface IPreviewAreaComponentProps {
-    globalState: GlobalState;
-}
-
-export class PreviewAreaComponent extends React.Component<IPreviewAreaComponentProps, { isLoading: boolean }> {
-    private _onIsLoadingChangedObserver: Nullable<Observer<boolean>>;
-    private _onResetRequiredObserver: Nullable<Observer<boolean>>;
-    private _consoleRef: React.RefObject<HTMLDivElement>;
-
-    constructor(props: IPreviewAreaComponentProps) {
-        super(props);
-        this.state = { isLoading: true };
-        this._consoleRef = React.createRef();
-
-        this._onIsLoadingChangedObserver = this.props.globalState.onIsLoadingChanged.add((state) => this.setState({ isLoading: state }));
-
-        this._onResetRequiredObserver = this.props.globalState.onResetRequiredObservable.add(() => {
-            this.forceUpdate();
-        });
-    }
-
-    override componentWillUnmount() {
-        this.props.globalState.onIsLoadingChanged.remove(this._onIsLoadingChangedObserver);
-        this.props.globalState.onResetRequiredObservable.remove(this._onResetRequiredObserver);
-    }
-
-    changeBackFaceCulling(value: boolean) {
-        this.props.globalState.backFaceCulling = value;
-        DataStorage.WriteBoolean("BackFaceCulling", value);
-        this.props.globalState.onBackFaceCullingChanged.notifyObservers();
-        this.forceUpdate();
-    }
-
-    changeDepthPrePass(value: boolean) {
-        this.props.globalState.depthPrePass = value;
-        DataStorage.WriteBoolean("DepthPrePass", value);
-        this.props.globalState.onDepthPrePassChanged.notifyObservers();
-        this.forceUpdate();
-    }
-
-    _onPointerOverCanvas = () => {
-        this.props.globalState.pointerOverCanvas = true;
-    };
-
-    _onPointerOutCanvas = () => {
-        this.props.globalState.pointerOverCanvas = false;
-    };
-
-    changeParticleSystemBlendMode(newOne: number) {
-        if (this.props.globalState.particleSystemBlendMode === newOne) {
-            return;
-        }
-
-        this.props.globalState.particleSystemBlendMode = newOne;
-        this.props.globalState.stateManager.onUpdateRequiredObservable.notifyObservers(null);
-
-        DataStorage.WriteNumber("DefaultParticleSystemBlendMode", newOne);
-
-        this.forceUpdate();
-    }
-
-    async processPointerMove(e: React.PointerEvent<HTMLCanvasElement>) {
-<<<<<<< HEAD
-        const consoleElement = document.getElementById("preview-color-picker")!;
-
-        if (!e.ctrlKey || !this.props.globalState.previewTexture) {
-            consoleElement.classList.add("hidden");
-            return;
-        }
-
-        const data = (await this.props.globalState.previewTexture.readPixels()!) as Float32Array;
-        const size = this.props.globalState.previewTexture.getSize();
-        const canvasSize = (e.target as HTMLCanvasElement).getBoundingClientRect();
-
-        const x = Math.floor(((e.clientX - canvasSize.left) / canvasSize.width) * size.width);
-        const y = Math.floor(((e.clientY - canvasSize.top) / canvasSize.height) * size.height);
-
-        const pixelLocation = (y * size.width + x) * 4;
-        consoleElement.innerText = `R:${data[pixelLocation].toFixed(2)}, G:${data[pixelLocation + 1].toFixed(2)}, B:${data[pixelLocation + 2].toFixed(2)}, A:${data[pixelLocation + 3].toFixed(2)}`;
-        consoleElement.classList.remove("hidden");
-
-        console.log(x, y);
-=======
-        if (!e.ctrlKey || !this.props.globalState.pickingTexture) {
-            this._consoleRef.current?.classList.add("hidden");
-            return;
-        }
-
-        const data = (await this.props.globalState.pickingTexture.readPixels()!) as Float32Array;
-        const size = this.props.globalState.pickingTexture.getSize();
-        const rect = (e.target as HTMLCanvasElement).getBoundingClientRect();
-
-        const x = (((e.clientX - rect.left) / rect.width) * size.width) | 0;
-        const y = (size.height - 1 - ((e.clientY - rect.top) / rect.height) * size.height) | 0;
-
-        if ((x > 0 && y > 0 && x < size.width && y < size.height, rect.top)) {
-            const pixelLocation = (y * size.width + x) * 4;
-
-            this._consoleRef.current!.innerText = `R:${data[pixelLocation].toFixed(2)}, G:${data[pixelLocation + 1].toFixed(2)}, B:${data[pixelLocation + 2].toFixed(2)}, A:${data[pixelLocation + 3].toFixed(2)}`;
-            this._consoleRef.current!.classList.remove("hidden");
-        }
->>>>>>> 93f2cfc5
-
-        e.preventDefault();
-    }
-
-    onKeyUp(e: React.KeyboardEvent<HTMLCanvasElement>) {
-<<<<<<< HEAD
-        const consoleElement = document.getElementById("preview-color-picker")!;
-        consoleElement.classList.add("hidden");
-=======
-        this._consoleRef.current?.classList.add("hidden");
->>>>>>> 93f2cfc5
-        e.preventDefault();
-    }
-
-    override render() {
-        const blendModeOptions = [
-            { label: "Add", value: ParticleSystem.BLENDMODE_ADD },
-            { label: "Multiply", value: ParticleSystem.BLENDMODE_MULTIPLY },
-            { label: "Multiply Add", value: ParticleSystem.BLENDMODE_MULTIPLYADD },
-            { label: "OneOne", value: ParticleSystem.BLENDMODE_ONEONE },
-            { label: "Standard", value: ParticleSystem.BLENDMODE_STANDARD },
-        ];
-
-        return (
-            <>
-                <div id="preview">
-                    <canvas
-                        onPointerOver={this._onPointerOverCanvas}
-                        onPointerOut={this._onPointerOutCanvas}
-                        id="preview-canvas"
-                        onKeyUp={(evt) => this.onKeyUp(evt)}
-                        onPointerMove={(evt) => this.processPointerMove(evt)}
-                    />
-                    {<div className={"waitPanel" + (this.state.isLoading ? "" : " hidden")}>Please wait, loading...</div>}
-<<<<<<< HEAD
-                    <div id="preview-color-picker" className="hidden" />
-=======
-                    <div id="preview-color-picker" className="hidden" ref={this._consoleRef} />
->>>>>>> 93f2cfc5
-                </div>
-                {this.props.globalState.mode === NodeMaterialModes.Particle && (
-                    <div id="preview-config-bar" className="extended">
-                        <OptionsLine
-                            label="Blend mode"
-                            options={blendModeOptions}
-                            target={this.props.globalState}
-                            propertyName="particleSystemBlendMode"
-                            noDirectUpdate={true}
-                            onSelect={(value: any) => {
-                                this.changeParticleSystemBlendMode(value);
-                            }}
-                        />
-                    </div>
-                )}
-                {this.props.globalState.mode === NodeMaterialModes.Material && (
-                    <>
-                        <div id="preview-config-bar">
-                            <div
-                                title="Render without back face culling"
-                                onClick={() => this.changeBackFaceCulling(!this.props.globalState.backFaceCulling)}
-                                className={"button back-face" + (!this.props.globalState.backFaceCulling ? " selected" : "")}
-                            >
-                                <img src={doubleSided} alt="" />
-                            </div>
-                            <div
-                                title="Render with depth pre-pass"
-                                onClick={() => this.changeDepthPrePass(!this.props.globalState.depthPrePass)}
-                                className={"button depth-pass" + (this.props.globalState.depthPrePass ? " selected" : "")}
-                            >
-                                <img src={depthPass} alt="" />
-                            </div>
-                            <div
-                                title="Turn on/off hemispheric light"
-                                onClick={() => {
-                                    this.props.globalState.hemisphericLight = !this.props.globalState.hemisphericLight;
-                                    DataStorage.WriteBoolean("HemisphericLight", this.props.globalState.hemisphericLight);
-                                    this.props.globalState.onLightUpdated.notifyObservers();
-                                    this.forceUpdate();
-                                }}
-                                className={"button hemispheric-light" + (this.props.globalState.hemisphericLight ? " selected" : "")}
-                            >
-                                <img src={omni} alt="" />
-                            </div>
-                            <div
-                                title="Turn on/off direction light #1"
-                                onClick={() => {
-                                    this.props.globalState.directionalLight1 = !this.props.globalState.directionalLight1;
-                                    DataStorage.WriteBoolean("DirectionalLight1", this.props.globalState.directionalLight1);
-                                    this.props.globalState.onLightUpdated.notifyObservers();
-                                    this.forceUpdate();
-                                }}
-                                className={"button direction-light-1" + (this.props.globalState.directionalLight1 ? " selected" : "")}
-                            >
-                                <img src={directionalRight} alt="" />
-                            </div>
-                            <div
-                                title="Turn on/off direction light #0"
-                                onClick={() => {
-                                    this.props.globalState.directionalLight0 = !this.props.globalState.directionalLight0;
-                                    DataStorage.WriteBoolean("DirectionalLight0", this.props.globalState.directionalLight0);
-                                    this.props.globalState.onLightUpdated.notifyObservers();
-                                    this.forceUpdate();
-                                }}
-                                className={"button direction-light-0" + (this.props.globalState.directionalLight0 ? " selected" : "")}
-                            >
-                                <img src={directionalLeft} alt="" />
-                            </div>
-                            <div
-                                title="Turn on/off environment"
-                                onClick={() => {
-                                    this.props.globalState.backgroundHDR = !this.props.globalState.backgroundHDR;
-                                    DataStorage.WriteBoolean("backgroundHDR", this.props.globalState.backgroundHDR);
-                                    this.props.globalState.onBackgroundHDRUpdated.notifyObservers();
-                                    this.forceUpdate();
-                                }}
-                                className={"button " + (this.props.globalState.backgroundHDR ? " selected" : "")}
-                            >
-                                <img src={background} alt="" />
-                            </div>
-                        </div>
-                    </>
-                )}
-            </>
-        );
-    }
-}
+import * as React from "react";
+import type { GlobalState } from "../../globalState";
+import { DataStorage } from "core/Misc/dataStorage";
+import type { Observer } from "core/Misc/observable";
+import type { Nullable } from "core/types";
+import { NodeMaterialModes } from "core/Materials/Node/Enums/nodeMaterialModes";
+import { ParticleSystem } from "core/Particles/particleSystem";
+
+import doubleSided from "./svgs/doubleSided.svg";
+import depthPass from "./svgs/depthPass.svg";
+import omni from "./svgs/omni.svg";
+import directionalRight from "./svgs/directionalRight.svg";
+import directionalLeft from "./svgs/directionalLeft.svg";
+import background from "./svgs/icon-ibl.svg";
+import { OptionsLine } from "shared-ui-components/lines/optionsLineComponent";
+
+interface IPreviewAreaComponentProps {
+    globalState: GlobalState;
+}
+
+export class PreviewAreaComponent extends React.Component<IPreviewAreaComponentProps, { isLoading: boolean }> {
+    private _onIsLoadingChangedObserver: Nullable<Observer<boolean>>;
+    private _onResetRequiredObserver: Nullable<Observer<boolean>>;
+    private _consoleRef: React.RefObject<HTMLDivElement>;
+
+    constructor(props: IPreviewAreaComponentProps) {
+        super(props);
+        this.state = { isLoading: true };
+        this._consoleRef = React.createRef();
+
+        this._onIsLoadingChangedObserver = this.props.globalState.onIsLoadingChanged.add((state) => this.setState({ isLoading: state }));
+
+        this._onResetRequiredObserver = this.props.globalState.onResetRequiredObservable.add(() => {
+            this.forceUpdate();
+        });
+    }
+
+    override componentWillUnmount() {
+        this.props.globalState.onIsLoadingChanged.remove(this._onIsLoadingChangedObserver);
+        this.props.globalState.onResetRequiredObservable.remove(this._onResetRequiredObserver);
+    }
+
+    changeBackFaceCulling(value: boolean) {
+        this.props.globalState.backFaceCulling = value;
+        DataStorage.WriteBoolean("BackFaceCulling", value);
+        this.props.globalState.onBackFaceCullingChanged.notifyObservers();
+        this.forceUpdate();
+    }
+
+    changeDepthPrePass(value: boolean) {
+        this.props.globalState.depthPrePass = value;
+        DataStorage.WriteBoolean("DepthPrePass", value);
+        this.props.globalState.onDepthPrePassChanged.notifyObservers();
+        this.forceUpdate();
+    }
+
+    _onPointerOverCanvas = () => {
+        this.props.globalState.pointerOverCanvas = true;
+    };
+
+    _onPointerOutCanvas = () => {
+        this.props.globalState.pointerOverCanvas = false;
+    };
+
+    changeParticleSystemBlendMode(newOne: number) {
+        if (this.props.globalState.particleSystemBlendMode === newOne) {
+            return;
+        }
+
+        this.props.globalState.particleSystemBlendMode = newOne;
+        this.props.globalState.stateManager.onUpdateRequiredObservable.notifyObservers(null);
+
+        DataStorage.WriteNumber("DefaultParticleSystemBlendMode", newOne);
+
+        this.forceUpdate();
+    }
+
+    async processPointerMove(e: React.PointerEvent<HTMLCanvasElement>) {
+        if (!e.ctrlKey || !this.props.globalState.pickingTexture) {
+            this._consoleRef.current?.classList.add("hidden");
+            return;
+        }
+
+        const data = (await this.props.globalState.pickingTexture.readPixels()!) as Float32Array;
+        const size = this.props.globalState.pickingTexture.getSize();
+        const rect = (e.target as HTMLCanvasElement).getBoundingClientRect();
+
+        const x = (((e.clientX - rect.left) / rect.width) * size.width) | 0;
+        const y = (size.height - 1 - ((e.clientY - rect.top) / rect.height) * size.height) | 0;
+
+        if ((x > 0 && y > 0 && x < size.width && y < size.height, rect.top)) {
+            const pixelLocation = (y * size.width + x) * 4;
+
+            this._consoleRef.current!.innerText = `R:${data[pixelLocation].toFixed(2)}, G:${data[pixelLocation + 1].toFixed(2)}, B:${data[pixelLocation + 2].toFixed(2)}, A:${data[pixelLocation + 3].toFixed(2)}`;
+            this._consoleRef.current!.classList.remove("hidden");
+        }
+
+        e.preventDefault();
+    }
+
+    onKeyUp(e: React.KeyboardEvent<HTMLCanvasElement>) {
+        this._consoleRef.current?.classList.add("hidden");
+        e.preventDefault();
+    }
+
+    override render() {
+        const blendModeOptions = [
+            { label: "Add", value: ParticleSystem.BLENDMODE_ADD },
+            { label: "Multiply", value: ParticleSystem.BLENDMODE_MULTIPLY },
+            { label: "Multiply Add", value: ParticleSystem.BLENDMODE_MULTIPLYADD },
+            { label: "OneOne", value: ParticleSystem.BLENDMODE_ONEONE },
+            { label: "Standard", value: ParticleSystem.BLENDMODE_STANDARD },
+        ];
+
+        return (
+            <>
+                <div id="preview">
+                    <canvas
+                        onPointerOver={this._onPointerOverCanvas}
+                        onPointerOut={this._onPointerOutCanvas}
+                        id="preview-canvas"
+                        onKeyUp={(evt) => this.onKeyUp(evt)}
+                        onPointerMove={(evt) => this.processPointerMove(evt)}
+                    />
+                    {<div className={"waitPanel" + (this.state.isLoading ? "" : " hidden")}>Please wait, loading...</div>}
+                    <div id="preview-color-picker" className="hidden" ref={this._consoleRef} />
+                </div>
+                {this.props.globalState.mode === NodeMaterialModes.Particle && (
+                    <div id="preview-config-bar" className="extended">
+                        <OptionsLine
+                            label="Blend mode"
+                            options={blendModeOptions}
+                            target={this.props.globalState}
+                            propertyName="particleSystemBlendMode"
+                            noDirectUpdate={true}
+                            onSelect={(value: any) => {
+                                this.changeParticleSystemBlendMode(value);
+                            }}
+                        />
+                    </div>
+                )}
+                {this.props.globalState.mode === NodeMaterialModes.Material && (
+                    <>
+                        <div id="preview-config-bar">
+                            <div
+                                title="Render without back face culling"
+                                onClick={() => this.changeBackFaceCulling(!this.props.globalState.backFaceCulling)}
+                                className={"button back-face" + (!this.props.globalState.backFaceCulling ? " selected" : "")}
+                            >
+                                <img src={doubleSided} alt="" />
+                            </div>
+                            <div
+                                title="Render with depth pre-pass"
+                                onClick={() => this.changeDepthPrePass(!this.props.globalState.depthPrePass)}
+                                className={"button depth-pass" + (this.props.globalState.depthPrePass ? " selected" : "")}
+                            >
+                                <img src={depthPass} alt="" />
+                            </div>
+                            <div
+                                title="Turn on/off hemispheric light"
+                                onClick={() => {
+                                    this.props.globalState.hemisphericLight = !this.props.globalState.hemisphericLight;
+                                    DataStorage.WriteBoolean("HemisphericLight", this.props.globalState.hemisphericLight);
+                                    this.props.globalState.onLightUpdated.notifyObservers();
+                                    this.forceUpdate();
+                                }}
+                                className={"button hemispheric-light" + (this.props.globalState.hemisphericLight ? " selected" : "")}
+                            >
+                                <img src={omni} alt="" />
+                            </div>
+                            <div
+                                title="Turn on/off direction light #1"
+                                onClick={() => {
+                                    this.props.globalState.directionalLight1 = !this.props.globalState.directionalLight1;
+                                    DataStorage.WriteBoolean("DirectionalLight1", this.props.globalState.directionalLight1);
+                                    this.props.globalState.onLightUpdated.notifyObservers();
+                                    this.forceUpdate();
+                                }}
+                                className={"button direction-light-1" + (this.props.globalState.directionalLight1 ? " selected" : "")}
+                            >
+                                <img src={directionalRight} alt="" />
+                            </div>
+                            <div
+                                title="Turn on/off direction light #0"
+                                onClick={() => {
+                                    this.props.globalState.directionalLight0 = !this.props.globalState.directionalLight0;
+                                    DataStorage.WriteBoolean("DirectionalLight0", this.props.globalState.directionalLight0);
+                                    this.props.globalState.onLightUpdated.notifyObservers();
+                                    this.forceUpdate();
+                                }}
+                                className={"button direction-light-0" + (this.props.globalState.directionalLight0 ? " selected" : "")}
+                            >
+                                <img src={directionalLeft} alt="" />
+                            </div>
+                            <div
+                                title="Turn on/off environment"
+                                onClick={() => {
+                                    this.props.globalState.backgroundHDR = !this.props.globalState.backgroundHDR;
+                                    DataStorage.WriteBoolean("backgroundHDR", this.props.globalState.backgroundHDR);
+                                    this.props.globalState.onBackgroundHDRUpdated.notifyObservers();
+                                    this.forceUpdate();
+                                }}
+                                className={"button " + (this.props.globalState.backgroundHDR ? " selected" : "")}
+                            >
+                                <img src={background} alt="" />
+                            </div>
+                        </div>
+                    </>
+                )}
+            </>
+        );
+    }
+}