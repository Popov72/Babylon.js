import { NullEngine } from "core/Engines";
import { Scene } from "core/scene";
import { loggerExample, mathExample, customEventExample, worldPointerExample, doNExample } from "./testData";
import { convertGLTFToSerializedFlowGraph } from "loaders/glTF/2.0/Extensions/interactivityFunctions";
import { FlowGraphCoordinator } from "core/FlowGraph/flowGraphCoordinator";
import { FlowGraph } from "core/FlowGraph/flowGraph";
import { Vector3, Vector4 } from "core/Maths";
import { Mesh } from "core/Meshes";
import { ArcRotateCamera } from "core/Cameras";
<<<<<<< HEAD
import { InteractivityPathToObjectConverter } from "loaders/glTF/2.0/Extensions/interactivityPathToObjectConverter";
=======
import { Logger } from "core/Misc";
>>>>>>> 0e89654e

describe("Babylon Interactivity", () => {
    let engine;
    let scene: Scene;
    let log: jest.SpyInstance;
    let mockGltf: any;

    beforeEach(() => {
        engine = new NullEngine();
        scene = new Scene(engine);
        new ArcRotateCamera("", 0, 0, 0, new Vector3(0, 0, 0));
        log = jest.spyOn(Logger, "Log");
    });

    it("should load a basic graph", () => {
        const json = convertGLTFToSerializedFlowGraph(loggerExample);
        const coordinator = new FlowGraphCoordinator({ scene });
        const pathConverter = new InteractivityPathToObjectConverter(mockGltf);
        FlowGraph.Parse(json, { coordinator, pathConverter });

        coordinator.start();

        scene.onReadyObservable.notifyObservers(scene);
        expect(log).toHaveBeenCalledWith(new Vector4(2, 4, 6, 8));
    });

    it("should load a math graph", () => {
        const json = convertGLTFToSerializedFlowGraph(mathExample);
        const coordinator = new FlowGraphCoordinator({ scene });
        const pathConverter = new InteractivityPathToObjectConverter(mockGltf);
        FlowGraph.Parse(json, { coordinator, pathConverter });

        coordinator.start();

        scene.onReadyObservable.notifyObservers(scene);
        expect(log).toHaveBeenCalledWith(42);
    });

    it("should load a custom event graph", () => {
        const json = convertGLTFToSerializedFlowGraph(customEventExample);
        const coordinator = new FlowGraphCoordinator({ scene });
        const pathConverter = new InteractivityPathToObjectConverter(mockGltf);
        FlowGraph.Parse(json, { coordinator, pathConverter });

        coordinator.start();

        scene.onReadyObservable.notifyObservers(scene);
        expect(log).toHaveBeenCalledWith(new Vector3(1, 2, 3));
    });

    it("should resolve world pointers", () => {
        const mesh = new Mesh("mesh", scene);
        const gltf: any = {
            nodes: [
                {
                    _babylonTransformNode: mesh,
                },
            ],
        };
        const json = convertGLTFToSerializedFlowGraph(worldPointerExample);
        const coordinator = new FlowGraphCoordinator({ scene });
        const pathConverter = new InteractivityPathToObjectConverter(gltf);
        FlowGraph.Parse(json, { coordinator, pathConverter });

        coordinator.start();

        scene.onReadyObservable.notifyObservers(scene);
        expect(log).toHaveBeenCalledWith(new Vector3(1, 1, 1));
        expect(mesh.position).toStrictEqual(new Vector3(1, 1, 1));
    });

    it("should execute an event N times with doN", () => {
        const json = convertGLTFToSerializedFlowGraph(doNExample);
        const coordinator = new FlowGraphCoordinator({ scene });
        const pathConverter = new InteractivityPathToObjectConverter(mockGltf);
        FlowGraph.Parse(json, { coordinator, pathConverter });

        coordinator.start();

        for (let i = 0; i < 10; i++) {
            scene.render();
        }

        for (let i = 1; i < 6; i++) {
            expect(log).toHaveBeenCalledWith(i);
        }

        for (let i = 6; i < 11; i++) {
            expect(log).not.toHaveBeenCalledWith(i);
        }
    });
});
<|MERGE_RESOLUTION|>--- conflicted
+++ resolved
@@ -1,106 +1,103 @@
-import { NullEngine } from "core/Engines";
-import { Scene } from "core/scene";
-import { loggerExample, mathExample, customEventExample, worldPointerExample, doNExample } from "./testData";
-import { convertGLTFToSerializedFlowGraph } from "loaders/glTF/2.0/Extensions/interactivityFunctions";
-import { FlowGraphCoordinator } from "core/FlowGraph/flowGraphCoordinator";
-import { FlowGraph } from "core/FlowGraph/flowGraph";
-import { Vector3, Vector4 } from "core/Maths";
-import { Mesh } from "core/Meshes";
-import { ArcRotateCamera } from "core/Cameras";
-<<<<<<< HEAD
-import { InteractivityPathToObjectConverter } from "loaders/glTF/2.0/Extensions/interactivityPathToObjectConverter";
-=======
-import { Logger } from "core/Misc";
->>>>>>> 0e89654e
-
-describe("Babylon Interactivity", () => {
-    let engine;
-    let scene: Scene;
-    let log: jest.SpyInstance;
-    let mockGltf: any;
-
-    beforeEach(() => {
-        engine = new NullEngine();
-        scene = new Scene(engine);
-        new ArcRotateCamera("", 0, 0, 0, new Vector3(0, 0, 0));
-        log = jest.spyOn(Logger, "Log");
-    });
-
-    it("should load a basic graph", () => {
-        const json = convertGLTFToSerializedFlowGraph(loggerExample);
-        const coordinator = new FlowGraphCoordinator({ scene });
-        const pathConverter = new InteractivityPathToObjectConverter(mockGltf);
-        FlowGraph.Parse(json, { coordinator, pathConverter });
-
-        coordinator.start();
-
-        scene.onReadyObservable.notifyObservers(scene);
-        expect(log).toHaveBeenCalledWith(new Vector4(2, 4, 6, 8));
-    });
-
-    it("should load a math graph", () => {
-        const json = convertGLTFToSerializedFlowGraph(mathExample);
-        const coordinator = new FlowGraphCoordinator({ scene });
-        const pathConverter = new InteractivityPathToObjectConverter(mockGltf);
-        FlowGraph.Parse(json, { coordinator, pathConverter });
-
-        coordinator.start();
-
-        scene.onReadyObservable.notifyObservers(scene);
-        expect(log).toHaveBeenCalledWith(42);
-    });
-
-    it("should load a custom event graph", () => {
-        const json = convertGLTFToSerializedFlowGraph(customEventExample);
-        const coordinator = new FlowGraphCoordinator({ scene });
-        const pathConverter = new InteractivityPathToObjectConverter(mockGltf);
-        FlowGraph.Parse(json, { coordinator, pathConverter });
-
-        coordinator.start();
-
-        scene.onReadyObservable.notifyObservers(scene);
-        expect(log).toHaveBeenCalledWith(new Vector3(1, 2, 3));
-    });
-
-    it("should resolve world pointers", () => {
-        const mesh = new Mesh("mesh", scene);
-        const gltf: any = {
-            nodes: [
-                {
-                    _babylonTransformNode: mesh,
-                },
-            ],
-        };
-        const json = convertGLTFToSerializedFlowGraph(worldPointerExample);
-        const coordinator = new FlowGraphCoordinator({ scene });
-        const pathConverter = new InteractivityPathToObjectConverter(gltf);
-        FlowGraph.Parse(json, { coordinator, pathConverter });
-
-        coordinator.start();
-
-        scene.onReadyObservable.notifyObservers(scene);
-        expect(log).toHaveBeenCalledWith(new Vector3(1, 1, 1));
-        expect(mesh.position).toStrictEqual(new Vector3(1, 1, 1));
-    });
-
-    it("should execute an event N times with doN", () => {
-        const json = convertGLTFToSerializedFlowGraph(doNExample);
-        const coordinator = new FlowGraphCoordinator({ scene });
-        const pathConverter = new InteractivityPathToObjectConverter(mockGltf);
-        FlowGraph.Parse(json, { coordinator, pathConverter });
-
-        coordinator.start();
-
-        for (let i = 0; i < 10; i++) {
-            scene.render();
-        }
-
-        for (let i = 1; i < 6; i++) {
-            expect(log).toHaveBeenCalledWith(i);
-        }
-
-        for (let i = 6; i < 11; i++) {
-            expect(log).not.toHaveBeenCalledWith(i);
-        }
-    });
-});
+import { NullEngine } from "core/Engines";
+import { Scene } from "core/scene";
+import { loggerExample, mathExample, customEventExample, worldPointerExample, doNExample } from "./testData";
+import { convertGLTFToSerializedFlowGraph } from "loaders/glTF/2.0/Extensions/interactivityFunctions";
+import { FlowGraphCoordinator } from "core/FlowGraph/flowGraphCoordinator";
+import { FlowGraph } from "core/FlowGraph/flowGraph";
+import { Vector3, Vector4 } from "core/Maths";
+import { Mesh } from "core/Meshes";
+import { ArcRotateCamera } from "core/Cameras";
+import { InteractivityPathToObjectConverter } from "loaders/glTF/2.0/Extensions/interactivityPathToObjectConverter";
+import { Logger } from "core/Misc";
+
+describe("Babylon Interactivity", () => {
+    let engine;
+    let scene: Scene;
+    let log: jest.SpyInstance;
+    let mockGltf: any;
+
+    beforeEach(() => {
+        engine = new NullEngine();
+        scene = new Scene(engine);
+        new ArcRotateCamera("", 0, 0, 0, new Vector3(0, 0, 0));
+        log = jest.spyOn(Logger, "Log");
+    });
+
+    it("should load a basic graph", () => {
+        const json = convertGLTFToSerializedFlowGraph(loggerExample);
+        const coordinator = new FlowGraphCoordinator({ scene });
+        const pathConverter = new InteractivityPathToObjectConverter(mockGltf);
+        FlowGraph.Parse(json, { coordinator, pathConverter });
+
+        coordinator.start();
+
+        scene.onReadyObservable.notifyObservers(scene);
+        expect(log).toHaveBeenCalledWith(new Vector4(2, 4, 6, 8));
+    });
+
+    it("should load a math graph", () => {
+        const json = convertGLTFToSerializedFlowGraph(mathExample);
+        const coordinator = new FlowGraphCoordinator({ scene });
+        const pathConverter = new InteractivityPathToObjectConverter(mockGltf);
+        FlowGraph.Parse(json, { coordinator, pathConverter });
+
+        coordinator.start();
+
+        scene.onReadyObservable.notifyObservers(scene);
+        expect(log).toHaveBeenCalledWith(42);
+    });
+
+    it("should load a custom event graph", () => {
+        const json = convertGLTFToSerializedFlowGraph(customEventExample);
+        const coordinator = new FlowGraphCoordinator({ scene });
+        const pathConverter = new InteractivityPathToObjectConverter(mockGltf);
+        FlowGraph.Parse(json, { coordinator, pathConverter });
+
+        coordinator.start();
+
+        scene.onReadyObservable.notifyObservers(scene);
+        expect(log).toHaveBeenCalledWith(new Vector3(1, 2, 3));
+    });
+
+    it("should resolve world pointers", () => {
+        const mesh = new Mesh("mesh", scene);
+        const gltf: any = {
+            nodes: [
+                {
+                    _babylonTransformNode: mesh,
+                },
+            ],
+        };
+        const json = convertGLTFToSerializedFlowGraph(worldPointerExample);
+        const coordinator = new FlowGraphCoordinator({ scene });
+        const pathConverter = new InteractivityPathToObjectConverter(gltf);
+        FlowGraph.Parse(json, { coordinator, pathConverter });
+
+        coordinator.start();
+
+        scene.onReadyObservable.notifyObservers(scene);
+        expect(log).toHaveBeenCalledWith(new Vector3(1, 1, 1));
+        expect(mesh.position).toStrictEqual(new Vector3(1, 1, 1));
+    });
+
+    it("should execute an event N times with doN", () => {
+        const json = convertGLTFToSerializedFlowGraph(doNExample);
+        const coordinator = new FlowGraphCoordinator({ scene });
+        const pathConverter = new InteractivityPathToObjectConverter(mockGltf);
+        FlowGraph.Parse(json, { coordinator, pathConverter });
+
+        coordinator.start();
+
+        for (let i = 0; i < 10; i++) {
+            scene.render();
+        }
+
+        for (let i = 1; i < 6; i++) {
+            expect(log).toHaveBeenCalledWith(i);
+        }
+
+        for (let i = 6; i < 11; i++) {
+            expect(log).not.toHaveBeenCalledWith(i);
+        }
+    });
+});