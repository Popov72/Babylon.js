import * as React from "react";

import type { Observable } from "core/Misc/observable";
import type { PropertyChangedEvent } from "../../../../propertyChangedEvent";
import { LineContainerComponent } from "shared-ui-components/lines/lineContainerComponent";
import { TextLineComponent } from "shared-ui-components/lines/textLineComponent";
import type { LockObject } from "shared-ui-components/tabs/propertyGrids/lockObject";
import type { GlobalState } from "../../../../globalState";
import { CustomPropertyGridComponent } from "../customPropertyGridComponent";
import type { IParticleSystem } from "core/Particles/IParticleSystem";
import { FloatLineComponent } from "shared-ui-components/lines/floatLineComponent";
import { ButtonLineComponent } from "shared-ui-components/lines/buttonLineComponent";
import { TextureLinkLineComponent } from "../../../lines/textureLinkLineComponent";
import { OptionsLineComponent } from "shared-ui-components/lines/optionsLineComponent";
import { ParticleSystem } from "core/Particles/particleSystem";
import { Vector3LineComponent } from "shared-ui-components/lines/vector3LineComponent";
import { CheckBoxLineComponent } from "shared-ui-components/lines/checkBoxLineComponent";
import { SliderLineComponent } from "shared-ui-components/lines/sliderLineComponent";
import { BoxParticleEmitter } from "core/Particles/EmitterTypes/boxParticleEmitter";
import { ConeParticleEmitter } from "core/Particles/EmitterTypes/coneParticleEmitter";
import { CylinderParticleEmitter } from "core/Particles/EmitterTypes/cylinderParticleEmitter";
import { HemisphericParticleEmitter } from "core/Particles/EmitterTypes/hemisphericParticleEmitter";
import { PointParticleEmitter } from "core/Particles/EmitterTypes/pointParticleEmitter";
import { SphereParticleEmitter } from "core/Particles/EmitterTypes/sphereParticleEmitter";
import { BoxEmitterGridComponent } from "./boxEmitterGridComponent";
import { ConeEmitterGridComponent } from "./coneEmitterGridComponent";
import { CylinderEmitterGridComponent } from "./cylinderEmitterGridComponent";
import { HemisphericEmitterGridComponent } from "./hemisphericEmitterGridComponent";
import { PointEmitterGridComponent } from "./pointEmitterGridComponent";
import { SphereEmitterGridComponent } from "./sphereEmitterGridComponent";
import { Vector3 } from "core/Maths/math.vector";
import type { AbstractMesh } from "core/Meshes/abstractMesh";
import { MeshParticleEmitter } from "core/Particles/EmitterTypes/meshParticleEmitter";
import { MeshEmitterGridComponent } from "./meshEmitterGridComponent";
import { ValueGradientGridComponent, GradientGridMode } from "./valueGradientGridComponent";
import { Color3, Color4 } from "core/Maths/math.color";
import { GPUParticleSystem } from "core/Particles/gpuParticleSystem";
import { Tools } from "core/Misc/tools";
import { FileButtonLineComponent } from "shared-ui-components/lines/fileButtonLineComponent";
import { TextInputLineComponent } from "shared-ui-components/lines/textInputLineComponent";
import { ParticleHelper } from "core/Particles/particleHelper";
import { Color4LineComponent } from "shared-ui-components/lines/color4LineComponent";
import { Constants } from "core/Engines/constants";
import { Texture } from "core/Materials/Textures/texture";

interface IParticleSystemPropertyGridComponentProps {
    globalState: GlobalState;
    system: IParticleSystem;
    lockObject: LockObject;
    onSelectionChangedObservable?: Observable<any>;
    onPropertyChangedObservable?: Observable<PropertyChangedEvent>;
}

export class ParticleSystemPropertyGridComponent extends React.Component<IParticleSystemPropertyGridComponentProps> {
    private _snippetUrl = Constants.SnippetUrl;

    constructor(props: IParticleSystemPropertyGridComponentProps) {
        super(props);
    }

    renderEmitter() {
        const system = this.props.system;
        switch (system.particleEmitterType?.getClassName()) {
            case "BoxParticleEmitter":
                return (
                    <BoxEmitterGridComponent
                        lockObject={this.props.lockObject}
                        globalState={this.props.globalState}
                        emitter={system.particleEmitterType as BoxParticleEmitter}
                        onPropertyChangedObservable={this.props.onPropertyChangedObservable}
                    />
                );
            case "ConeParticleEmitter":
                return (
                    <ConeEmitterGridComponent
                        lockObject={this.props.lockObject}
                        globalState={this.props.globalState}
                        emitter={system.particleEmitterType as ConeParticleEmitter}
                        onPropertyChangedObservable={this.props.onPropertyChangedObservable}
                    />
                );
            case "CylinderParticleEmitter":
                return (
                    <CylinderEmitterGridComponent
                        lockObject={this.props.lockObject}
                        globalState={this.props.globalState}
                        emitter={system.particleEmitterType as CylinderParticleEmitter}
                        onPropertyChangedObservable={this.props.onPropertyChangedObservable}
                    />
                );
            case "HemisphericParticleEmitter":
                return (
                    <HemisphericEmitterGridComponent
                        lockObject={this.props.lockObject}
                        globalState={this.props.globalState}
                        emitter={system.particleEmitterType as HemisphericParticleEmitter}
                        onPropertyChangedObservable={this.props.onPropertyChangedObservable}
                    />
                );
            case "MeshParticleEmitter":
                return (
                    <MeshEmitterGridComponent
                        lockObject={this.props.lockObject}
                        scene={system.getScene()!}
                        globalState={this.props.globalState}
                        emitter={system.particleEmitterType as MeshParticleEmitter}
                        onPropertyChangedObservable={this.props.onPropertyChangedObservable}
                    />
                );
            case "PointParticleEmitter":
                return (
                    <PointEmitterGridComponent
                        lockObject={this.props.lockObject}
                        globalState={this.props.globalState}
                        emitter={system.particleEmitterType as PointParticleEmitter}
                        onPropertyChangedObservable={this.props.onPropertyChangedObservable}
                    />
                );
            case "SphereParticleEmitter":
                return (
                    <SphereEmitterGridComponent
                        lockObject={this.props.lockObject}
                        globalState={this.props.globalState}
                        emitter={system.particleEmitterType as SphereParticleEmitter}
                        onPropertyChangedObservable={this.props.onPropertyChangedObservable}
                    />
                );
        }

        return null;
    }

    raiseOnPropertyChanged(property: string, newValue: any, previousValue: any) {
        if (!this.props.onPropertyChangedObservable) {
            return;
        }

        const system = this.props.system;
        this.props.onPropertyChangedObservable.notifyObservers({
            object: system,
            property: property,
            value: newValue,
            initialValue: previousValue,
        });
    }

    renderControls() {
        const system = this.props.system;

        if (system instanceof GPUParticleSystem) {
            const isStarted = system.isStarted() && !system.isStopped();
            return (
                <ButtonLineComponent
                    label={isStarted ? "Stop" : "Start"}
                    onClick={() => {
                        if (isStarted) {
                            system.stop();
                            system.reset();
                        } else {
                            system.start();
                        }
                        this.forceUpdate();
                    }}
                />
            );
        }

        const isStarted = system.isStarted();
        return (
            <>
                {!system.isStopping() && (
                    <ButtonLineComponent
                        label={isStarted ? "Stop" : "Start"}
                        onClick={() => {
                            if (isStarted) {
                                system.stop();
                            } else {
                                system.start();
                            }
                            this.forceUpdate();
                        }}
                    />
                )}
                {system.isStopping() && <TextLineComponent label="System is stoppping..." ignoreValue={true} />}
            </>
        );
    }

    saveToFile() {
        const system = this.props.system;
        const content = JSON.stringify(system.serialize(true));

        Tools.Download(new Blob([content]), "particleSystem.json");
    }

    loadFromFile(file: File) {
        const system = this.props.system;
        const scene = system.getScene();

        if (!scene) {
            return;
        }

        Tools.ReadFile(
            file,
            (data) => {
                const decoder = new TextDecoder("utf-8");
                const jsonObject = JSON.parse(decoder.decode(data));
                const isGpu = system instanceof GPUParticleSystem;

                system.dispose();
                this.props.globalState.onSelectionChangedObservable.notifyObservers(null);

                const newSystem = isGpu ? GPUParticleSystem.Parse(jsonObject, scene!, "") : ParticleSystem.Parse(jsonObject, scene!, "");
                this.props.globalState.onSelectionChangedObservable.notifyObservers(newSystem);
            },
            undefined,
            true
        );
    }

    loadFromSnippet() {
        const system = this.props.system;
        const scene = system.getScene()!;
        const isGpu = system instanceof GPUParticleSystem;

        const snippedId = window.prompt("Please enter the snippet ID to use");

        if (!snippedId || !scene) {
            return;
        }

        system.dispose();
        this.props.globalState.onSelectionChangedObservable.notifyObservers(null);

        ParticleHelper.ParseFromSnippetAsync(snippedId, scene, isGpu)
            .then((newSystem) => {
                this.props.globalState.onSelectionChangedObservable.notifyObservers(newSystem);
            })
            .catch((err) => {
                alert("Unable to load your particle system: " + err);
            });
    }

    saveToSnippet() {
        const system = this.props.system;
        const content = JSON.stringify(system.serialize(true));

        const xmlHttp = new XMLHttpRequest();
        xmlHttp.onreadystatechange = () => {
            if (xmlHttp.readyState == 4) {
                if (xmlHttp.status == 200) {
                    const snippet = JSON.parse(xmlHttp.responseText);
                    const oldId = system.snippetId || "_BLANK";
                    system.snippetId = snippet.id;
                    if (snippet.version && snippet.version != "0") {
                        system.snippetId += "#" + snippet.version;
                    }
                    this.forceUpdate();
                    if (navigator.clipboard) {
                        navigator.clipboard.writeText(system.snippetId);
                    }

                    const windowAsAny = window as any;

                    if (windowAsAny.Playground && oldId) {
                        windowAsAny.Playground.onRequestCodeChangeObservable.notifyObservers({
                            regex: new RegExp(`ParticleHelper.ParseFromSnippetAsync\\("${oldId}`, "g"),
                            replace: `ParticleHelper.ParseFromSnippetAsync("${system.snippetId}`,
                        });
                    }

                    alert("Particle system saved with ID: " + system.snippetId + " (please note that the id was also saved to your clipboard)");
                } else {
                    alert("Unable to save your particle system");
                }
            }
        };

        xmlHttp.open("POST", this._snippetUrl + (system.snippetId ? "/" + system.snippetId : ""), true);
        xmlHttp.setRequestHeader("Content-Type", "application/json");

        const dataToSend = {
            payload: JSON.stringify({
                particleSystem: content,
            }),
            name: "",
            description: "",
            tags: "",
        };

        xmlHttp.send(JSON.stringify(dataToSend));
    }

<<<<<<< HEAD
    override render() {
=======
    updateTexture(file: File) {
        const system = this.props.system;

        Tools.ReadFile(
            file,
            (data) => {
                const blob = new Blob([data], { type: "octet/stream" });
                const url = URL.createObjectURL(blob);

                system.particleTexture = new Texture(url, system.getScene(), false, false);

                this.forceUpdate();
            },
            undefined,
            true
        );
    }

    render() {
>>>>>>> fbdaf707
        const system = this.props.system;

        const blendModeOptions = [
            { label: "Add", value: ParticleSystem.BLENDMODE_ADD },
            { label: "Multiply", value: ParticleSystem.BLENDMODE_MULTIPLY },
            { label: "Multiply Add", value: ParticleSystem.BLENDMODE_MULTIPLYADD },
            { label: "OneOne", value: ParticleSystem.BLENDMODE_ONEONE },
            { label: "Standard", value: ParticleSystem.BLENDMODE_STANDARD },
        ];

        const particleEmitterTypeOptions = [
            { label: "Box", value: 0 },
            { label: "Cone", value: 1 },
            { label: "Cylinder", value: 2 },
            { label: "Hemispheric", value: 3 },
            { label: "Mesh", value: 4 },
            { label: "Point", value: 5 },
            { label: "Sphere", value: 6 },
        ];

        const meshEmitters = this.props.system.getScene()!.meshes.filter((m) => !!m.name);

        const emitterOptions = [
            { label: "None", value: -1 },
            { label: "Vector3", value: 0 },
        ];

        meshEmitters.sort((a, b) => a.name.localeCompare(b.name));

        emitterOptions.push(
            ...meshEmitters.map((v, i) => {
                return { label: v.name, value: i + 1 };
            })
        );

        return (
            <>
                <CustomPropertyGridComponent
                    globalState={this.props.globalState}
                    target={system}
                    lockObject={this.props.lockObject}
                    onPropertyChangedObservable={this.props.onPropertyChangedObservable}
                />
                <LineContainerComponent title="GENERAL" selection={this.props.globalState}>
                    <TextLineComponent label="ID" value={system.id} />
                    <TextInputLineComponent
                        lockObject={this.props.lockObject}
                        label="Name"
                        target={system}
                        propertyName="name"
                        onPropertyChangedObservable={this.props.onPropertyChangedObservable}
                    />
                    <TextLineComponent label="Class" value={system.getClassName()} />
                    <TextLineComponent label="Capacity" value={system.getCapacity().toString()} />
                    <TextLineComponent label="Active count" value={system.getActiveCount().toString()} />
                    {system.particleTexture && (
                        <>
                            <TextureLinkLineComponent label="Texture" texture={system.particleTexture} onSelectionChangedObservable={this.props.onSelectionChangedObservable} />
                            <FileButtonLineComponent label="Load texture from file" onClick={(file) => this.updateTexture(file)} accept=".jpg, .png, .tga, .dds, .env" />
                        </>
                    )}
                    <OptionsLineComponent
                        label="Blend mode"
                        options={blendModeOptions}
                        target={system}
                        propertyName="blendMode"
                        onPropertyChangedObservable={this.props.onPropertyChangedObservable}
                    />
                    <Vector3LineComponent
                        lockObject={this.props.lockObject}
                        label="World offset"
                        target={system}
                        propertyName="worldOffset"
                        onPropertyChangedObservable={this.props.onPropertyChangedObservable}
                    />
                    <Vector3LineComponent
                        lockObject={this.props.lockObject}
                        label="Gravity"
                        target={system}
                        propertyName="gravity"
                        onPropertyChangedObservable={this.props.onPropertyChangedObservable}
                    />
                    <CheckBoxLineComponent
                        label="Is billboard"
                        target={system}
                        propertyName="isBillboardBased"
                        onPropertyChangedObservable={this.props.onPropertyChangedObservable}
                    />
                    <CheckBoxLineComponent label="Is local" target={system} propertyName="isLocal" onPropertyChangedObservable={this.props.onPropertyChangedObservable} />
                    <CheckBoxLineComponent
                        label="Force depth write"
                        target={system}
                        propertyName="forceDepthWrite"
                        onPropertyChangedObservable={this.props.onPropertyChangedObservable}
                    />
                    <SliderLineComponent
                        lockObject={this.props.lockObject}
                        label="Update speed"
                        target={system}
                        propertyName="updateSpeed"
                        minimum={0}
                        maximum={0.1}
                        decimalCount={3}
                        step={0.001}
                        onPropertyChangedObservable={this.props.onPropertyChangedObservable}
                    />
                </LineContainerComponent>
                <LineContainerComponent title="COMMANDS" selection={this.props.globalState}>
                    {this.renderControls()}
                    <ButtonLineComponent
                        label={"Dispose"}
                        onClick={() => {
                            this.props.globalState.onSelectionChangedObservable.notifyObservers(null);
                            system.dispose();
                        }}
                    />
                </LineContainerComponent>
                <LineContainerComponent title="FILE" selection={this.props.globalState}>
                    <FileButtonLineComponent label="Load" onClick={(file) => this.loadFromFile(file)} accept=".json" />
                    <ButtonLineComponent label="Save" onClick={() => this.saveToFile()} />
                </LineContainerComponent>
                <LineContainerComponent title="SNIPPET" selection={this.props.globalState}>
                    {system.snippetId && <TextLineComponent label="Snippet ID" value={system.snippetId} />}
                    <ButtonLineComponent label="Load from snippet server" onClick={() => this.loadFromSnippet()} />
                    <ButtonLineComponent label="Save to snippet server" onClick={() => this.saveToSnippet()} />
                </LineContainerComponent>
                <LineContainerComponent title="EMITTER" closed={true} selection={this.props.globalState}>
                    <OptionsLineComponent
                        label="Emitter"
                        options={emitterOptions}
                        target={system}
                        propertyName="emitter"
                        noDirectUpdate={true}
                        onSelect={(value) => {
                            const valueAsNumber = value as number;
                            switch (valueAsNumber) {
                                case -1:
                                    this.raiseOnPropertyChanged("emitter", null, system.emitter);
                                    system.emitter = null;
                                    break;
                                case 0:
                                    this.raiseOnPropertyChanged("emitter", Vector3.Zero(), system.emitter);
                                    system.emitter = Vector3.Zero();
                                    break;
                                default:
                                    this.raiseOnPropertyChanged("emitter", meshEmitters[valueAsNumber - 1], system.emitter);
                                    system.emitter = meshEmitters[valueAsNumber - 1];
                            }
                            this.forceUpdate();
                        }}
                        extractValue={() => {
                            if (!system.emitter) {
                                return -1;
                            }

                            if ((system.emitter as Vector3).x !== undefined) {
                                return 0;
                            }

                            const meshIndex = meshEmitters.indexOf(system.emitter as AbstractMesh);

                            if (meshIndex > -1) {
                                return meshIndex + 1;
                            }

                            return -1;
                        }}
                    />
                    {system.emitter && (system.emitter as Vector3).x === undefined && (
                        <TextLineComponent
                            label="Link to emitter"
                            value={(system.emitter as AbstractMesh).name}
                            onLink={() => this.props.globalState.onSelectionChangedObservable.notifyObservers(system.emitter)}
                        />
                    )}
                    {system.emitter && (system.emitter as Vector3).x !== undefined && (
                        <Vector3LineComponent
                            lockObject={this.props.lockObject}
                            label="Position"
                            target={system}
                            propertyName="emitter"
                            onPropertyChangedObservable={this.props.onPropertyChangedObservable}
                        />
                    )}
                    <OptionsLineComponent
                        label="Type"
                        options={particleEmitterTypeOptions}
                        target={system}
                        propertyName="particleEmitterType"
                        noDirectUpdate={true}
                        onSelect={(value) => {
                            const valueAsNumber = value as number;
                            const currentType = system.particleEmitterType;
                            switch (valueAsNumber) {
                                case 0:
                                    system.particleEmitterType = new BoxParticleEmitter();
                                    break;

                                case 1:
                                    system.particleEmitterType = new ConeParticleEmitter();
                                    break;

                                case 2:
                                    system.particleEmitterType = new CylinderParticleEmitter();
                                    break;

                                case 3:
                                    system.particleEmitterType = new HemisphericParticleEmitter();
                                    break;

                                case 4:
                                    system.particleEmitterType = new MeshParticleEmitter();
                                    break;

                                case 5:
                                    system.particleEmitterType = new PointParticleEmitter();
                                    break;

                                case 6:
                                    system.particleEmitterType = new SphereParticleEmitter();
                                    break;
                            }
                            this.raiseOnPropertyChanged("particleEmitterType", system.particleEmitterType, currentType);
                            this.forceUpdate();
                        }}
                        extractValue={() => {
                            switch (system.particleEmitterType?.getClassName()) {
                                case "BoxParticleEmitter":
                                    return 0;
                                case "ConeParticleEmitter":
                                    return 1;
                                case "CylinderParticleEmitter":
                                    return 2;
                                case "HemisphericParticleEmitter":
                                    return 3;
                                case "MeshParticleEmitter":
                                    return 4;
                                case "PointParticleEmitter":
                                    return 5;
                                case "SphereParticleEmitter":
                                    return 6;
                            }

                            return 0;
                        }}
                    />
                    {this.renderEmitter()}
                </LineContainerComponent>
                <LineContainerComponent title="EMISSION" closed={true} selection={this.props.globalState}>
                    <FloatLineComponent
                        lockObject={this.props.lockObject}
                        label="Rate"
                        target={system}
                        propertyName="emitRate"
                        onPropertyChangedObservable={this.props.onPropertyChangedObservable}
                    />
                    {system instanceof ParticleSystem && (
                        <ValueGradientGridComponent
                            globalState={this.props.globalState}
                            gradients={system.getEmitRateGradients()!}
                            label="Velocity gradients"
                            docLink="https://doc.babylonjs.com/features/featuresDeepDive/particles/particle_system/tuning_gradients#change-speed-over-lifetime"
                            onCreateRequired={() => {
                                system.addEmitRateGradient(0, 50, 50);
                            }}
                            mode={GradientGridMode.Factor}
                            host={system}
                            codeRecorderPropertyName="getEmitRateGradients()"
                            lockObject={this.props.lockObject}
                        />
                    )}
                    <FloatLineComponent
                        lockObject={this.props.lockObject}
                        label="Min emit power"
                        target={system}
                        propertyName="minEmitPower"
                        onPropertyChangedObservable={this.props.onPropertyChangedObservable}
                    />
                    <FloatLineComponent
                        lockObject={this.props.lockObject}
                        label="Max emit power"
                        target={system}
                        propertyName="maxEmitPower"
                        onPropertyChangedObservable={this.props.onPropertyChangedObservable}
                    />
                    <ValueGradientGridComponent
                        globalState={this.props.globalState}
                        gradients={system.getVelocityGradients()!}
                        label="Velocity gradients"
                        docLink="https://doc.babylonjs.com/features/featuresDeepDive/particles/particle_system/tuning_gradients#change-speed-over-lifetime"
                        onCreateRequired={() => {
                            system.addVelocityGradient(0, 0.1, 0.1);
                        }}
                        mode={GradientGridMode.Factor}
                        host={system}
                        codeRecorderPropertyName="getVelocityGradients()"
                        lockObject={this.props.lockObject}
                    />
                    <ValueGradientGridComponent
                        globalState={this.props.globalState}
                        gradients={system.getLimitVelocityGradients()!}
                        label="Limit velocity gradients"
                        docLink="https://doc.babylonjs.com/features/featuresDeepDive/particles/particle_system/tuning_gradients#limit-speed-over-lifetime"
                        onCreateRequired={() => {
                            system.addLimitVelocityGradient(0, 0.1, 0.1);
                        }}
                        mode={GradientGridMode.Factor}
                        host={system}
                        codeRecorderPropertyName="getLimitVelocityGradients()"
                        lockObject={this.props.lockObject}
                    />
                    <ValueGradientGridComponent
                        globalState={this.props.globalState}
                        gradients={system.getDragGradients()!}
                        label="Drag gradients"
                        docLink="https://doc.babylonjs.com/features/featuresDeepDive/particles/particle_system/tuning_gradients#change-drag-over-lifetime"
                        onCreateRequired={() => {
                            system.addDragGradient(0, 0.1, 0.1);
                        }}
                        host={system}
                        codeRecorderPropertyName="getDragGradients()"
                        mode={GradientGridMode.Factor}
                        lockObject={this.props.lockObject}
                    />
                </LineContainerComponent>
                <LineContainerComponent title="SIZE" closed={true} selection={this.props.globalState}>
                    {(!system.getSizeGradients() || system.getSizeGradients()?.length === 0) && (
                        <>
                            <FloatLineComponent
                                lockObject={this.props.lockObject}
                                label="Min size"
                                target={system}
                                propertyName="minSize"
                                onPropertyChangedObservable={this.props.onPropertyChangedObservable}
                            />
                            <FloatLineComponent
                                lockObject={this.props.lockObject}
                                label="Max size"
                                target={system}
                                propertyName="maxSize"
                                onPropertyChangedObservable={this.props.onPropertyChangedObservable}
                            />
                        </>
                    )}
                    <FloatLineComponent
                        lockObject={this.props.lockObject}
                        label="Min scale X"
                        target={system}
                        propertyName="minScaleX"
                        onPropertyChangedObservable={this.props.onPropertyChangedObservable}
                    />
                    <FloatLineComponent
                        lockObject={this.props.lockObject}
                        label="Max scale X"
                        target={system}
                        propertyName="maxScaleX"
                        onPropertyChangedObservable={this.props.onPropertyChangedObservable}
                    />
                    <FloatLineComponent
                        lockObject={this.props.lockObject}
                        label="Min scale Y"
                        target={system}
                        propertyName="minScaleY"
                        onPropertyChangedObservable={this.props.onPropertyChangedObservable}
                    />
                    <FloatLineComponent
                        lockObject={this.props.lockObject}
                        label="Max scale Y"
                        target={system}
                        propertyName="maxScaleY"
                        onPropertyChangedObservable={this.props.onPropertyChangedObservable}
                    />
                    {system instanceof ParticleSystem && (
                        <ValueGradientGridComponent
                            globalState={this.props.globalState}
                            gradients={system.getStartSizeGradients()!}
                            label="Start size gradients"
                            docLink="https://doc.babylonjs.com/features/featuresDeepDive/particles/particle_system/tuning_gradients#change-size-over-lifetime"
                            onCreateRequired={() => {
                                system.addStartSizeGradient(0, 1, 1);
                            }}
                            host={system}
                            codeRecorderPropertyName="getStartSizeGradients()"
                            mode={GradientGridMode.Factor}
                            lockObject={this.props.lockObject}
                        />
                    )}
                    <ValueGradientGridComponent
                        globalState={this.props.globalState}
                        gradients={system.getSizeGradients()!}
                        label="Size gradients"
                        docLink="https://doc.babylonjs.com/features/featuresDeepDive/particles/particle_system/tuning_gradients#change-size-over-lifetime"
                        onCreateRequired={() => {
                            system.addSizeGradient(0, 1, 1);
                        }}
                        host={system}
                        codeRecorderPropertyName="getSizeGradients()"
                        mode={GradientGridMode.Factor}
                        lockObject={this.props.lockObject}
                    />
                </LineContainerComponent>
                <LineContainerComponent title="LIFETIME" closed={true} selection={this.props.globalState}>
                    <FloatLineComponent
                        lockObject={this.props.lockObject}
                        label="Min lifetime"
                        target={system}
                        propertyName="minLifeTime"
                        onPropertyChangedObservable={this.props.onPropertyChangedObservable}
                    />
                    <FloatLineComponent
                        lockObject={this.props.lockObject}
                        label="Max lifetime"
                        target={system}
                        propertyName="maxLifeTime"
                        onPropertyChangedObservable={this.props.onPropertyChangedObservable}
                    />
                    <FloatLineComponent
                        lockObject={this.props.lockObject}
                        label="Target stop duration"
                        target={system}
                        propertyName="targetStopDuration"
                        onPropertyChangedObservable={this.props.onPropertyChangedObservable}
                    />
                    {system instanceof ParticleSystem && (
                        <ValueGradientGridComponent
                            globalState={this.props.globalState}
                            gradients={system.getLifeTimeGradients()!}
                            label="Lifetime gradients"
                            docLink="https://doc.babylonjs.com/features/featuresDeepDive/particles/particle_system/tuning_gradients#change-lifetime-over-duration"
                            onCreateRequired={() => {
                                system.addLifeTimeGradient(0, 1, 1);
                            }}
                            host={system}
                            codeRecorderPropertyName="getLifeTimeGradients()"
                            mode={GradientGridMode.Factor}
                            lockObject={this.props.lockObject}
                        />
                    )}
                </LineContainerComponent>
                <LineContainerComponent title="COLORS" closed={true} selection={this.props.globalState}>
                    {(!system.getColorGradients() || system.getColorGradients()?.length === 0) && (
                        <>
                            <Color4LineComponent
                                lockObject={this.props.lockObject}
                                label="Color 1"
                                target={system}
                                propertyName="color1"
                                onPropertyChangedObservable={this.props.onPropertyChangedObservable}
                            />
                            <Color4LineComponent
                                lockObject={this.props.lockObject}
                                label="Color 2"
                                target={system}
                                propertyName="color2"
                                onPropertyChangedObservable={this.props.onPropertyChangedObservable}
                            />
                            <Color4LineComponent
                                lockObject={this.props.lockObject}
                                label="Color dead"
                                target={system}
                                propertyName="colorDead"
                                onPropertyChangedObservable={this.props.onPropertyChangedObservable}
                            />
                        </>
                    )}
                    <ValueGradientGridComponent
                        globalState={this.props.globalState}
                        gradients={system.getColorGradients()!}
                        label="Color gradients"
                        docLink="https://doc.babylonjs.com/features/featuresDeepDive/particles/particle_system/tuning_gradients#change-color-over-lifetime"
                        onCreateRequired={() => {
                            system.addColorGradient(0, new Color4(0, 0, 0, 1), new Color4(0, 0, 0, 1));
                            system.addColorGradient(1, new Color4(1, 1, 1, 1), new Color4(1, 1, 1, 1));
                        }}
                        host={system}
                        codeRecorderPropertyName="getColorGradients()"
                        mode={GradientGridMode.Color4}
                        lockObject={this.props.lockObject}
                    />
                    {system instanceof ParticleSystem && (
                        <>
                            <CheckBoxLineComponent label="Enable ramp gradients" target={system} propertyName="useRampGradients" />
                            {system.useRampGradients && (
                                <>
                                    <ValueGradientGridComponent
                                        globalState={this.props.globalState}
                                        gradients={system.getRampGradients()!}
                                        label="Ramp gradients"
                                        docLink="https://doc.babylonjs.com/features/featuresDeepDive/particles/particle_system/ramps_and_blends#ramp-gradients"
                                        onCreateRequired={() => {
                                            system.addRampGradient(0, Color3.White());
                                            system.addRampGradient(1, Color3.Black());
                                        }}
                                        mode={GradientGridMode.Color3}
                                        host={system}
                                        codeRecorderPropertyName="getRampGradients()"
                                        lockObject={this.props.lockObject}
                                    />

                                    <ValueGradientGridComponent
                                        globalState={this.props.globalState}
                                        gradients={system.getColorRemapGradients()!}
                                        label="Color remap gradients"
                                        docLink="https://doc.babylonjs.com/features/featuresDeepDive/particles/particle_system/ramps_and_blends#ramp-gradients"
                                        onCreateRequired={() => {
                                            system.addColorRemapGradient(0, 1, 1);
                                        }}
                                        host={system}
                                        codeRecorderPropertyName="getColorRemapGradients()"
                                        mode={GradientGridMode.Factor}
                                        lockObject={this.props.lockObject}
                                    />
                                    <ValueGradientGridComponent
                                        globalState={this.props.globalState}
                                        gradients={system.getAlphaRemapGradients()!}
                                        label="Alpha remap gradients"
                                        docLink="https://doc.babylonjs.com/features/featuresDeepDive/particles/particle_system/ramps_and_blends#ramp-gradients"
                                        onCreateRequired={() => {
                                            system.addAlphaRemapGradient(0, 1, 1);
                                        }}
                                        host={system}
                                        codeRecorderPropertyName="getAlphaRemapGradients()"
                                        mode={GradientGridMode.Factor}
                                        lockObject={this.props.lockObject}
                                    />
                                </>
                            )}
                        </>
                    )}
                </LineContainerComponent>
                <LineContainerComponent title="ROTATION" closed={true} selection={this.props.globalState}>
                    <FloatLineComponent
                        lockObject={this.props.lockObject}
                        label="Min angular speed"
                        target={system}
                        propertyName="minAngularSpeed"
                        onPropertyChangedObservable={this.props.onPropertyChangedObservable}
                    />
                    <FloatLineComponent
                        lockObject={this.props.lockObject}
                        label="Max angular speed"
                        target={system}
                        propertyName="maxAngularSpeed"
                        onPropertyChangedObservable={this.props.onPropertyChangedObservable}
                    />
                    <FloatLineComponent
                        lockObject={this.props.lockObject}
                        label="Min initial rotation"
                        target={system}
                        propertyName="minInitialRotation"
                        onPropertyChangedObservable={this.props.onPropertyChangedObservable}
                    />
                    <FloatLineComponent
                        lockObject={this.props.lockObject}
                        label="Max initial rotation"
                        target={system}
                        propertyName="maxInitialRotation"
                        onPropertyChangedObservable={this.props.onPropertyChangedObservable}
                    />
                    <ValueGradientGridComponent
                        globalState={this.props.globalState}
                        gradients={system.getAngularSpeedGradients()!}
                        label="Angular speed gradients"
                        docLink="https://doc.babylonjs.com/features/featuresDeepDive/particles/particle_system/tuning_gradients#change-rotation-speed-over-lifetime"
                        onCreateRequired={() => {
                            system.addAngularSpeedGradient(0, 0.1, 0.1);
                        }}
                        host={system}
                        codeRecorderPropertyName="getAngularSpeedGradients()"
                        mode={GradientGridMode.Factor}
                        lockObject={this.props.lockObject}
                    />
                </LineContainerComponent>
                <LineContainerComponent title="SPRITESHEET" closed={true} selection={this.props.globalState}>
                    <CheckBoxLineComponent
                        label="Animation sheet enabled"
                        target={system}
                        propertyName="isAnimationSheetEnabled"
                        onPropertyChangedObservable={this.props.onPropertyChangedObservable}
                    />
                    <FloatLineComponent
                        lockObject={this.props.lockObject}
                        label="First sprite index"
                        isInteger={true}
                        target={system}
                        propertyName="startSpriteCellID"
                        onPropertyChangedObservable={this.props.onPropertyChangedObservable}
                    />
                    <FloatLineComponent
                        lockObject={this.props.lockObject}
                        label="Last sprite index"
                        isInteger={true}
                        target={system}
                        propertyName="endSpriteCellID"
                        onPropertyChangedObservable={this.props.onPropertyChangedObservable}
                    />
                    <CheckBoxLineComponent
                        label="Animation Loop"
                        target={system}
                        propertyName="spriteCellLoop"
                        onPropertyChangedObservable={this.props.onPropertyChangedObservable}
                    />
                    <CheckBoxLineComponent
                        label="Random start cell index"
                        target={system}
                        propertyName="spriteRandomStartCell"
                        onPropertyChangedObservable={this.props.onPropertyChangedObservable}
                    />
                    <FloatLineComponent
                        lockObject={this.props.lockObject}
                        label="Cell width"
                        isInteger={true}
                        target={system}
                        propertyName="spriteCellWidth"
                        onPropertyChangedObservable={this.props.onPropertyChangedObservable}
                    />
                    <FloatLineComponent
                        lockObject={this.props.lockObject}
                        label="Cell height"
                        isInteger={true}
                        target={system}
                        propertyName="spriteCellHeight"
                        onPropertyChangedObservable={this.props.onPropertyChangedObservable}
                    />
                    <SliderLineComponent
                        lockObject={this.props.lockObject}
                        label="Cell change speed"
                        target={system}
                        propertyName="spriteCellChangeSpeed"
                        minimum={0}
                        maximum={10}
                        step={0.1}
                        onPropertyChangedObservable={this.props.onPropertyChangedObservable}
                    />
                </LineContainerComponent>
            </>
        );
    }
}
<|MERGE_RESOLUTION|>--- conflicted
+++ resolved
@@ -1,956 +1,952 @@
-import * as React from "react";
-
-import type { Observable } from "core/Misc/observable";
-import type { PropertyChangedEvent } from "../../../../propertyChangedEvent";
-import { LineContainerComponent } from "shared-ui-components/lines/lineContainerComponent";
-import { TextLineComponent } from "shared-ui-components/lines/textLineComponent";
-import type { LockObject } from "shared-ui-components/tabs/propertyGrids/lockObject";
-import type { GlobalState } from "../../../../globalState";
-import { CustomPropertyGridComponent } from "../customPropertyGridComponent";
-import type { IParticleSystem } from "core/Particles/IParticleSystem";
-import { FloatLineComponent } from "shared-ui-components/lines/floatLineComponent";
-import { ButtonLineComponent } from "shared-ui-components/lines/buttonLineComponent";
-import { TextureLinkLineComponent } from "../../../lines/textureLinkLineComponent";
-import { OptionsLineComponent } from "shared-ui-components/lines/optionsLineComponent";
-import { ParticleSystem } from "core/Particles/particleSystem";
-import { Vector3LineComponent } from "shared-ui-components/lines/vector3LineComponent";
-import { CheckBoxLineComponent } from "shared-ui-components/lines/checkBoxLineComponent";
-import { SliderLineComponent } from "shared-ui-components/lines/sliderLineComponent";
-import { BoxParticleEmitter } from "core/Particles/EmitterTypes/boxParticleEmitter";
-import { ConeParticleEmitter } from "core/Particles/EmitterTypes/coneParticleEmitter";
-import { CylinderParticleEmitter } from "core/Particles/EmitterTypes/cylinderParticleEmitter";
-import { HemisphericParticleEmitter } from "core/Particles/EmitterTypes/hemisphericParticleEmitter";
-import { PointParticleEmitter } from "core/Particles/EmitterTypes/pointParticleEmitter";
-import { SphereParticleEmitter } from "core/Particles/EmitterTypes/sphereParticleEmitter";
-import { BoxEmitterGridComponent } from "./boxEmitterGridComponent";
-import { ConeEmitterGridComponent } from "./coneEmitterGridComponent";
-import { CylinderEmitterGridComponent } from "./cylinderEmitterGridComponent";
-import { HemisphericEmitterGridComponent } from "./hemisphericEmitterGridComponent";
-import { PointEmitterGridComponent } from "./pointEmitterGridComponent";
-import { SphereEmitterGridComponent } from "./sphereEmitterGridComponent";
-import { Vector3 } from "core/Maths/math.vector";
-import type { AbstractMesh } from "core/Meshes/abstractMesh";
-import { MeshParticleEmitter } from "core/Particles/EmitterTypes/meshParticleEmitter";
-import { MeshEmitterGridComponent } from "./meshEmitterGridComponent";
-import { ValueGradientGridComponent, GradientGridMode } from "./valueGradientGridComponent";
-import { Color3, Color4 } from "core/Maths/math.color";
-import { GPUParticleSystem } from "core/Particles/gpuParticleSystem";
-import { Tools } from "core/Misc/tools";
-import { FileButtonLineComponent } from "shared-ui-components/lines/fileButtonLineComponent";
-import { TextInputLineComponent } from "shared-ui-components/lines/textInputLineComponent";
-import { ParticleHelper } from "core/Particles/particleHelper";
-import { Color4LineComponent } from "shared-ui-components/lines/color4LineComponent";
-import { Constants } from "core/Engines/constants";
-import { Texture } from "core/Materials/Textures/texture";
-
-interface IParticleSystemPropertyGridComponentProps {
-    globalState: GlobalState;
-    system: IParticleSystem;
-    lockObject: LockObject;
-    onSelectionChangedObservable?: Observable<any>;
-    onPropertyChangedObservable?: Observable<PropertyChangedEvent>;
-}
-
-export class ParticleSystemPropertyGridComponent extends React.Component<IParticleSystemPropertyGridComponentProps> {
-    private _snippetUrl = Constants.SnippetUrl;
-
-    constructor(props: IParticleSystemPropertyGridComponentProps) {
-        super(props);
-    }
-
-    renderEmitter() {
-        const system = this.props.system;
-        switch (system.particleEmitterType?.getClassName()) {
-            case "BoxParticleEmitter":
-                return (
-                    <BoxEmitterGridComponent
-                        lockObject={this.props.lockObject}
-                        globalState={this.props.globalState}
-                        emitter={system.particleEmitterType as BoxParticleEmitter}
-                        onPropertyChangedObservable={this.props.onPropertyChangedObservable}
-                    />
-                );
-            case "ConeParticleEmitter":
-                return (
-                    <ConeEmitterGridComponent
-                        lockObject={this.props.lockObject}
-                        globalState={this.props.globalState}
-                        emitter={system.particleEmitterType as ConeParticleEmitter}
-                        onPropertyChangedObservable={this.props.onPropertyChangedObservable}
-                    />
-                );
-            case "CylinderParticleEmitter":
-                return (
-                    <CylinderEmitterGridComponent
-                        lockObject={this.props.lockObject}
-                        globalState={this.props.globalState}
-                        emitter={system.particleEmitterType as CylinderParticleEmitter}
-                        onPropertyChangedObservable={this.props.onPropertyChangedObservable}
-                    />
-                );
-            case "HemisphericParticleEmitter":
-                return (
-                    <HemisphericEmitterGridComponent
-                        lockObject={this.props.lockObject}
-                        globalState={this.props.globalState}
-                        emitter={system.particleEmitterType as HemisphericParticleEmitter}
-                        onPropertyChangedObservable={this.props.onPropertyChangedObservable}
-                    />
-                );
-            case "MeshParticleEmitter":
-                return (
-                    <MeshEmitterGridComponent
-                        lockObject={this.props.lockObject}
-                        scene={system.getScene()!}
-                        globalState={this.props.globalState}
-                        emitter={system.particleEmitterType as MeshParticleEmitter}
-                        onPropertyChangedObservable={this.props.onPropertyChangedObservable}
-                    />
-                );
-            case "PointParticleEmitter":
-                return (
-                    <PointEmitterGridComponent
-                        lockObject={this.props.lockObject}
-                        globalState={this.props.globalState}
-                        emitter={system.particleEmitterType as PointParticleEmitter}
-                        onPropertyChangedObservable={this.props.onPropertyChangedObservable}
-                    />
-                );
-            case "SphereParticleEmitter":
-                return (
-                    <SphereEmitterGridComponent
-                        lockObject={this.props.lockObject}
-                        globalState={this.props.globalState}
-                        emitter={system.particleEmitterType as SphereParticleEmitter}
-                        onPropertyChangedObservable={this.props.onPropertyChangedObservable}
-                    />
-                );
-        }
-
-        return null;
-    }
-
-    raiseOnPropertyChanged(property: string, newValue: any, previousValue: any) {
-        if (!this.props.onPropertyChangedObservable) {
-            return;
-        }
-
-        const system = this.props.system;
-        this.props.onPropertyChangedObservable.notifyObservers({
-            object: system,
-            property: property,
-            value: newValue,
-            initialValue: previousValue,
-        });
-    }
-
-    renderControls() {
-        const system = this.props.system;
-
-        if (system instanceof GPUParticleSystem) {
-            const isStarted = system.isStarted() && !system.isStopped();
-            return (
-                <ButtonLineComponent
-                    label={isStarted ? "Stop" : "Start"}
-                    onClick={() => {
-                        if (isStarted) {
-                            system.stop();
-                            system.reset();
-                        } else {
-                            system.start();
-                        }
-                        this.forceUpdate();
-                    }}
-                />
-            );
-        }
-
-        const isStarted = system.isStarted();
-        return (
-            <>
-                {!system.isStopping() && (
-                    <ButtonLineComponent
-                        label={isStarted ? "Stop" : "Start"}
-                        onClick={() => {
-                            if (isStarted) {
-                                system.stop();
-                            } else {
-                                system.start();
-                            }
-                            this.forceUpdate();
-                        }}
-                    />
-                )}
-                {system.isStopping() && <TextLineComponent label="System is stoppping..." ignoreValue={true} />}
-            </>
-        );
-    }
-
-    saveToFile() {
-        const system = this.props.system;
-        const content = JSON.stringify(system.serialize(true));
-
-        Tools.Download(new Blob([content]), "particleSystem.json");
-    }
-
-    loadFromFile(file: File) {
-        const system = this.props.system;
-        const scene = system.getScene();
-
-        if (!scene) {
-            return;
-        }
-
-        Tools.ReadFile(
-            file,
-            (data) => {
-                const decoder = new TextDecoder("utf-8");
-                const jsonObject = JSON.parse(decoder.decode(data));
-                const isGpu = system instanceof GPUParticleSystem;
-
-                system.dispose();
-                this.props.globalState.onSelectionChangedObservable.notifyObservers(null);
-
-                const newSystem = isGpu ? GPUParticleSystem.Parse(jsonObject, scene!, "") : ParticleSystem.Parse(jsonObject, scene!, "");
-                this.props.globalState.onSelectionChangedObservable.notifyObservers(newSystem);
-            },
-            undefined,
-            true
-        );
-    }
-
-    loadFromSnippet() {
-        const system = this.props.system;
-        const scene = system.getScene()!;
-        const isGpu = system instanceof GPUParticleSystem;
-
-        const snippedId = window.prompt("Please enter the snippet ID to use");
-
-        if (!snippedId || !scene) {
-            return;
-        }
-
-        system.dispose();
-        this.props.globalState.onSelectionChangedObservable.notifyObservers(null);
-
-        ParticleHelper.ParseFromSnippetAsync(snippedId, scene, isGpu)
-            .then((newSystem) => {
-                this.props.globalState.onSelectionChangedObservable.notifyObservers(newSystem);
-            })
-            .catch((err) => {
-                alert("Unable to load your particle system: " + err);
-            });
-    }
-
-    saveToSnippet() {
-        const system = this.props.system;
-        const content = JSON.stringify(system.serialize(true));
-
-        const xmlHttp = new XMLHttpRequest();
-        xmlHttp.onreadystatechange = () => {
-            if (xmlHttp.readyState == 4) {
-                if (xmlHttp.status == 200) {
-                    const snippet = JSON.parse(xmlHttp.responseText);
-                    const oldId = system.snippetId || "_BLANK";
-                    system.snippetId = snippet.id;
-                    if (snippet.version && snippet.version != "0") {
-                        system.snippetId += "#" + snippet.version;
-                    }
-                    this.forceUpdate();
-                    if (navigator.clipboard) {
-                        navigator.clipboard.writeText(system.snippetId);
-                    }
-
-                    const windowAsAny = window as any;
-
-                    if (windowAsAny.Playground && oldId) {
-                        windowAsAny.Playground.onRequestCodeChangeObservable.notifyObservers({
-                            regex: new RegExp(`ParticleHelper.ParseFromSnippetAsync\\("${oldId}`, "g"),
-                            replace: `ParticleHelper.ParseFromSnippetAsync("${system.snippetId}`,
-                        });
-                    }
-
-                    alert("Particle system saved with ID: " + system.snippetId + " (please note that the id was also saved to your clipboard)");
-                } else {
-                    alert("Unable to save your particle system");
-                }
-            }
-        };
-
-        xmlHttp.open("POST", this._snippetUrl + (system.snippetId ? "/" + system.snippetId : ""), true);
-        xmlHttp.setRequestHeader("Content-Type", "application/json");
-
-        const dataToSend = {
-            payload: JSON.stringify({
-                particleSystem: content,
-            }),
-            name: "",
-            description: "",
-            tags: "",
-        };
-
-        xmlHttp.send(JSON.stringify(dataToSend));
-    }
-
-<<<<<<< HEAD
-    override render() {
-=======
-    updateTexture(file: File) {
-        const system = this.props.system;
-
-        Tools.ReadFile(
-            file,
-            (data) => {
-                const blob = new Blob([data], { type: "octet/stream" });
-                const url = URL.createObjectURL(blob);
-
-                system.particleTexture = new Texture(url, system.getScene(), false, false);
-
-                this.forceUpdate();
-            },
-            undefined,
-            true
-        );
-    }
-
-    render() {
->>>>>>> fbdaf707
-        const system = this.props.system;
-
-        const blendModeOptions = [
-            { label: "Add", value: ParticleSystem.BLENDMODE_ADD },
-            { label: "Multiply", value: ParticleSystem.BLENDMODE_MULTIPLY },
-            { label: "Multiply Add", value: ParticleSystem.BLENDMODE_MULTIPLYADD },
-            { label: "OneOne", value: ParticleSystem.BLENDMODE_ONEONE },
-            { label: "Standard", value: ParticleSystem.BLENDMODE_STANDARD },
-        ];
-
-        const particleEmitterTypeOptions = [
-            { label: "Box", value: 0 },
-            { label: "Cone", value: 1 },
-            { label: "Cylinder", value: 2 },
-            { label: "Hemispheric", value: 3 },
-            { label: "Mesh", value: 4 },
-            { label: "Point", value: 5 },
-            { label: "Sphere", value: 6 },
-        ];
-
-        const meshEmitters = this.props.system.getScene()!.meshes.filter((m) => !!m.name);
-
-        const emitterOptions = [
-            { label: "None", value: -1 },
-            { label: "Vector3", value: 0 },
-        ];
-
-        meshEmitters.sort((a, b) => a.name.localeCompare(b.name));
-
-        emitterOptions.push(
-            ...meshEmitters.map((v, i) => {
-                return { label: v.name, value: i + 1 };
-            })
-        );
-
-        return (
-            <>
-                <CustomPropertyGridComponent
-                    globalState={this.props.globalState}
-                    target={system}
-                    lockObject={this.props.lockObject}
-                    onPropertyChangedObservable={this.props.onPropertyChangedObservable}
-                />
-                <LineContainerComponent title="GENERAL" selection={this.props.globalState}>
-                    <TextLineComponent label="ID" value={system.id} />
-                    <TextInputLineComponent
-                        lockObject={this.props.lockObject}
-                        label="Name"
-                        target={system}
-                        propertyName="name"
-                        onPropertyChangedObservable={this.props.onPropertyChangedObservable}
-                    />
-                    <TextLineComponent label="Class" value={system.getClassName()} />
-                    <TextLineComponent label="Capacity" value={system.getCapacity().toString()} />
-                    <TextLineComponent label="Active count" value={system.getActiveCount().toString()} />
-                    {system.particleTexture && (
-                        <>
-                            <TextureLinkLineComponent label="Texture" texture={system.particleTexture} onSelectionChangedObservable={this.props.onSelectionChangedObservable} />
-                            <FileButtonLineComponent label="Load texture from file" onClick={(file) => this.updateTexture(file)} accept=".jpg, .png, .tga, .dds, .env" />
-                        </>
-                    )}
-                    <OptionsLineComponent
-                        label="Blend mode"
-                        options={blendModeOptions}
-                        target={system}
-                        propertyName="blendMode"
-                        onPropertyChangedObservable={this.props.onPropertyChangedObservable}
-                    />
-                    <Vector3LineComponent
-                        lockObject={this.props.lockObject}
-                        label="World offset"
-                        target={system}
-                        propertyName="worldOffset"
-                        onPropertyChangedObservable={this.props.onPropertyChangedObservable}
-                    />
-                    <Vector3LineComponent
-                        lockObject={this.props.lockObject}
-                        label="Gravity"
-                        target={system}
-                        propertyName="gravity"
-                        onPropertyChangedObservable={this.props.onPropertyChangedObservable}
-                    />
-                    <CheckBoxLineComponent
-                        label="Is billboard"
-                        target={system}
-                        propertyName="isBillboardBased"
-                        onPropertyChangedObservable={this.props.onPropertyChangedObservable}
-                    />
-                    <CheckBoxLineComponent label="Is local" target={system} propertyName="isLocal" onPropertyChangedObservable={this.props.onPropertyChangedObservable} />
-                    <CheckBoxLineComponent
-                        label="Force depth write"
-                        target={system}
-                        propertyName="forceDepthWrite"
-                        onPropertyChangedObservable={this.props.onPropertyChangedObservable}
-                    />
-                    <SliderLineComponent
-                        lockObject={this.props.lockObject}
-                        label="Update speed"
-                        target={system}
-                        propertyName="updateSpeed"
-                        minimum={0}
-                        maximum={0.1}
-                        decimalCount={3}
-                        step={0.001}
-                        onPropertyChangedObservable={this.props.onPropertyChangedObservable}
-                    />
-                </LineContainerComponent>
-                <LineContainerComponent title="COMMANDS" selection={this.props.globalState}>
-                    {this.renderControls()}
-                    <ButtonLineComponent
-                        label={"Dispose"}
-                        onClick={() => {
-                            this.props.globalState.onSelectionChangedObservable.notifyObservers(null);
-                            system.dispose();
-                        }}
-                    />
-                </LineContainerComponent>
-                <LineContainerComponent title="FILE" selection={this.props.globalState}>
-                    <FileButtonLineComponent label="Load" onClick={(file) => this.loadFromFile(file)} accept=".json" />
-                    <ButtonLineComponent label="Save" onClick={() => this.saveToFile()} />
-                </LineContainerComponent>
-                <LineContainerComponent title="SNIPPET" selection={this.props.globalState}>
-                    {system.snippetId && <TextLineComponent label="Snippet ID" value={system.snippetId} />}
-                    <ButtonLineComponent label="Load from snippet server" onClick={() => this.loadFromSnippet()} />
-                    <ButtonLineComponent label="Save to snippet server" onClick={() => this.saveToSnippet()} />
-                </LineContainerComponent>
-                <LineContainerComponent title="EMITTER" closed={true} selection={this.props.globalState}>
-                    <OptionsLineComponent
-                        label="Emitter"
-                        options={emitterOptions}
-                        target={system}
-                        propertyName="emitter"
-                        noDirectUpdate={true}
-                        onSelect={(value) => {
-                            const valueAsNumber = value as number;
-                            switch (valueAsNumber) {
-                                case -1:
-                                    this.raiseOnPropertyChanged("emitter", null, system.emitter);
-                                    system.emitter = null;
-                                    break;
-                                case 0:
-                                    this.raiseOnPropertyChanged("emitter", Vector3.Zero(), system.emitter);
-                                    system.emitter = Vector3.Zero();
-                                    break;
-                                default:
-                                    this.raiseOnPropertyChanged("emitter", meshEmitters[valueAsNumber - 1], system.emitter);
-                                    system.emitter = meshEmitters[valueAsNumber - 1];
-                            }
-                            this.forceUpdate();
-                        }}
-                        extractValue={() => {
-                            if (!system.emitter) {
-                                return -1;
-                            }
-
-                            if ((system.emitter as Vector3).x !== undefined) {
-                                return 0;
-                            }
-
-                            const meshIndex = meshEmitters.indexOf(system.emitter as AbstractMesh);
-
-                            if (meshIndex > -1) {
-                                return meshIndex + 1;
-                            }
-
-                            return -1;
-                        }}
-                    />
-                    {system.emitter && (system.emitter as Vector3).x === undefined && (
-                        <TextLineComponent
-                            label="Link to emitter"
-                            value={(system.emitter as AbstractMesh).name}
-                            onLink={() => this.props.globalState.onSelectionChangedObservable.notifyObservers(system.emitter)}
-                        />
-                    )}
-                    {system.emitter && (system.emitter as Vector3).x !== undefined && (
-                        <Vector3LineComponent
-                            lockObject={this.props.lockObject}
-                            label="Position"
-                            target={system}
-                            propertyName="emitter"
-                            onPropertyChangedObservable={this.props.onPropertyChangedObservable}
-                        />
-                    )}
-                    <OptionsLineComponent
-                        label="Type"
-                        options={particleEmitterTypeOptions}
-                        target={system}
-                        propertyName="particleEmitterType"
-                        noDirectUpdate={true}
-                        onSelect={(value) => {
-                            const valueAsNumber = value as number;
-                            const currentType = system.particleEmitterType;
-                            switch (valueAsNumber) {
-                                case 0:
-                                    system.particleEmitterType = new BoxParticleEmitter();
-                                    break;
-
-                                case 1:
-                                    system.particleEmitterType = new ConeParticleEmitter();
-                                    break;
-
-                                case 2:
-                                    system.particleEmitterType = new CylinderParticleEmitter();
-                                    break;
-
-                                case 3:
-                                    system.particleEmitterType = new HemisphericParticleEmitter();
-                                    break;
-
-                                case 4:
-                                    system.particleEmitterType = new MeshParticleEmitter();
-                                    break;
-
-                                case 5:
-                                    system.particleEmitterType = new PointParticleEmitter();
-                                    break;
-
-                                case 6:
-                                    system.particleEmitterType = new SphereParticleEmitter();
-                                    break;
-                            }
-                            this.raiseOnPropertyChanged("particleEmitterType", system.particleEmitterType, currentType);
-                            this.forceUpdate();
-                        }}
-                        extractValue={() => {
-                            switch (system.particleEmitterType?.getClassName()) {
-                                case "BoxParticleEmitter":
-                                    return 0;
-                                case "ConeParticleEmitter":
-                                    return 1;
-                                case "CylinderParticleEmitter":
-                                    return 2;
-                                case "HemisphericParticleEmitter":
-                                    return 3;
-                                case "MeshParticleEmitter":
-                                    return 4;
-                                case "PointParticleEmitter":
-                                    return 5;
-                                case "SphereParticleEmitter":
-                                    return 6;
-                            }
-
-                            return 0;
-                        }}
-                    />
-                    {this.renderEmitter()}
-                </LineContainerComponent>
-                <LineContainerComponent title="EMISSION" closed={true} selection={this.props.globalState}>
-                    <FloatLineComponent
-                        lockObject={this.props.lockObject}
-                        label="Rate"
-                        target={system}
-                        propertyName="emitRate"
-                        onPropertyChangedObservable={this.props.onPropertyChangedObservable}
-                    />
-                    {system instanceof ParticleSystem && (
-                        <ValueGradientGridComponent
-                            globalState={this.props.globalState}
-                            gradients={system.getEmitRateGradients()!}
-                            label="Velocity gradients"
-                            docLink="https://doc.babylonjs.com/features/featuresDeepDive/particles/particle_system/tuning_gradients#change-speed-over-lifetime"
-                            onCreateRequired={() => {
-                                system.addEmitRateGradient(0, 50, 50);
-                            }}
-                            mode={GradientGridMode.Factor}
-                            host={system}
-                            codeRecorderPropertyName="getEmitRateGradients()"
-                            lockObject={this.props.lockObject}
-                        />
-                    )}
-                    <FloatLineComponent
-                        lockObject={this.props.lockObject}
-                        label="Min emit power"
-                        target={system}
-                        propertyName="minEmitPower"
-                        onPropertyChangedObservable={this.props.onPropertyChangedObservable}
-                    />
-                    <FloatLineComponent
-                        lockObject={this.props.lockObject}
-                        label="Max emit power"
-                        target={system}
-                        propertyName="maxEmitPower"
-                        onPropertyChangedObservable={this.props.onPropertyChangedObservable}
-                    />
-                    <ValueGradientGridComponent
-                        globalState={this.props.globalState}
-                        gradients={system.getVelocityGradients()!}
-                        label="Velocity gradients"
-                        docLink="https://doc.babylonjs.com/features/featuresDeepDive/particles/particle_system/tuning_gradients#change-speed-over-lifetime"
-                        onCreateRequired={() => {
-                            system.addVelocityGradient(0, 0.1, 0.1);
-                        }}
-                        mode={GradientGridMode.Factor}
-                        host={system}
-                        codeRecorderPropertyName="getVelocityGradients()"
-                        lockObject={this.props.lockObject}
-                    />
-                    <ValueGradientGridComponent
-                        globalState={this.props.globalState}
-                        gradients={system.getLimitVelocityGradients()!}
-                        label="Limit velocity gradients"
-                        docLink="https://doc.babylonjs.com/features/featuresDeepDive/particles/particle_system/tuning_gradients#limit-speed-over-lifetime"
-                        onCreateRequired={() => {
-                            system.addLimitVelocityGradient(0, 0.1, 0.1);
-                        }}
-                        mode={GradientGridMode.Factor}
-                        host={system}
-                        codeRecorderPropertyName="getLimitVelocityGradients()"
-                        lockObject={this.props.lockObject}
-                    />
-                    <ValueGradientGridComponent
-                        globalState={this.props.globalState}
-                        gradients={system.getDragGradients()!}
-                        label="Drag gradients"
-                        docLink="https://doc.babylonjs.com/features/featuresDeepDive/particles/particle_system/tuning_gradients#change-drag-over-lifetime"
-                        onCreateRequired={() => {
-                            system.addDragGradient(0, 0.1, 0.1);
-                        }}
-                        host={system}
-                        codeRecorderPropertyName="getDragGradients()"
-                        mode={GradientGridMode.Factor}
-                        lockObject={this.props.lockObject}
-                    />
-                </LineContainerComponent>
-                <LineContainerComponent title="SIZE" closed={true} selection={this.props.globalState}>
-                    {(!system.getSizeGradients() || system.getSizeGradients()?.length === 0) && (
-                        <>
-                            <FloatLineComponent
-                                lockObject={this.props.lockObject}
-                                label="Min size"
-                                target={system}
-                                propertyName="minSize"
-                                onPropertyChangedObservable={this.props.onPropertyChangedObservable}
-                            />
-                            <FloatLineComponent
-                                lockObject={this.props.lockObject}
-                                label="Max size"
-                                target={system}
-                                propertyName="maxSize"
-                                onPropertyChangedObservable={this.props.onPropertyChangedObservable}
-                            />
-                        </>
-                    )}
-                    <FloatLineComponent
-                        lockObject={this.props.lockObject}
-                        label="Min scale X"
-                        target={system}
-                        propertyName="minScaleX"
-                        onPropertyChangedObservable={this.props.onPropertyChangedObservable}
-                    />
-                    <FloatLineComponent
-                        lockObject={this.props.lockObject}
-                        label="Max scale X"
-                        target={system}
-                        propertyName="maxScaleX"
-                        onPropertyChangedObservable={this.props.onPropertyChangedObservable}
-                    />
-                    <FloatLineComponent
-                        lockObject={this.props.lockObject}
-                        label="Min scale Y"
-                        target={system}
-                        propertyName="minScaleY"
-                        onPropertyChangedObservable={this.props.onPropertyChangedObservable}
-                    />
-                    <FloatLineComponent
-                        lockObject={this.props.lockObject}
-                        label="Max scale Y"
-                        target={system}
-                        propertyName="maxScaleY"
-                        onPropertyChangedObservable={this.props.onPropertyChangedObservable}
-                    />
-                    {system instanceof ParticleSystem && (
-                        <ValueGradientGridComponent
-                            globalState={this.props.globalState}
-                            gradients={system.getStartSizeGradients()!}
-                            label="Start size gradients"
-                            docLink="https://doc.babylonjs.com/features/featuresDeepDive/particles/particle_system/tuning_gradients#change-size-over-lifetime"
-                            onCreateRequired={() => {
-                                system.addStartSizeGradient(0, 1, 1);
-                            }}
-                            host={system}
-                            codeRecorderPropertyName="getStartSizeGradients()"
-                            mode={GradientGridMode.Factor}
-                            lockObject={this.props.lockObject}
-                        />
-                    )}
-                    <ValueGradientGridComponent
-                        globalState={this.props.globalState}
-                        gradients={system.getSizeGradients()!}
-                        label="Size gradients"
-                        docLink="https://doc.babylonjs.com/features/featuresDeepDive/particles/particle_system/tuning_gradients#change-size-over-lifetime"
-                        onCreateRequired={() => {
-                            system.addSizeGradient(0, 1, 1);
-                        }}
-                        host={system}
-                        codeRecorderPropertyName="getSizeGradients()"
-                        mode={GradientGridMode.Factor}
-                        lockObject={this.props.lockObject}
-                    />
-                </LineContainerComponent>
-                <LineContainerComponent title="LIFETIME" closed={true} selection={this.props.globalState}>
-                    <FloatLineComponent
-                        lockObject={this.props.lockObject}
-                        label="Min lifetime"
-                        target={system}
-                        propertyName="minLifeTime"
-                        onPropertyChangedObservable={this.props.onPropertyChangedObservable}
-                    />
-                    <FloatLineComponent
-                        lockObject={this.props.lockObject}
-                        label="Max lifetime"
-                        target={system}
-                        propertyName="maxLifeTime"
-                        onPropertyChangedObservable={this.props.onPropertyChangedObservable}
-                    />
-                    <FloatLineComponent
-                        lockObject={this.props.lockObject}
-                        label="Target stop duration"
-                        target={system}
-                        propertyName="targetStopDuration"
-                        onPropertyChangedObservable={this.props.onPropertyChangedObservable}
-                    />
-                    {system instanceof ParticleSystem && (
-                        <ValueGradientGridComponent
-                            globalState={this.props.globalState}
-                            gradients={system.getLifeTimeGradients()!}
-                            label="Lifetime gradients"
-                            docLink="https://doc.babylonjs.com/features/featuresDeepDive/particles/particle_system/tuning_gradients#change-lifetime-over-duration"
-                            onCreateRequired={() => {
-                                system.addLifeTimeGradient(0, 1, 1);
-                            }}
-                            host={system}
-                            codeRecorderPropertyName="getLifeTimeGradients()"
-                            mode={GradientGridMode.Factor}
-                            lockObject={this.props.lockObject}
-                        />
-                    )}
-                </LineContainerComponent>
-                <LineContainerComponent title="COLORS" closed={true} selection={this.props.globalState}>
-                    {(!system.getColorGradients() || system.getColorGradients()?.length === 0) && (
-                        <>
-                            <Color4LineComponent
-                                lockObject={this.props.lockObject}
-                                label="Color 1"
-                                target={system}
-                                propertyName="color1"
-                                onPropertyChangedObservable={this.props.onPropertyChangedObservable}
-                            />
-                            <Color4LineComponent
-                                lockObject={this.props.lockObject}
-                                label="Color 2"
-                                target={system}
-                                propertyName="color2"
-                                onPropertyChangedObservable={this.props.onPropertyChangedObservable}
-                            />
-                            <Color4LineComponent
-                                lockObject={this.props.lockObject}
-                                label="Color dead"
-                                target={system}
-                                propertyName="colorDead"
-                                onPropertyChangedObservable={this.props.onPropertyChangedObservable}
-                            />
-                        </>
-                    )}
-                    <ValueGradientGridComponent
-                        globalState={this.props.globalState}
-                        gradients={system.getColorGradients()!}
-                        label="Color gradients"
-                        docLink="https://doc.babylonjs.com/features/featuresDeepDive/particles/particle_system/tuning_gradients#change-color-over-lifetime"
-                        onCreateRequired={() => {
-                            system.addColorGradient(0, new Color4(0, 0, 0, 1), new Color4(0, 0, 0, 1));
-                            system.addColorGradient(1, new Color4(1, 1, 1, 1), new Color4(1, 1, 1, 1));
-                        }}
-                        host={system}
-                        codeRecorderPropertyName="getColorGradients()"
-                        mode={GradientGridMode.Color4}
-                        lockObject={this.props.lockObject}
-                    />
-                    {system instanceof ParticleSystem && (
-                        <>
-                            <CheckBoxLineComponent label="Enable ramp gradients" target={system} propertyName="useRampGradients" />
-                            {system.useRampGradients && (
-                                <>
-                                    <ValueGradientGridComponent
-                                        globalState={this.props.globalState}
-                                        gradients={system.getRampGradients()!}
-                                        label="Ramp gradients"
-                                        docLink="https://doc.babylonjs.com/features/featuresDeepDive/particles/particle_system/ramps_and_blends#ramp-gradients"
-                                        onCreateRequired={() => {
-                                            system.addRampGradient(0, Color3.White());
-                                            system.addRampGradient(1, Color3.Black());
-                                        }}
-                                        mode={GradientGridMode.Color3}
-                                        host={system}
-                                        codeRecorderPropertyName="getRampGradients()"
-                                        lockObject={this.props.lockObject}
-                                    />
-
-                                    <ValueGradientGridComponent
-                                        globalState={this.props.globalState}
-                                        gradients={system.getColorRemapGradients()!}
-                                        label="Color remap gradients"
-                                        docLink="https://doc.babylonjs.com/features/featuresDeepDive/particles/particle_system/ramps_and_blends#ramp-gradients"
-                                        onCreateRequired={() => {
-                                            system.addColorRemapGradient(0, 1, 1);
-                                        }}
-                                        host={system}
-                                        codeRecorderPropertyName="getColorRemapGradients()"
-                                        mode={GradientGridMode.Factor}
-                                        lockObject={this.props.lockObject}
-                                    />
-                                    <ValueGradientGridComponent
-                                        globalState={this.props.globalState}
-                                        gradients={system.getAlphaRemapGradients()!}
-                                        label="Alpha remap gradients"
-                                        docLink="https://doc.babylonjs.com/features/featuresDeepDive/particles/particle_system/ramps_and_blends#ramp-gradients"
-                                        onCreateRequired={() => {
-                                            system.addAlphaRemapGradient(0, 1, 1);
-                                        }}
-                                        host={system}
-                                        codeRecorderPropertyName="getAlphaRemapGradients()"
-                                        mode={GradientGridMode.Factor}
-                                        lockObject={this.props.lockObject}
-                                    />
-                                </>
-                            )}
-                        </>
-                    )}
-                </LineContainerComponent>
-                <LineContainerComponent title="ROTATION" closed={true} selection={this.props.globalState}>
-                    <FloatLineComponent
-                        lockObject={this.props.lockObject}
-                        label="Min angular speed"
-                        target={system}
-                        propertyName="minAngularSpeed"
-                        onPropertyChangedObservable={this.props.onPropertyChangedObservable}
-                    />
-                    <FloatLineComponent
-                        lockObject={this.props.lockObject}
-                        label="Max angular speed"
-                        target={system}
-                        propertyName="maxAngularSpeed"
-                        onPropertyChangedObservable={this.props.onPropertyChangedObservable}
-                    />
-                    <FloatLineComponent
-                        lockObject={this.props.lockObject}
-                        label="Min initial rotation"
-                        target={system}
-                        propertyName="minInitialRotation"
-                        onPropertyChangedObservable={this.props.onPropertyChangedObservable}
-                    />
-                    <FloatLineComponent
-                        lockObject={this.props.lockObject}
-                        label="Max initial rotation"
-                        target={system}
-                        propertyName="maxInitialRotation"
-                        onPropertyChangedObservable={this.props.onPropertyChangedObservable}
-                    />
-                    <ValueGradientGridComponent
-                        globalState={this.props.globalState}
-                        gradients={system.getAngularSpeedGradients()!}
-                        label="Angular speed gradients"
-                        docLink="https://doc.babylonjs.com/features/featuresDeepDive/particles/particle_system/tuning_gradients#change-rotation-speed-over-lifetime"
-                        onCreateRequired={() => {
-                            system.addAngularSpeedGradient(0, 0.1, 0.1);
-                        }}
-                        host={system}
-                        codeRecorderPropertyName="getAngularSpeedGradients()"
-                        mode={GradientGridMode.Factor}
-                        lockObject={this.props.lockObject}
-                    />
-                </LineContainerComponent>
-                <LineContainerComponent title="SPRITESHEET" closed={true} selection={this.props.globalState}>
-                    <CheckBoxLineComponent
-                        label="Animation sheet enabled"
-                        target={system}
-                        propertyName="isAnimationSheetEnabled"
-                        onPropertyChangedObservable={this.props.onPropertyChangedObservable}
-                    />
-                    <FloatLineComponent
-                        lockObject={this.props.lockObject}
-                        label="First sprite index"
-                        isInteger={true}
-                        target={system}
-                        propertyName="startSpriteCellID"
-                        onPropertyChangedObservable={this.props.onPropertyChangedObservable}
-                    />
-                    <FloatLineComponent
-                        lockObject={this.props.lockObject}
-                        label="Last sprite index"
-                        isInteger={true}
-                        target={system}
-                        propertyName="endSpriteCellID"
-                        onPropertyChangedObservable={this.props.onPropertyChangedObservable}
-                    />
-                    <CheckBoxLineComponent
-                        label="Animation Loop"
-                        target={system}
-                        propertyName="spriteCellLoop"
-                        onPropertyChangedObservable={this.props.onPropertyChangedObservable}
-                    />
-                    <CheckBoxLineComponent
-                        label="Random start cell index"
-                        target={system}
-                        propertyName="spriteRandomStartCell"
-                        onPropertyChangedObservable={this.props.onPropertyChangedObservable}
-                    />
-                    <FloatLineComponent
-                        lockObject={this.props.lockObject}
-                        label="Cell width"
-                        isInteger={true}
-                        target={system}
-                        propertyName="spriteCellWidth"
-                        onPropertyChangedObservable={this.props.onPropertyChangedObservable}
-                    />
-                    <FloatLineComponent
-                        lockObject={this.props.lockObject}
-                        label="Cell height"
-                        isInteger={true}
-                        target={system}
-                        propertyName="spriteCellHeight"
-                        onPropertyChangedObservable={this.props.onPropertyChangedObservable}
-                    />
-                    <SliderLineComponent
-                        lockObject={this.props.lockObject}
-                        label="Cell change speed"
-                        target={system}
-                        propertyName="spriteCellChangeSpeed"
-                        minimum={0}
-                        maximum={10}
-                        step={0.1}
-                        onPropertyChangedObservable={this.props.onPropertyChangedObservable}
-                    />
-                </LineContainerComponent>
-            </>
-        );
-    }
-}
+import * as React from "react";
+
+import type { Observable } from "core/Misc/observable";
+import type { PropertyChangedEvent } from "../../../../propertyChangedEvent";
+import { LineContainerComponent } from "shared-ui-components/lines/lineContainerComponent";
+import { TextLineComponent } from "shared-ui-components/lines/textLineComponent";
+import type { LockObject } from "shared-ui-components/tabs/propertyGrids/lockObject";
+import type { GlobalState } from "../../../../globalState";
+import { CustomPropertyGridComponent } from "../customPropertyGridComponent";
+import type { IParticleSystem } from "core/Particles/IParticleSystem";
+import { FloatLineComponent } from "shared-ui-components/lines/floatLineComponent";
+import { ButtonLineComponent } from "shared-ui-components/lines/buttonLineComponent";
+import { TextureLinkLineComponent } from "../../../lines/textureLinkLineComponent";
+import { OptionsLineComponent } from "shared-ui-components/lines/optionsLineComponent";
+import { ParticleSystem } from "core/Particles/particleSystem";
+import { Vector3LineComponent } from "shared-ui-components/lines/vector3LineComponent";
+import { CheckBoxLineComponent } from "shared-ui-components/lines/checkBoxLineComponent";
+import { SliderLineComponent } from "shared-ui-components/lines/sliderLineComponent";
+import { BoxParticleEmitter } from "core/Particles/EmitterTypes/boxParticleEmitter";
+import { ConeParticleEmitter } from "core/Particles/EmitterTypes/coneParticleEmitter";
+import { CylinderParticleEmitter } from "core/Particles/EmitterTypes/cylinderParticleEmitter";
+import { HemisphericParticleEmitter } from "core/Particles/EmitterTypes/hemisphericParticleEmitter";
+import { PointParticleEmitter } from "core/Particles/EmitterTypes/pointParticleEmitter";
+import { SphereParticleEmitter } from "core/Particles/EmitterTypes/sphereParticleEmitter";
+import { BoxEmitterGridComponent } from "./boxEmitterGridComponent";
+import { ConeEmitterGridComponent } from "./coneEmitterGridComponent";
+import { CylinderEmitterGridComponent } from "./cylinderEmitterGridComponent";
+import { HemisphericEmitterGridComponent } from "./hemisphericEmitterGridComponent";
+import { PointEmitterGridComponent } from "./pointEmitterGridComponent";
+import { SphereEmitterGridComponent } from "./sphereEmitterGridComponent";
+import { Vector3 } from "core/Maths/math.vector";
+import type { AbstractMesh } from "core/Meshes/abstractMesh";
+import { MeshParticleEmitter } from "core/Particles/EmitterTypes/meshParticleEmitter";
+import { MeshEmitterGridComponent } from "./meshEmitterGridComponent";
+import { ValueGradientGridComponent, GradientGridMode } from "./valueGradientGridComponent";
+import { Color3, Color4 } from "core/Maths/math.color";
+import { GPUParticleSystem } from "core/Particles/gpuParticleSystem";
+import { Tools } from "core/Misc/tools";
+import { FileButtonLineComponent } from "shared-ui-components/lines/fileButtonLineComponent";
+import { TextInputLineComponent } from "shared-ui-components/lines/textInputLineComponent";
+import { ParticleHelper } from "core/Particles/particleHelper";
+import { Color4LineComponent } from "shared-ui-components/lines/color4LineComponent";
+import { Constants } from "core/Engines/constants";
+import { Texture } from "core/Materials/Textures/texture";
+
+interface IParticleSystemPropertyGridComponentProps {
+    globalState: GlobalState;
+    system: IParticleSystem;
+    lockObject: LockObject;
+    onSelectionChangedObservable?: Observable<any>;
+    onPropertyChangedObservable?: Observable<PropertyChangedEvent>;
+}
+
+export class ParticleSystemPropertyGridComponent extends React.Component<IParticleSystemPropertyGridComponentProps> {
+    private _snippetUrl = Constants.SnippetUrl;
+
+    constructor(props: IParticleSystemPropertyGridComponentProps) {
+        super(props);
+    }
+
+    renderEmitter() {
+        const system = this.props.system;
+        switch (system.particleEmitterType?.getClassName()) {
+            case "BoxParticleEmitter":
+                return (
+                    <BoxEmitterGridComponent
+                        lockObject={this.props.lockObject}
+                        globalState={this.props.globalState}
+                        emitter={system.particleEmitterType as BoxParticleEmitter}
+                        onPropertyChangedObservable={this.props.onPropertyChangedObservable}
+                    />
+                );
+            case "ConeParticleEmitter":
+                return (
+                    <ConeEmitterGridComponent
+                        lockObject={this.props.lockObject}
+                        globalState={this.props.globalState}
+                        emitter={system.particleEmitterType as ConeParticleEmitter}
+                        onPropertyChangedObservable={this.props.onPropertyChangedObservable}
+                    />
+                );
+            case "CylinderParticleEmitter":
+                return (
+                    <CylinderEmitterGridComponent
+                        lockObject={this.props.lockObject}
+                        globalState={this.props.globalState}
+                        emitter={system.particleEmitterType as CylinderParticleEmitter}
+                        onPropertyChangedObservable={this.props.onPropertyChangedObservable}
+                    />
+                );
+            case "HemisphericParticleEmitter":
+                return (
+                    <HemisphericEmitterGridComponent
+                        lockObject={this.props.lockObject}
+                        globalState={this.props.globalState}
+                        emitter={system.particleEmitterType as HemisphericParticleEmitter}
+                        onPropertyChangedObservable={this.props.onPropertyChangedObservable}
+                    />
+                );
+            case "MeshParticleEmitter":
+                return (
+                    <MeshEmitterGridComponent
+                        lockObject={this.props.lockObject}
+                        scene={system.getScene()!}
+                        globalState={this.props.globalState}
+                        emitter={system.particleEmitterType as MeshParticleEmitter}
+                        onPropertyChangedObservable={this.props.onPropertyChangedObservable}
+                    />
+                );
+            case "PointParticleEmitter":
+                return (
+                    <PointEmitterGridComponent
+                        lockObject={this.props.lockObject}
+                        globalState={this.props.globalState}
+                        emitter={system.particleEmitterType as PointParticleEmitter}
+                        onPropertyChangedObservable={this.props.onPropertyChangedObservable}
+                    />
+                );
+            case "SphereParticleEmitter":
+                return (
+                    <SphereEmitterGridComponent
+                        lockObject={this.props.lockObject}
+                        globalState={this.props.globalState}
+                        emitter={system.particleEmitterType as SphereParticleEmitter}
+                        onPropertyChangedObservable={this.props.onPropertyChangedObservable}
+                    />
+                );
+        }
+
+        return null;
+    }
+
+    raiseOnPropertyChanged(property: string, newValue: any, previousValue: any) {
+        if (!this.props.onPropertyChangedObservable) {
+            return;
+        }
+
+        const system = this.props.system;
+        this.props.onPropertyChangedObservable.notifyObservers({
+            object: system,
+            property: property,
+            value: newValue,
+            initialValue: previousValue,
+        });
+    }
+
+    renderControls() {
+        const system = this.props.system;
+
+        if (system instanceof GPUParticleSystem) {
+            const isStarted = system.isStarted() && !system.isStopped();
+            return (
+                <ButtonLineComponent
+                    label={isStarted ? "Stop" : "Start"}
+                    onClick={() => {
+                        if (isStarted) {
+                            system.stop();
+                            system.reset();
+                        } else {
+                            system.start();
+                        }
+                        this.forceUpdate();
+                    }}
+                />
+            );
+        }
+
+        const isStarted = system.isStarted();
+        return (
+            <>
+                {!system.isStopping() && (
+                    <ButtonLineComponent
+                        label={isStarted ? "Stop" : "Start"}
+                        onClick={() => {
+                            if (isStarted) {
+                                system.stop();
+                            } else {
+                                system.start();
+                            }
+                            this.forceUpdate();
+                        }}
+                    />
+                )}
+                {system.isStopping() && <TextLineComponent label="System is stoppping..." ignoreValue={true} />}
+            </>
+        );
+    }
+
+    saveToFile() {
+        const system = this.props.system;
+        const content = JSON.stringify(system.serialize(true));
+
+        Tools.Download(new Blob([content]), "particleSystem.json");
+    }
+
+    loadFromFile(file: File) {
+        const system = this.props.system;
+        const scene = system.getScene();
+
+        if (!scene) {
+            return;
+        }
+
+        Tools.ReadFile(
+            file,
+            (data) => {
+                const decoder = new TextDecoder("utf-8");
+                const jsonObject = JSON.parse(decoder.decode(data));
+                const isGpu = system instanceof GPUParticleSystem;
+
+                system.dispose();
+                this.props.globalState.onSelectionChangedObservable.notifyObservers(null);
+
+                const newSystem = isGpu ? GPUParticleSystem.Parse(jsonObject, scene!, "") : ParticleSystem.Parse(jsonObject, scene!, "");
+                this.props.globalState.onSelectionChangedObservable.notifyObservers(newSystem);
+            },
+            undefined,
+            true
+        );
+    }
+
+    loadFromSnippet() {
+        const system = this.props.system;
+        const scene = system.getScene()!;
+        const isGpu = system instanceof GPUParticleSystem;
+
+        const snippedId = window.prompt("Please enter the snippet ID to use");
+
+        if (!snippedId || !scene) {
+            return;
+        }
+
+        system.dispose();
+        this.props.globalState.onSelectionChangedObservable.notifyObservers(null);
+
+        ParticleHelper.ParseFromSnippetAsync(snippedId, scene, isGpu)
+            .then((newSystem) => {
+                this.props.globalState.onSelectionChangedObservable.notifyObservers(newSystem);
+            })
+            .catch((err) => {
+                alert("Unable to load your particle system: " + err);
+            });
+    }
+
+    saveToSnippet() {
+        const system = this.props.system;
+        const content = JSON.stringify(system.serialize(true));
+
+        const xmlHttp = new XMLHttpRequest();
+        xmlHttp.onreadystatechange = () => {
+            if (xmlHttp.readyState == 4) {
+                if (xmlHttp.status == 200) {
+                    const snippet = JSON.parse(xmlHttp.responseText);
+                    const oldId = system.snippetId || "_BLANK";
+                    system.snippetId = snippet.id;
+                    if (snippet.version && snippet.version != "0") {
+                        system.snippetId += "#" + snippet.version;
+                    }
+                    this.forceUpdate();
+                    if (navigator.clipboard) {
+                        navigator.clipboard.writeText(system.snippetId);
+                    }
+
+                    const windowAsAny = window as any;
+
+                    if (windowAsAny.Playground && oldId) {
+                        windowAsAny.Playground.onRequestCodeChangeObservable.notifyObservers({
+                            regex: new RegExp(`ParticleHelper.ParseFromSnippetAsync\\("${oldId}`, "g"),
+                            replace: `ParticleHelper.ParseFromSnippetAsync("${system.snippetId}`,
+                        });
+                    }
+
+                    alert("Particle system saved with ID: " + system.snippetId + " (please note that the id was also saved to your clipboard)");
+                } else {
+                    alert("Unable to save your particle system");
+                }
+            }
+        };
+
+        xmlHttp.open("POST", this._snippetUrl + (system.snippetId ? "/" + system.snippetId : ""), true);
+        xmlHttp.setRequestHeader("Content-Type", "application/json");
+
+        const dataToSend = {
+            payload: JSON.stringify({
+                particleSystem: content,
+            }),
+            name: "",
+            description: "",
+            tags: "",
+        };
+
+        xmlHttp.send(JSON.stringify(dataToSend));
+    }
+
+    updateTexture(file: File) {
+        const system = this.props.system;
+
+        Tools.ReadFile(
+            file,
+            (data) => {
+                const blob = new Blob([data], { type: "octet/stream" });
+                const url = URL.createObjectURL(blob);
+
+                system.particleTexture = new Texture(url, system.getScene(), false, false);
+
+                this.forceUpdate();
+            },
+            undefined,
+            true
+        );
+    }
+
+    override render() {
+        const system = this.props.system;
+
+        const blendModeOptions = [
+            { label: "Add", value: ParticleSystem.BLENDMODE_ADD },
+            { label: "Multiply", value: ParticleSystem.BLENDMODE_MULTIPLY },
+            { label: "Multiply Add", value: ParticleSystem.BLENDMODE_MULTIPLYADD },
+            { label: "OneOne", value: ParticleSystem.BLENDMODE_ONEONE },
+            { label: "Standard", value: ParticleSystem.BLENDMODE_STANDARD },
+        ];
+
+        const particleEmitterTypeOptions = [
+            { label: "Box", value: 0 },
+            { label: "Cone", value: 1 },
+            { label: "Cylinder", value: 2 },
+            { label: "Hemispheric", value: 3 },
+            { label: "Mesh", value: 4 },
+            { label: "Point", value: 5 },
+            { label: "Sphere", value: 6 },
+        ];
+
+        const meshEmitters = this.props.system.getScene()!.meshes.filter((m) => !!m.name);
+
+        const emitterOptions = [
+            { label: "None", value: -1 },
+            { label: "Vector3", value: 0 },
+        ];
+
+        meshEmitters.sort((a, b) => a.name.localeCompare(b.name));
+
+        emitterOptions.push(
+            ...meshEmitters.map((v, i) => {
+                return { label: v.name, value: i + 1 };
+            })
+        );
+
+        return (
+            <>
+                <CustomPropertyGridComponent
+                    globalState={this.props.globalState}
+                    target={system}
+                    lockObject={this.props.lockObject}
+                    onPropertyChangedObservable={this.props.onPropertyChangedObservable}
+                />
+                <LineContainerComponent title="GENERAL" selection={this.props.globalState}>
+                    <TextLineComponent label="ID" value={system.id} />
+                    <TextInputLineComponent
+                        lockObject={this.props.lockObject}
+                        label="Name"
+                        target={system}
+                        propertyName="name"
+                        onPropertyChangedObservable={this.props.onPropertyChangedObservable}
+                    />
+                    <TextLineComponent label="Class" value={system.getClassName()} />
+                    <TextLineComponent label="Capacity" value={system.getCapacity().toString()} />
+                    <TextLineComponent label="Active count" value={system.getActiveCount().toString()} />
+                    {system.particleTexture && (
+                        <>
+                            <TextureLinkLineComponent label="Texture" texture={system.particleTexture} onSelectionChangedObservable={this.props.onSelectionChangedObservable} />
+                            <FileButtonLineComponent label="Load texture from file" onClick={(file) => this.updateTexture(file)} accept=".jpg, .png, .tga, .dds, .env" />
+                        </>
+                    )}
+                    <OptionsLineComponent
+                        label="Blend mode"
+                        options={blendModeOptions}
+                        target={system}
+                        propertyName="blendMode"
+                        onPropertyChangedObservable={this.props.onPropertyChangedObservable}
+                    />
+                    <Vector3LineComponent
+                        lockObject={this.props.lockObject}
+                        label="World offset"
+                        target={system}
+                        propertyName="worldOffset"
+                        onPropertyChangedObservable={this.props.onPropertyChangedObservable}
+                    />
+                    <Vector3LineComponent
+                        lockObject={this.props.lockObject}
+                        label="Gravity"
+                        target={system}
+                        propertyName="gravity"
+                        onPropertyChangedObservable={this.props.onPropertyChangedObservable}
+                    />
+                    <CheckBoxLineComponent
+                        label="Is billboard"
+                        target={system}
+                        propertyName="isBillboardBased"
+                        onPropertyChangedObservable={this.props.onPropertyChangedObservable}
+                    />
+                    <CheckBoxLineComponent label="Is local" target={system} propertyName="isLocal" onPropertyChangedObservable={this.props.onPropertyChangedObservable} />
+                    <CheckBoxLineComponent
+                        label="Force depth write"
+                        target={system}
+                        propertyName="forceDepthWrite"
+                        onPropertyChangedObservable={this.props.onPropertyChangedObservable}
+                    />
+                    <SliderLineComponent
+                        lockObject={this.props.lockObject}
+                        label="Update speed"
+                        target={system}
+                        propertyName="updateSpeed"
+                        minimum={0}
+                        maximum={0.1}
+                        decimalCount={3}
+                        step={0.001}
+                        onPropertyChangedObservable={this.props.onPropertyChangedObservable}
+                    />
+                </LineContainerComponent>
+                <LineContainerComponent title="COMMANDS" selection={this.props.globalState}>
+                    {this.renderControls()}
+                    <ButtonLineComponent
+                        label={"Dispose"}
+                        onClick={() => {
+                            this.props.globalState.onSelectionChangedObservable.notifyObservers(null);
+                            system.dispose();
+                        }}
+                    />
+                </LineContainerComponent>
+                <LineContainerComponent title="FILE" selection={this.props.globalState}>
+                    <FileButtonLineComponent label="Load" onClick={(file) => this.loadFromFile(file)} accept=".json" />
+                    <ButtonLineComponent label="Save" onClick={() => this.saveToFile()} />
+                </LineContainerComponent>
+                <LineContainerComponent title="SNIPPET" selection={this.props.globalState}>
+                    {system.snippetId && <TextLineComponent label="Snippet ID" value={system.snippetId} />}
+                    <ButtonLineComponent label="Load from snippet server" onClick={() => this.loadFromSnippet()} />
+                    <ButtonLineComponent label="Save to snippet server" onClick={() => this.saveToSnippet()} />
+                </LineContainerComponent>
+                <LineContainerComponent title="EMITTER" closed={true} selection={this.props.globalState}>
+                    <OptionsLineComponent
+                        label="Emitter"
+                        options={emitterOptions}
+                        target={system}
+                        propertyName="emitter"
+                        noDirectUpdate={true}
+                        onSelect={(value) => {
+                            const valueAsNumber = value as number;
+                            switch (valueAsNumber) {
+                                case -1:
+                                    this.raiseOnPropertyChanged("emitter", null, system.emitter);
+                                    system.emitter = null;
+                                    break;
+                                case 0:
+                                    this.raiseOnPropertyChanged("emitter", Vector3.Zero(), system.emitter);
+                                    system.emitter = Vector3.Zero();
+                                    break;
+                                default:
+                                    this.raiseOnPropertyChanged("emitter", meshEmitters[valueAsNumber - 1], system.emitter);
+                                    system.emitter = meshEmitters[valueAsNumber - 1];
+                            }
+                            this.forceUpdate();
+                        }}
+                        extractValue={() => {
+                            if (!system.emitter) {
+                                return -1;
+                            }
+
+                            if ((system.emitter as Vector3).x !== undefined) {
+                                return 0;
+                            }
+
+                            const meshIndex = meshEmitters.indexOf(system.emitter as AbstractMesh);
+
+                            if (meshIndex > -1) {
+                                return meshIndex + 1;
+                            }
+
+                            return -1;
+                        }}
+                    />
+                    {system.emitter && (system.emitter as Vector3).x === undefined && (
+                        <TextLineComponent
+                            label="Link to emitter"
+                            value={(system.emitter as AbstractMesh).name}
+                            onLink={() => this.props.globalState.onSelectionChangedObservable.notifyObservers(system.emitter)}
+                        />
+                    )}
+                    {system.emitter && (system.emitter as Vector3).x !== undefined && (
+                        <Vector3LineComponent
+                            lockObject={this.props.lockObject}
+                            label="Position"
+                            target={system}
+                            propertyName="emitter"
+                            onPropertyChangedObservable={this.props.onPropertyChangedObservable}
+                        />
+                    )}
+                    <OptionsLineComponent
+                        label="Type"
+                        options={particleEmitterTypeOptions}
+                        target={system}
+                        propertyName="particleEmitterType"
+                        noDirectUpdate={true}
+                        onSelect={(value) => {
+                            const valueAsNumber = value as number;
+                            const currentType = system.particleEmitterType;
+                            switch (valueAsNumber) {
+                                case 0:
+                                    system.particleEmitterType = new BoxParticleEmitter();
+                                    break;
+
+                                case 1:
+                                    system.particleEmitterType = new ConeParticleEmitter();
+                                    break;
+
+                                case 2:
+                                    system.particleEmitterType = new CylinderParticleEmitter();
+                                    break;
+
+                                case 3:
+                                    system.particleEmitterType = new HemisphericParticleEmitter();
+                                    break;
+
+                                case 4:
+                                    system.particleEmitterType = new MeshParticleEmitter();
+                                    break;
+
+                                case 5:
+                                    system.particleEmitterType = new PointParticleEmitter();
+                                    break;
+
+                                case 6:
+                                    system.particleEmitterType = new SphereParticleEmitter();
+                                    break;
+                            }
+                            this.raiseOnPropertyChanged("particleEmitterType", system.particleEmitterType, currentType);
+                            this.forceUpdate();
+                        }}
+                        extractValue={() => {
+                            switch (system.particleEmitterType?.getClassName()) {
+                                case "BoxParticleEmitter":
+                                    return 0;
+                                case "ConeParticleEmitter":
+                                    return 1;
+                                case "CylinderParticleEmitter":
+                                    return 2;
+                                case "HemisphericParticleEmitter":
+                                    return 3;
+                                case "MeshParticleEmitter":
+                                    return 4;
+                                case "PointParticleEmitter":
+                                    return 5;
+                                case "SphereParticleEmitter":
+                                    return 6;
+                            }
+
+                            return 0;
+                        }}
+                    />
+                    {this.renderEmitter()}
+                </LineContainerComponent>
+                <LineContainerComponent title="EMISSION" closed={true} selection={this.props.globalState}>
+                    <FloatLineComponent
+                        lockObject={this.props.lockObject}
+                        label="Rate"
+                        target={system}
+                        propertyName="emitRate"
+                        onPropertyChangedObservable={this.props.onPropertyChangedObservable}
+                    />
+                    {system instanceof ParticleSystem && (
+                        <ValueGradientGridComponent
+                            globalState={this.props.globalState}
+                            gradients={system.getEmitRateGradients()!}
+                            label="Velocity gradients"
+                            docLink="https://doc.babylonjs.com/features/featuresDeepDive/particles/particle_system/tuning_gradients#change-speed-over-lifetime"
+                            onCreateRequired={() => {
+                                system.addEmitRateGradient(0, 50, 50);
+                            }}
+                            mode={GradientGridMode.Factor}
+                            host={system}
+                            codeRecorderPropertyName="getEmitRateGradients()"
+                            lockObject={this.props.lockObject}
+                        />
+                    )}
+                    <FloatLineComponent
+                        lockObject={this.props.lockObject}
+                        label="Min emit power"
+                        target={system}
+                        propertyName="minEmitPower"
+                        onPropertyChangedObservable={this.props.onPropertyChangedObservable}
+                    />
+                    <FloatLineComponent
+                        lockObject={this.props.lockObject}
+                        label="Max emit power"
+                        target={system}
+                        propertyName="maxEmitPower"
+                        onPropertyChangedObservable={this.props.onPropertyChangedObservable}
+                    />
+                    <ValueGradientGridComponent
+                        globalState={this.props.globalState}
+                        gradients={system.getVelocityGradients()!}
+                        label="Velocity gradients"
+                        docLink="https://doc.babylonjs.com/features/featuresDeepDive/particles/particle_system/tuning_gradients#change-speed-over-lifetime"
+                        onCreateRequired={() => {
+                            system.addVelocityGradient(0, 0.1, 0.1);
+                        }}
+                        mode={GradientGridMode.Factor}
+                        host={system}
+                        codeRecorderPropertyName="getVelocityGradients()"
+                        lockObject={this.props.lockObject}
+                    />
+                    <ValueGradientGridComponent
+                        globalState={this.props.globalState}
+                        gradients={system.getLimitVelocityGradients()!}
+                        label="Limit velocity gradients"
+                        docLink="https://doc.babylonjs.com/features/featuresDeepDive/particles/particle_system/tuning_gradients#limit-speed-over-lifetime"
+                        onCreateRequired={() => {
+                            system.addLimitVelocityGradient(0, 0.1, 0.1);
+                        }}
+                        mode={GradientGridMode.Factor}
+                        host={system}
+                        codeRecorderPropertyName="getLimitVelocityGradients()"
+                        lockObject={this.props.lockObject}
+                    />
+                    <ValueGradientGridComponent
+                        globalState={this.props.globalState}
+                        gradients={system.getDragGradients()!}
+                        label="Drag gradients"
+                        docLink="https://doc.babylonjs.com/features/featuresDeepDive/particles/particle_system/tuning_gradients#change-drag-over-lifetime"
+                        onCreateRequired={() => {
+                            system.addDragGradient(0, 0.1, 0.1);
+                        }}
+                        host={system}
+                        codeRecorderPropertyName="getDragGradients()"
+                        mode={GradientGridMode.Factor}
+                        lockObject={this.props.lockObject}
+                    />
+                </LineContainerComponent>
+                <LineContainerComponent title="SIZE" closed={true} selection={this.props.globalState}>
+                    {(!system.getSizeGradients() || system.getSizeGradients()?.length === 0) && (
+                        <>
+                            <FloatLineComponent
+                                lockObject={this.props.lockObject}
+                                label="Min size"
+                                target={system}
+                                propertyName="minSize"
+                                onPropertyChangedObservable={this.props.onPropertyChangedObservable}
+                            />
+                            <FloatLineComponent
+                                lockObject={this.props.lockObject}
+                                label="Max size"
+                                target={system}
+                                propertyName="maxSize"
+                                onPropertyChangedObservable={this.props.onPropertyChangedObservable}
+                            />
+                        </>
+                    )}
+                    <FloatLineComponent
+                        lockObject={this.props.lockObject}
+                        label="Min scale X"
+                        target={system}
+                        propertyName="minScaleX"
+                        onPropertyChangedObservable={this.props.onPropertyChangedObservable}
+                    />
+                    <FloatLineComponent
+                        lockObject={this.props.lockObject}
+                        label="Max scale X"
+                        target={system}
+                        propertyName="maxScaleX"
+                        onPropertyChangedObservable={this.props.onPropertyChangedObservable}
+                    />
+                    <FloatLineComponent
+                        lockObject={this.props.lockObject}
+                        label="Min scale Y"
+                        target={system}
+                        propertyName="minScaleY"
+                        onPropertyChangedObservable={this.props.onPropertyChangedObservable}
+                    />
+                    <FloatLineComponent
+                        lockObject={this.props.lockObject}
+                        label="Max scale Y"
+                        target={system}
+                        propertyName="maxScaleY"
+                        onPropertyChangedObservable={this.props.onPropertyChangedObservable}
+                    />
+                    {system instanceof ParticleSystem && (
+                        <ValueGradientGridComponent
+                            globalState={this.props.globalState}
+                            gradients={system.getStartSizeGradients()!}
+                            label="Start size gradients"
+                            docLink="https://doc.babylonjs.com/features/featuresDeepDive/particles/particle_system/tuning_gradients#change-size-over-lifetime"
+                            onCreateRequired={() => {
+                                system.addStartSizeGradient(0, 1, 1);
+                            }}
+                            host={system}
+                            codeRecorderPropertyName="getStartSizeGradients()"
+                            mode={GradientGridMode.Factor}
+                            lockObject={this.props.lockObject}
+                        />
+                    )}
+                    <ValueGradientGridComponent
+                        globalState={this.props.globalState}
+                        gradients={system.getSizeGradients()!}
+                        label="Size gradients"
+                        docLink="https://doc.babylonjs.com/features/featuresDeepDive/particles/particle_system/tuning_gradients#change-size-over-lifetime"
+                        onCreateRequired={() => {
+                            system.addSizeGradient(0, 1, 1);
+                        }}
+                        host={system}
+                        codeRecorderPropertyName="getSizeGradients()"
+                        mode={GradientGridMode.Factor}
+                        lockObject={this.props.lockObject}
+                    />
+                </LineContainerComponent>
+                <LineContainerComponent title="LIFETIME" closed={true} selection={this.props.globalState}>
+                    <FloatLineComponent
+                        lockObject={this.props.lockObject}
+                        label="Min lifetime"
+                        target={system}
+                        propertyName="minLifeTime"
+                        onPropertyChangedObservable={this.props.onPropertyChangedObservable}
+                    />
+                    <FloatLineComponent
+                        lockObject={this.props.lockObject}
+                        label="Max lifetime"
+                        target={system}
+                        propertyName="maxLifeTime"
+                        onPropertyChangedObservable={this.props.onPropertyChangedObservable}
+                    />
+                    <FloatLineComponent
+                        lockObject={this.props.lockObject}
+                        label="Target stop duration"
+                        target={system}
+                        propertyName="targetStopDuration"
+                        onPropertyChangedObservable={this.props.onPropertyChangedObservable}
+                    />
+                    {system instanceof ParticleSystem && (
+                        <ValueGradientGridComponent
+                            globalState={this.props.globalState}
+                            gradients={system.getLifeTimeGradients()!}
+                            label="Lifetime gradients"
+                            docLink="https://doc.babylonjs.com/features/featuresDeepDive/particles/particle_system/tuning_gradients#change-lifetime-over-duration"
+                            onCreateRequired={() => {
+                                system.addLifeTimeGradient(0, 1, 1);
+                            }}
+                            host={system}
+                            codeRecorderPropertyName="getLifeTimeGradients()"
+                            mode={GradientGridMode.Factor}
+                            lockObject={this.props.lockObject}
+                        />
+                    )}
+                </LineContainerComponent>
+                <LineContainerComponent title="COLORS" closed={true} selection={this.props.globalState}>
+                    {(!system.getColorGradients() || system.getColorGradients()?.length === 0) && (
+                        <>
+                            <Color4LineComponent
+                                lockObject={this.props.lockObject}
+                                label="Color 1"
+                                target={system}
+                                propertyName="color1"
+                                onPropertyChangedObservable={this.props.onPropertyChangedObservable}
+                            />
+                            <Color4LineComponent
+                                lockObject={this.props.lockObject}
+                                label="Color 2"
+                                target={system}
+                                propertyName="color2"
+                                onPropertyChangedObservable={this.props.onPropertyChangedObservable}
+                            />
+                            <Color4LineComponent
+                                lockObject={this.props.lockObject}
+                                label="Color dead"
+                                target={system}
+                                propertyName="colorDead"
+                                onPropertyChangedObservable={this.props.onPropertyChangedObservable}
+                            />
+                        </>
+                    )}
+                    <ValueGradientGridComponent
+                        globalState={this.props.globalState}
+                        gradients={system.getColorGradients()!}
+                        label="Color gradients"
+                        docLink="https://doc.babylonjs.com/features/featuresDeepDive/particles/particle_system/tuning_gradients#change-color-over-lifetime"
+                        onCreateRequired={() => {
+                            system.addColorGradient(0, new Color4(0, 0, 0, 1), new Color4(0, 0, 0, 1));
+                            system.addColorGradient(1, new Color4(1, 1, 1, 1), new Color4(1, 1, 1, 1));
+                        }}
+                        host={system}
+                        codeRecorderPropertyName="getColorGradients()"
+                        mode={GradientGridMode.Color4}
+                        lockObject={this.props.lockObject}
+                    />
+                    {system instanceof ParticleSystem && (
+                        <>
+                            <CheckBoxLineComponent label="Enable ramp gradients" target={system} propertyName="useRampGradients" />
+                            {system.useRampGradients && (
+                                <>
+                                    <ValueGradientGridComponent
+                                        globalState={this.props.globalState}
+                                        gradients={system.getRampGradients()!}
+                                        label="Ramp gradients"
+                                        docLink="https://doc.babylonjs.com/features/featuresDeepDive/particles/particle_system/ramps_and_blends#ramp-gradients"
+                                        onCreateRequired={() => {
+                                            system.addRampGradient(0, Color3.White());
+                                            system.addRampGradient(1, Color3.Black());
+                                        }}
+                                        mode={GradientGridMode.Color3}
+                                        host={system}
+                                        codeRecorderPropertyName="getRampGradients()"
+                                        lockObject={this.props.lockObject}
+                                    />
+
+                                    <ValueGradientGridComponent
+                                        globalState={this.props.globalState}
+                                        gradients={system.getColorRemapGradients()!}
+                                        label="Color remap gradients"
+                                        docLink="https://doc.babylonjs.com/features/featuresDeepDive/particles/particle_system/ramps_and_blends#ramp-gradients"
+                                        onCreateRequired={() => {
+                                            system.addColorRemapGradient(0, 1, 1);
+                                        }}
+                                        host={system}
+                                        codeRecorderPropertyName="getColorRemapGradients()"
+                                        mode={GradientGridMode.Factor}
+                                        lockObject={this.props.lockObject}
+                                    />
+                                    <ValueGradientGridComponent
+                                        globalState={this.props.globalState}
+                                        gradients={system.getAlphaRemapGradients()!}
+                                        label="Alpha remap gradients"
+                                        docLink="https://doc.babylonjs.com/features/featuresDeepDive/particles/particle_system/ramps_and_blends#ramp-gradients"
+                                        onCreateRequired={() => {
+                                            system.addAlphaRemapGradient(0, 1, 1);
+                                        }}
+                                        host={system}
+                                        codeRecorderPropertyName="getAlphaRemapGradients()"
+                                        mode={GradientGridMode.Factor}
+                                        lockObject={this.props.lockObject}
+                                    />
+                                </>
+                            )}
+                        </>
+                    )}
+                </LineContainerComponent>
+                <LineContainerComponent title="ROTATION" closed={true} selection={this.props.globalState}>
+                    <FloatLineComponent
+                        lockObject={this.props.lockObject}
+                        label="Min angular speed"
+                        target={system}
+                        propertyName="minAngularSpeed"
+                        onPropertyChangedObservable={this.props.onPropertyChangedObservable}
+                    />
+                    <FloatLineComponent
+                        lockObject={this.props.lockObject}
+                        label="Max angular speed"
+                        target={system}
+                        propertyName="maxAngularSpeed"
+                        onPropertyChangedObservable={this.props.onPropertyChangedObservable}
+                    />
+                    <FloatLineComponent
+                        lockObject={this.props.lockObject}
+                        label="Min initial rotation"
+                        target={system}
+                        propertyName="minInitialRotation"
+                        onPropertyChangedObservable={this.props.onPropertyChangedObservable}
+                    />
+                    <FloatLineComponent
+                        lockObject={this.props.lockObject}
+                        label="Max initial rotation"
+                        target={system}
+                        propertyName="maxInitialRotation"
+                        onPropertyChangedObservable={this.props.onPropertyChangedObservable}
+                    />
+                    <ValueGradientGridComponent
+                        globalState={this.props.globalState}
+                        gradients={system.getAngularSpeedGradients()!}
+                        label="Angular speed gradients"
+                        docLink="https://doc.babylonjs.com/features/featuresDeepDive/particles/particle_system/tuning_gradients#change-rotation-speed-over-lifetime"
+                        onCreateRequired={() => {
+                            system.addAngularSpeedGradient(0, 0.1, 0.1);
+                        }}
+                        host={system}
+                        codeRecorderPropertyName="getAngularSpeedGradients()"
+                        mode={GradientGridMode.Factor}
+                        lockObject={this.props.lockObject}
+                    />
+                </LineContainerComponent>
+                <LineContainerComponent title="SPRITESHEET" closed={true} selection={this.props.globalState}>
+                    <CheckBoxLineComponent
+                        label="Animation sheet enabled"
+                        target={system}
+                        propertyName="isAnimationSheetEnabled"
+                        onPropertyChangedObservable={this.props.onPropertyChangedObservable}
+                    />
+                    <FloatLineComponent
+                        lockObject={this.props.lockObject}
+                        label="First sprite index"
+                        isInteger={true}
+                        target={system}
+                        propertyName="startSpriteCellID"
+                        onPropertyChangedObservable={this.props.onPropertyChangedObservable}
+                    />
+                    <FloatLineComponent
+                        lockObject={this.props.lockObject}
+                        label="Last sprite index"
+                        isInteger={true}
+                        target={system}
+                        propertyName="endSpriteCellID"
+                        onPropertyChangedObservable={this.props.onPropertyChangedObservable}
+                    />
+                    <CheckBoxLineComponent
+                        label="Animation Loop"
+                        target={system}
+                        propertyName="spriteCellLoop"
+                        onPropertyChangedObservable={this.props.onPropertyChangedObservable}
+                    />
+                    <CheckBoxLineComponent
+                        label="Random start cell index"
+                        target={system}
+                        propertyName="spriteRandomStartCell"
+                        onPropertyChangedObservable={this.props.onPropertyChangedObservable}
+                    />
+                    <FloatLineComponent
+                        lockObject={this.props.lockObject}
+                        label="Cell width"
+                        isInteger={true}
+                        target={system}
+                        propertyName="spriteCellWidth"
+                        onPropertyChangedObservable={this.props.onPropertyChangedObservable}
+                    />
+                    <FloatLineComponent
+                        lockObject={this.props.lockObject}
+                        label="Cell height"
+                        isInteger={true}
+                        target={system}
+                        propertyName="spriteCellHeight"
+                        onPropertyChangedObservable={this.props.onPropertyChangedObservable}
+                    />
+                    <SliderLineComponent
+                        lockObject={this.props.lockObject}
+                        label="Cell change speed"
+                        target={system}
+                        propertyName="spriteCellChangeSpeed"
+                        minimum={0}
+                        maximum={10}
+                        step={0.1}
+                        onPropertyChangedObservable={this.props.onPropertyChangedObservable}
+                    />
+                </LineContainerComponent>
+            </>
+        );
+    }
+}