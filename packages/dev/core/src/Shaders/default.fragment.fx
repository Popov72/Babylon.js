﻿#include<__decl__defaultFragment>

#if defined(BUMP) || !defined(NORMAL)
#extension GL_OES_standard_derivatives : enable
#endif

#include<prePassDeclaration>[SCENE_MRT_COUNT]
#include<oitDeclaration>

#define CUSTOM_FRAGMENT_BEGIN

#ifdef LOGARITHMICDEPTH
#extension GL_EXT_frag_depth : enable
#endif

// Input
varying vec3 vPositionW;

#ifdef NORMAL
varying vec3 vNormalW;
#endif

#if defined(VERTEXCOLOR) || defined(INSTANCESCOLOR) && defined(INSTANCES)
varying vec4 vColor;
#endif

#include<mainUVVaryingDeclaration>[1..7]

// Helper functions
#include<helperFunctions>

// Lights
#include<__decl__lightFragment>[0..maxSimultaneousLights]

#include<lightsFragmentFunctions>
#include<shadowsFragmentFunctions>

// Samplers
#include<samplerFragmentDeclaration>(_DEFINENAME_,DIFFUSE,_VARYINGNAME_,Diffuse,_SAMPLERNAME_,diffuse)
#include<samplerFragmentDeclaration>(_DEFINENAME_,AMBIENT,_VARYINGNAME_,Ambient,_SAMPLERNAME_,ambient)
#include<samplerFragmentDeclaration>(_DEFINENAME_,OPACITY,_VARYINGNAME_,Opacity,_SAMPLERNAME_,opacity)
#include<samplerFragmentDeclaration>(_DEFINENAME_,EMISSIVE,_VARYINGNAME_,Emissive,_SAMPLERNAME_,emissive)
#include<samplerFragmentDeclaration>(_DEFINENAME_,LIGHTMAP,_VARYINGNAME_,Lightmap,_SAMPLERNAME_,lightmap)
#include<samplerFragmentDeclaration>(_DEFINENAME_,DECAL,_VARYINGNAME_,Decal,_SAMPLERNAME_,decal)

#ifdef REFRACTION

#ifdef REFRACTIONMAP_3D
uniform samplerCube refractionCubeSampler;
#else
uniform sampler2D refraction2DSampler;
#endif

#endif

#if defined(SPECULARTERM)
    #include<samplerFragmentDeclaration>(_DEFINENAME_,SPECULAR,_VARYINGNAME_,Specular,_SAMPLERNAME_,specular)
#endif

// Fresnel
#include<fresnelFunction>

// Reflection
#ifdef REFLECTION
#ifdef REFLECTIONMAP_3D
uniform samplerCube reflectionCubeSampler;
#else
uniform sampler2D reflection2DSampler;
#endif

#ifdef REFLECTIONMAP_SKYBOX
varying vec3 vPositionUVW;
#else
#if defined(REFLECTIONMAP_EQUIRECTANGULAR_FIXED) || defined(REFLECTIONMAP_MIRROREDEQUIRECTANGULAR_FIXED)
varying vec3 vDirectionW;
#endif

#endif

#include<reflectionFunction>

#endif

#include<imageProcessingDeclaration>

#include<imageProcessingFunctions>

#include<bumpFragmentMainFunctions>
#include<bumpFragmentFunctions>
#include<clipPlaneFragmentDeclaration>
#include<logDepthDeclaration>
#include<fogFragmentDeclaration>

#define CUSTOM_FRAGMENT_DEFINITIONS

void main(void) {

#define CUSTOM_FRAGMENT_MAIN_BEGIN

#include<clipPlaneFragment>



	vec3 viewDirectionW = normalize(vEyePosition.xyz - vPositionW);

	// Base color
	vec4 baseColor = vec4(1., 1., 1., 1.);
	vec3 diffuseColor = vDiffuseColor.rgb;



	// Alpha
	float alpha = vDiffuseColor.a;

	// Bump
#ifdef NORMAL
	vec3 normalW = normalize(vNormalW);
#else
	vec3 normalW = normalize(-cross(dFdx(vPositionW), dFdy(vPositionW)));
#endif

#include<bumpFragment>

#ifdef TWOSIDEDLIGHTING
	normalW = gl_FrontFacing ? normalW : -normalW;
#endif

#ifdef DIFFUSE
	baseColor = texture2D(diffuseSampler, vDiffuseUV + uvOffset);

	#if defined(ALPHATEST) && !defined(ALPHATEST_AFTERALLALPHACOMPUTATIONS)
		if (baseColor.a < alphaCutOff)
			discard;
	#endif

	#ifdef ALPHAFROMDIFFUSE
		alpha *= baseColor.a;
	#endif

	#define CUSTOM_FRAGMENT_UPDATE_ALPHA

	baseColor.rgb *= vDiffuseInfos.y;
#endif

#if defined(DECAL) && !defined(DECAL_AFTER_DETAIL)
	vec4 decalColor = texture2D(decalSampler, vDecalUV + uvOffset);
	#include<decalFragment>(surfaceAlbedo, baseColor, GAMMADECAL, _GAMMADECAL_NOTUSED_)
#endif

#include<depthPrePass>

#if defined(VERTEXCOLOR) || defined(INSTANCESCOLOR) && defined(INSTANCES)
	baseColor.rgb *= vColor.rgb;
#endif

#ifdef DETAIL
    baseColor.rgb = baseColor.rgb * 2.0 * mix(0.5, detailColor.r, vDetailInfos.y);
#endif

#if defined(DECAL) && defined(DECAL_AFTER_DETAIL)
	vec4 decalColor = texture2D(decalSampler, vDecalUV + uvOffset);
	#include<decalFragment>(surfaceAlbedo, baseColor, GAMMADECAL, _GAMMADECAL_NOTUSED_)
#endif

#define CUSTOM_FRAGMENT_UPDATE_DIFFUSE

	// Ambient color
	vec3 baseAmbientColor = vec3(1., 1., 1.);

#ifdef AMBIENT
	baseAmbientColor = texture2D(ambientSampler, vAmbientUV + uvOffset).rgb * vAmbientInfos.y;
#endif

#define CUSTOM_FRAGMENT_BEFORE_LIGHTS

	float glossiness = vSpecularColor.a;
	vec3 specularColor = vSpecularColor.rgb;
	// Specular map
#ifdef SPECULARTERM
	#ifdef SPECULAR
		vec4 specularMapColor = texture2D(specularSampler, vSpecularUV + uvOffset);
		specularColor = specularMapColor.rgb;
		#ifdef GLOSSINESS
			glossiness = glossiness * specularMapColor.a;
		#endif
	#endif
#endif

	// Lighting
	vec3 diffuseBase = vec3(0., 0., 0.);
	lightingInfo info;
#ifdef SPECULARTERM
	vec3 specularBase = vec3(0., 0., 0.);
#endif
	float shadow = 1.;
	float aggShadow = 0.;
	float numLights = 0.;

#ifdef LIGHTMAP
	vec4 lightmapColor = texture2D(lightmapSampler, vLightmapUV + uvOffset);
    #ifdef RGBDLIGHTMAP
        lightmapColor.rgb = fromRGBD(lightmapColor);
    #endif
	lightmapColor.rgb *= vLightmapInfos.y;
#endif

#include<lightFragment>[0..maxSimultaneousLights]

	aggShadow = aggShadow / numLights;

	// Refraction
	vec4 refractionColor = vec4(0., 0., 0., 1.);

#ifdef REFRACTION
	vec3 refractionVector = normalize(refract(-viewDirectionW, normalW, vRefractionInfos.y));
	#ifdef REFRACTIONMAP_3D
        #ifdef USE_LOCAL_REFRACTIONMAP_CUBIC
            refractionVector = parallaxCorrectNormal(vPositionW, refractionVector, vRefractionSize, vRefractionPosition);
        #endif
		refractionVector.y = refractionVector.y * vRefractionInfos.w;

		vec4 refractionLookup = textureCube(refractionCubeSampler, refractionVector);
		if (dot(refractionVector, viewDirectionW) < 1.0) {
			refractionColor = refractionLookup;
		}
	#else
		vec3 vRefractionUVW = vec3(refractionMatrix * (view * vec4(vPositionW + refractionVector * vRefractionInfos.z, 1.0)));

		vec2 refractionCoords = vRefractionUVW.xy / vRefractionUVW.z;

		refractionCoords.y = 1.0 - refractionCoords.y;

		refractionColor = texture2D(refraction2DSampler, refractionCoords);
	#endif
    #ifdef RGBDREFRACTION
        refractionColor.rgb = fromRGBD(refractionColor);
    #endif
	#ifdef IS_REFRACTION_LINEAR
		refractionColor.rgb = toGammaSpace(refractionColor.rgb);
	#endif
	refractionColor.rgb *= vRefractionInfos.x;
#endif

// Reflection
vec4 reflectionColor = vec4(0., 0., 0., 1.);

#ifdef REFLECTION
	vec3 vReflectionUVW = computeReflectionCoords(vec4(vPositionW, 1.0), normalW);
	#ifdef REFLECTIONMAP_OPPOSITEZ
		vReflectionUVW.z *= -1.0;
	#endif

	#ifdef REFLECTIONMAP_3D
		#ifdef ROUGHNESS
			float bias = vReflectionInfos.y;

			#ifdef SPECULARTERM
				#ifdef SPECULAR
					#ifdef GLOSSINESS
						bias *= (1.0 - specularMapColor.a);
					#endif
				#endif
			#endif

			reflectionColor = textureCube(reflectionCubeSampler, vReflectionUVW, bias);
		#else
			reflectionColor = textureCube(reflectionCubeSampler, vReflectionUVW);
		#endif
	#else
		vec2 coords = vReflectionUVW.xy;

		#ifdef REFLECTIONMAP_PROJECTION
			coords /= vReflectionUVW.z;
		#endif

		coords.y = 1.0 - coords.y;
		reflectionColor = texture2D(reflection2DSampler, coords);
	#endif
    #ifdef RGBDREFLECTION
        reflectionColor.rgb = fromRGBD(reflectionColor);
    #endif
	#ifdef IS_REFLECTION_LINEAR
		reflectionColor.rgb = toGammaSpace(reflectionColor.rgb);
	#endif
	reflectionColor.rgb *= vReflectionInfos.x;
	#ifdef REFLECTIONFRESNEL
		float reflectionFresnelTerm = computeFresnelTerm(viewDirectionW, normalW, reflectionRightColor.a, reflectionLeftColor.a);

		#ifdef REFLECTIONFRESNELFROMSPECULAR
			#ifdef SPECULARTERM
				reflectionColor.rgb *= specularColor.rgb * (1.0 - reflectionFresnelTerm) + reflectionFresnelTerm * reflectionRightColor.rgb;
			#else
				reflectionColor.rgb *= reflectionLeftColor.rgb * (1.0 - reflectionFresnelTerm) + reflectionFresnelTerm * reflectionRightColor.rgb;
			#endif
		#else
			reflectionColor.rgb *= reflectionLeftColor.rgb * (1.0 - reflectionFresnelTerm) + reflectionFresnelTerm * reflectionRightColor.rgb;
		#endif
	#endif
#endif

#ifdef REFRACTIONFRESNEL
	float refractionFresnelTerm = computeFresnelTerm(viewDirectionW, normalW, refractionRightColor.a, refractionLeftColor.a);

	refractionColor.rgb *= refractionLeftColor.rgb * (1.0 - refractionFresnelTerm) + refractionFresnelTerm * refractionRightColor.rgb;
#endif

#ifdef OPACITY
	vec4 opacityMap = texture2D(opacitySampler, vOpacityUV + uvOffset);

#ifdef OPACITYRGB
	opacityMap.rgb = opacityMap.rgb * vec3(0.3, 0.59, 0.11);
	alpha *= (opacityMap.x + opacityMap.y + opacityMap.z)* vOpacityInfos.y;
#else
	alpha *= opacityMap.a * vOpacityInfos.y;
#endif

#endif

#if defined(VERTEXALPHA) || defined(INSTANCESCOLOR) && defined(INSTANCES)
	alpha *= vColor.a;
#endif

#ifdef OPACITYFRESNEL
	float opacityFresnelTerm = computeFresnelTerm(viewDirectionW, normalW, opacityParts.z, opacityParts.w);

	alpha += opacityParts.x * (1.0 - opacityFresnelTerm) + opacityFresnelTerm * opacityParts.y;
#endif

#ifdef ALPHATEST
    #ifdef ALPHATEST_AFTERALLALPHACOMPUTATIONS
        if (alpha < alphaCutOff)
            discard;
    #endif
    #ifndef ALPHABLEND
        // Prevent to blend with the canvas.
        alpha = 1.0;
    #endif
#endif

	// Emissive
	vec3 emissiveColor = vEmissiveColor;
#ifdef EMISSIVE
	emissiveColor += texture2D(emissiveSampler, vEmissiveUV + uvOffset).rgb * vEmissiveInfos.y;
#endif

#ifdef EMISSIVEFRESNEL
	float emissiveFresnelTerm = computeFresnelTerm(viewDirectionW, normalW, emissiveRightColor.a, emissiveLeftColor.a);

	emissiveColor *= emissiveLeftColor.rgb * (1.0 - emissiveFresnelTerm) + emissiveFresnelTerm * emissiveRightColor.rgb;
#endif

	// Fresnel
#ifdef DIFFUSEFRESNEL
	float diffuseFresnelTerm = computeFresnelTerm(viewDirectionW, normalW, diffuseRightColor.a, diffuseLeftColor.a);

	diffuseBase *= diffuseLeftColor.rgb * (1.0 - diffuseFresnelTerm) + diffuseFresnelTerm * diffuseRightColor.rgb;
#endif

	// Composition
#ifdef EMISSIVEASILLUMINATION
	vec3 finalDiffuse = clamp(diffuseBase * diffuseColor + vAmbientColor, 0.0, 1.0) * baseColor.rgb;
#else
#ifdef LINKEMISSIVEWITHDIFFUSE
	vec3 finalDiffuse = clamp((diffuseBase + emissiveColor) * diffuseColor + vAmbientColor, 0.0, 1.0) * baseColor.rgb;
#else
	vec3 finalDiffuse = clamp(diffuseBase * diffuseColor + emissiveColor + vAmbientColor, 0.0, 1.0) * baseColor.rgb;
#endif
#endif

#ifdef SPECULARTERM
	vec3 finalSpecular = specularBase * specularColor;
	#ifdef SPECULAROVERALPHA
		alpha = clamp(alpha + dot(finalSpecular, vec3(0.3, 0.59, 0.11)), 0., 1.);
	#endif
#else
	vec3 finalSpecular = vec3(0.0);
#endif

#ifdef REFLECTIONOVERALPHA
	alpha = clamp(alpha + dot(reflectionColor.rgb, vec3(0.3, 0.59, 0.11)), 0., 1.);
#endif

	// Composition
#ifdef EMISSIVEASILLUMINATION
	vec4 color = vec4(clamp(finalDiffuse * baseAmbientColor + finalSpecular + reflectionColor.rgb + emissiveColor + refractionColor.rgb, 0.0, 1.0), alpha);
#else
	vec4 color = vec4(finalDiffuse * baseAmbientColor + finalSpecular + reflectionColor.rgb + refractionColor.rgb, alpha);
#endif

//Old lightmap calculation method
#ifdef LIGHTMAP
    #ifndef LIGHTMAPEXCLUDED
        #ifdef USELIGHTMAPASSHADOWMAP
            color.rgb *= lightmapColor.rgb;
        #else
            color.rgb += lightmapColor.rgb;
        #endif
    #endif
#endif

#define CUSTOM_FRAGMENT_BEFORE_FOG
color.rgb = max(color.rgb, 0.);
#include<logDepthFragment>
#include<fogFragment>

// Apply image processing if relevant. As this applies in linear space,
// We first move from gamma to linear.
#ifdef IMAGEPROCESSINGPOSTPROCESS
	color.rgb = toLinearSpace(color.rgb);
#else
	#ifdef IMAGEPROCESSING
		color.rgb = toLinearSpace(color.rgb);
		color = applyImageProcessing(color);
	#endif
#endif

	color.a *= visibility;

#ifdef PREMULTIPLYALPHA
	// Convert to associative (premultiplied) format if needed.
	color.rgb *= color.a;
#endif

#define CUSTOM_FRAGMENT_BEFORE_FRAGCOLOR
#ifdef PREPASS
	float writeGeometryInfo = color.a > 0.4 ? 1.0 : 0.0;

    #ifdef PREPASS_COLOR
    	gl_FragData[PREPASS_COLOR_INDEX] = color; // We can't split irradiance on std material
	#endif

    #ifdef PREPASS_POSITION
    	gl_FragData[PREPASS_POSITION_INDEX] = vec4(vPositionW, writeGeometryInfo);
    #endif

	#ifdef PREPASS_LOCAL_POSITION
		gl_FragData[PREPASS_LOCAL_POSITION_INDEX] = vec4(vPosition, writeGeometryInfo);
	#endif

	#if defined(PREPASS_VELOCITY)
		vec2 a = (vCurrentPosition.xy / vCurrentPosition.w) * 0.5 + 0.5;
		vec2 b = (vPreviousPosition.xy / vPreviousPosition.w) * 0.5 + 0.5;

		vec2 velocity = abs(a - b);
		velocity = vec2(pow(velocity.x, 1.0 / 3.0), pow(velocity.y, 1.0 / 3.0)) * sign(a - b) * 0.5 + 0.5;

		gl_FragData[PREPASS_VELOCITY_INDEX] = vec4(velocity, 0.0, writeGeometryInfo);
	#elif defined(PREPASS_VELOCITY_LINEAR)
		vec2 velocity = vec2(0.5) * ((vPreviousPosition.xy / vPreviousPosition.w) - (vCurrentPosition.xy / vCurrentPosition.w));
		gl_FragData[PREPASS_VELOCITY_LINEAR_INDEX] = vec4(velocity, 0.0, writeGeometryInfo);
	#endif

	#ifdef PREPASS_IRRADIANCE
		gl_FragData[PREPASS_IRRADIANCE_INDEX] = vec4(0.0, 0.0, 0.0,	writeGeometryInfo); //  We can't split irradiance on std material
	#endif

	#ifdef PREPASS_DEPTH
		gl_FragData[PREPASS_DEPTH_INDEX] = vec4(vViewPos.z, 0.0, 0.0, writeGeometryInfo); // Linear depth
	#endif

	#ifdef PREPASS_SCREENSPACE_DEPTH
		gl_FragData[PREPASS_SCREENSPACE_DEPTH_INDEX] = vec4(gl_FragCoord.z, 0.0, 0.0, writeGeometryInfo);
	#endif

	#ifdef PREPASS_NORMAL
		#ifdef PREPASS_NORMAL_WORLDSPACE
			gl_FragData[PREPASS_NORMAL_INDEX] =	vec4(normalW, writeGeometryInfo);
		#else
			gl_FragData[PREPASS_NORMAL_INDEX] =	vec4(normalize((view * vec4(normalW, 0.0)).rgb), writeGeometryInfo);
		#endif
	#endif

<<<<<<< HEAD
	#ifdef PREPASS_WORLD_NORMAL
		gl_FragData[PREPASS_WORLD_NORMAL_INDEX] = vec4(normalW * 0.5 + 0.5, writeGeometryInfo);
	#endif

	#ifdef PREPASS_ALBEDO
		gl_FragData[PREPASS_ALBEDO_INDEX] = vec4(baseColor.rgb, writeGeometryInfo);
	#endif

	#ifdef PREPASS_ALBEDO_SQRT
		gl_FragData[PREPASS_ALBEDO_SQRT_INDEX] = vec4(sqrt(baseColor.rgb), writeGeometryInfo);
	#endif

	#ifdef PREPASS_REFLECTIVITY
		#if defined(SPECULARTERM)
			#if defined(SPECULAR)
=======
#ifdef PREPASS_ALBEDO_SQRT
        gl_FragData[PREPASS_ALBEDO_SQRT_INDEX] = vec4(0.0, 0.0, 0.0, writeGeometryInfo); // We can't split albedo on std material
#endif
#ifdef PREPASS_REFLECTIVITY
#if defined(SPECULAR)
>>>>>>> cc75bbb9
				gl_FragData[PREPASS_REFLECTIVITY_INDEX] = vec4(toLinearSpace(specularMapColor)) * writeGeometryInfo; // no specularity if no visibility
			#else
				gl_FragData[PREPASS_REFLECTIVITY_INDEX] = vec4(toLinearSpace(specularColor), 1.0) * writeGeometryInfo;
<<<<<<< HEAD
			#endif
		#else
			gl_FragData[PREPASS_REFLECTIVITY_INDEX] = vec4(0.0, 0.0, 0.0, 1.0) * writeGeometryInfo;
		#endif
	#endif
=======
#endif
#endif
>>>>>>> cc75bbb9
#endif

#if !defined(PREPASS) || defined(WEBGL2)
	gl_FragColor = color;
#endif
#include<oitFragment>

#if ORDER_INDEPENDENT_TRANSPARENCY
	if (fragDepth == nearestDepth) {
		frontColor.rgb += color.rgb * color.a * alphaMultiplier;
		frontColor.a = 1.0 - alphaMultiplier * (1.0 - color.a);
	} else {
		backColor += color;
	}
#endif

#define CUSTOM_FRAGMENT_MAIN_END

}
<|MERGE_RESOLUTION|>--- conflicted
+++ resolved
@@ -1,527 +1,510 @@
-﻿#include<__decl__defaultFragment>
-
-#if defined(BUMP) || !defined(NORMAL)
-#extension GL_OES_standard_derivatives : enable
-#endif
-
-#include<prePassDeclaration>[SCENE_MRT_COUNT]
-#include<oitDeclaration>
-
-#define CUSTOM_FRAGMENT_BEGIN
-
-#ifdef LOGARITHMICDEPTH
-#extension GL_EXT_frag_depth : enable
-#endif
-
-// Input
-varying vec3 vPositionW;
-
-#ifdef NORMAL
-varying vec3 vNormalW;
-#endif
-
-#if defined(VERTEXCOLOR) || defined(INSTANCESCOLOR) && defined(INSTANCES)
-varying vec4 vColor;
-#endif
-
-#include<mainUVVaryingDeclaration>[1..7]
-
-// Helper functions
-#include<helperFunctions>
-
-// Lights
-#include<__decl__lightFragment>[0..maxSimultaneousLights]
-
-#include<lightsFragmentFunctions>
-#include<shadowsFragmentFunctions>
-
-// Samplers
-#include<samplerFragmentDeclaration>(_DEFINENAME_,DIFFUSE,_VARYINGNAME_,Diffuse,_SAMPLERNAME_,diffuse)
-#include<samplerFragmentDeclaration>(_DEFINENAME_,AMBIENT,_VARYINGNAME_,Ambient,_SAMPLERNAME_,ambient)
-#include<samplerFragmentDeclaration>(_DEFINENAME_,OPACITY,_VARYINGNAME_,Opacity,_SAMPLERNAME_,opacity)
-#include<samplerFragmentDeclaration>(_DEFINENAME_,EMISSIVE,_VARYINGNAME_,Emissive,_SAMPLERNAME_,emissive)
-#include<samplerFragmentDeclaration>(_DEFINENAME_,LIGHTMAP,_VARYINGNAME_,Lightmap,_SAMPLERNAME_,lightmap)
-#include<samplerFragmentDeclaration>(_DEFINENAME_,DECAL,_VARYINGNAME_,Decal,_SAMPLERNAME_,decal)
-
-#ifdef REFRACTION
-
-#ifdef REFRACTIONMAP_3D
-uniform samplerCube refractionCubeSampler;
-#else
-uniform sampler2D refraction2DSampler;
-#endif
-
-#endif
-
-#if defined(SPECULARTERM)
-    #include<samplerFragmentDeclaration>(_DEFINENAME_,SPECULAR,_VARYINGNAME_,Specular,_SAMPLERNAME_,specular)
-#endif
-
-// Fresnel
-#include<fresnelFunction>
-
-// Reflection
-#ifdef REFLECTION
-#ifdef REFLECTIONMAP_3D
-uniform samplerCube reflectionCubeSampler;
-#else
-uniform sampler2D reflection2DSampler;
-#endif
-
-#ifdef REFLECTIONMAP_SKYBOX
-varying vec3 vPositionUVW;
-#else
-#if defined(REFLECTIONMAP_EQUIRECTANGULAR_FIXED) || defined(REFLECTIONMAP_MIRROREDEQUIRECTANGULAR_FIXED)
-varying vec3 vDirectionW;
-#endif
-
-#endif
-
-#include<reflectionFunction>
-
-#endif
-
-#include<imageProcessingDeclaration>
-
-#include<imageProcessingFunctions>
-
-#include<bumpFragmentMainFunctions>
-#include<bumpFragmentFunctions>
-#include<clipPlaneFragmentDeclaration>
-#include<logDepthDeclaration>
-#include<fogFragmentDeclaration>
-
-#define CUSTOM_FRAGMENT_DEFINITIONS
-
-void main(void) {
-
-#define CUSTOM_FRAGMENT_MAIN_BEGIN
-
-#include<clipPlaneFragment>
-
-
-
-	vec3 viewDirectionW = normalize(vEyePosition.xyz - vPositionW);
-
-	// Base color
-	vec4 baseColor = vec4(1., 1., 1., 1.);
-	vec3 diffuseColor = vDiffuseColor.rgb;
-
-
-
-	// Alpha
-	float alpha = vDiffuseColor.a;
-
-	// Bump
-#ifdef NORMAL
-	vec3 normalW = normalize(vNormalW);
-#else
-	vec3 normalW = normalize(-cross(dFdx(vPositionW), dFdy(vPositionW)));
-#endif
-
-#include<bumpFragment>
-
-#ifdef TWOSIDEDLIGHTING
-	normalW = gl_FrontFacing ? normalW : -normalW;
-#endif
-
-#ifdef DIFFUSE
-	baseColor = texture2D(diffuseSampler, vDiffuseUV + uvOffset);
-
-	#if defined(ALPHATEST) && !defined(ALPHATEST_AFTERALLALPHACOMPUTATIONS)
-		if (baseColor.a < alphaCutOff)
-			discard;
-	#endif
-
-	#ifdef ALPHAFROMDIFFUSE
-		alpha *= baseColor.a;
-	#endif
-
-	#define CUSTOM_FRAGMENT_UPDATE_ALPHA
-
-	baseColor.rgb *= vDiffuseInfos.y;
-#endif
-
-#if defined(DECAL) && !defined(DECAL_AFTER_DETAIL)
-	vec4 decalColor = texture2D(decalSampler, vDecalUV + uvOffset);
-	#include<decalFragment>(surfaceAlbedo, baseColor, GAMMADECAL, _GAMMADECAL_NOTUSED_)
-#endif
-
-#include<depthPrePass>
-
-#if defined(VERTEXCOLOR) || defined(INSTANCESCOLOR) && defined(INSTANCES)
-	baseColor.rgb *= vColor.rgb;
-#endif
-
-#ifdef DETAIL
-    baseColor.rgb = baseColor.rgb * 2.0 * mix(0.5, detailColor.r, vDetailInfos.y);
-#endif
-
-#if defined(DECAL) && defined(DECAL_AFTER_DETAIL)
-	vec4 decalColor = texture2D(decalSampler, vDecalUV + uvOffset);
-	#include<decalFragment>(surfaceAlbedo, baseColor, GAMMADECAL, _GAMMADECAL_NOTUSED_)
-#endif
-
-#define CUSTOM_FRAGMENT_UPDATE_DIFFUSE
-
-	// Ambient color
-	vec3 baseAmbientColor = vec3(1., 1., 1.);
-
-#ifdef AMBIENT
-	baseAmbientColor = texture2D(ambientSampler, vAmbientUV + uvOffset).rgb * vAmbientInfos.y;
-#endif
-
-#define CUSTOM_FRAGMENT_BEFORE_LIGHTS
-
-	float glossiness = vSpecularColor.a;
-	vec3 specularColor = vSpecularColor.rgb;
-	// Specular map
-#ifdef SPECULARTERM
-	#ifdef SPECULAR
-		vec4 specularMapColor = texture2D(specularSampler, vSpecularUV + uvOffset);
-		specularColor = specularMapColor.rgb;
-		#ifdef GLOSSINESS
-			glossiness = glossiness * specularMapColor.a;
-		#endif
-	#endif
-#endif
-
-	// Lighting
-	vec3 diffuseBase = vec3(0., 0., 0.);
-	lightingInfo info;
-#ifdef SPECULARTERM
-	vec3 specularBase = vec3(0., 0., 0.);
-#endif
-	float shadow = 1.;
-	float aggShadow = 0.;
-	float numLights = 0.;
-
-#ifdef LIGHTMAP
-	vec4 lightmapColor = texture2D(lightmapSampler, vLightmapUV + uvOffset);
-    #ifdef RGBDLIGHTMAP
-        lightmapColor.rgb = fromRGBD(lightmapColor);
-    #endif
-	lightmapColor.rgb *= vLightmapInfos.y;
-#endif
-
-#include<lightFragment>[0..maxSimultaneousLights]
-
-	aggShadow = aggShadow / numLights;
-
-	// Refraction
-	vec4 refractionColor = vec4(0., 0., 0., 1.);
-
-#ifdef REFRACTION
-	vec3 refractionVector = normalize(refract(-viewDirectionW, normalW, vRefractionInfos.y));
-	#ifdef REFRACTIONMAP_3D
-        #ifdef USE_LOCAL_REFRACTIONMAP_CUBIC
-            refractionVector = parallaxCorrectNormal(vPositionW, refractionVector, vRefractionSize, vRefractionPosition);
-        #endif
-		refractionVector.y = refractionVector.y * vRefractionInfos.w;
-
-		vec4 refractionLookup = textureCube(refractionCubeSampler, refractionVector);
-		if (dot(refractionVector, viewDirectionW) < 1.0) {
-			refractionColor = refractionLookup;
-		}
-	#else
-		vec3 vRefractionUVW = vec3(refractionMatrix * (view * vec4(vPositionW + refractionVector * vRefractionInfos.z, 1.0)));
-
-		vec2 refractionCoords = vRefractionUVW.xy / vRefractionUVW.z;
-
-		refractionCoords.y = 1.0 - refractionCoords.y;
-
-		refractionColor = texture2D(refraction2DSampler, refractionCoords);
-	#endif
-    #ifdef RGBDREFRACTION
-        refractionColor.rgb = fromRGBD(refractionColor);
-    #endif
-	#ifdef IS_REFRACTION_LINEAR
-		refractionColor.rgb = toGammaSpace(refractionColor.rgb);
-	#endif
-	refractionColor.rgb *= vRefractionInfos.x;
-#endif
-
-// Reflection
-vec4 reflectionColor = vec4(0., 0., 0., 1.);
-
-#ifdef REFLECTION
-	vec3 vReflectionUVW = computeReflectionCoords(vec4(vPositionW, 1.0), normalW);
-	#ifdef REFLECTIONMAP_OPPOSITEZ
-		vReflectionUVW.z *= -1.0;
-	#endif
-
-	#ifdef REFLECTIONMAP_3D
-		#ifdef ROUGHNESS
-			float bias = vReflectionInfos.y;
-
-			#ifdef SPECULARTERM
-				#ifdef SPECULAR
-					#ifdef GLOSSINESS
-						bias *= (1.0 - specularMapColor.a);
-					#endif
-				#endif
-			#endif
-
-			reflectionColor = textureCube(reflectionCubeSampler, vReflectionUVW, bias);
-		#else
-			reflectionColor = textureCube(reflectionCubeSampler, vReflectionUVW);
-		#endif
-	#else
-		vec2 coords = vReflectionUVW.xy;
-
-		#ifdef REFLECTIONMAP_PROJECTION
-			coords /= vReflectionUVW.z;
-		#endif
-
-		coords.y = 1.0 - coords.y;
-		reflectionColor = texture2D(reflection2DSampler, coords);
-	#endif
-    #ifdef RGBDREFLECTION
-        reflectionColor.rgb = fromRGBD(reflectionColor);
-    #endif
-	#ifdef IS_REFLECTION_LINEAR
-		reflectionColor.rgb = toGammaSpace(reflectionColor.rgb);
-	#endif
-	reflectionColor.rgb *= vReflectionInfos.x;
-	#ifdef REFLECTIONFRESNEL
-		float reflectionFresnelTerm = computeFresnelTerm(viewDirectionW, normalW, reflectionRightColor.a, reflectionLeftColor.a);
-
-		#ifdef REFLECTIONFRESNELFROMSPECULAR
-			#ifdef SPECULARTERM
-				reflectionColor.rgb *= specularColor.rgb * (1.0 - reflectionFresnelTerm) + reflectionFresnelTerm * reflectionRightColor.rgb;
-			#else
-				reflectionColor.rgb *= reflectionLeftColor.rgb * (1.0 - reflectionFresnelTerm) + reflectionFresnelTerm * reflectionRightColor.rgb;
-			#endif
-		#else
-			reflectionColor.rgb *= reflectionLeftColor.rgb * (1.0 - reflectionFresnelTerm) + reflectionFresnelTerm * reflectionRightColor.rgb;
-		#endif
-	#endif
-#endif
-
-#ifdef REFRACTIONFRESNEL
-	float refractionFresnelTerm = computeFresnelTerm(viewDirectionW, normalW, refractionRightColor.a, refractionLeftColor.a);
-
-	refractionColor.rgb *= refractionLeftColor.rgb * (1.0 - refractionFresnelTerm) + refractionFresnelTerm * refractionRightColor.rgb;
-#endif
-
-#ifdef OPACITY
-	vec4 opacityMap = texture2D(opacitySampler, vOpacityUV + uvOffset);
-
-#ifdef OPACITYRGB
-	opacityMap.rgb = opacityMap.rgb * vec3(0.3, 0.59, 0.11);
-	alpha *= (opacityMap.x + opacityMap.y + opacityMap.z)* vOpacityInfos.y;
-#else
-	alpha *= opacityMap.a * vOpacityInfos.y;
-#endif
-
-#endif
-
-#if defined(VERTEXALPHA) || defined(INSTANCESCOLOR) && defined(INSTANCES)
-	alpha *= vColor.a;
-#endif
-
-#ifdef OPACITYFRESNEL
-	float opacityFresnelTerm = computeFresnelTerm(viewDirectionW, normalW, opacityParts.z, opacityParts.w);
-
-	alpha += opacityParts.x * (1.0 - opacityFresnelTerm) + opacityFresnelTerm * opacityParts.y;
-#endif
-
-#ifdef ALPHATEST
-    #ifdef ALPHATEST_AFTERALLALPHACOMPUTATIONS
-        if (alpha < alphaCutOff)
-            discard;
-    #endif
-    #ifndef ALPHABLEND
-        // Prevent to blend with the canvas.
-        alpha = 1.0;
-    #endif
-#endif
-
-	// Emissive
-	vec3 emissiveColor = vEmissiveColor;
-#ifdef EMISSIVE
-	emissiveColor += texture2D(emissiveSampler, vEmissiveUV + uvOffset).rgb * vEmissiveInfos.y;
-#endif
-
-#ifdef EMISSIVEFRESNEL
-	float emissiveFresnelTerm = computeFresnelTerm(viewDirectionW, normalW, emissiveRightColor.a, emissiveLeftColor.a);
-
-	emissiveColor *= emissiveLeftColor.rgb * (1.0 - emissiveFresnelTerm) + emissiveFresnelTerm * emissiveRightColor.rgb;
-#endif
-
-	// Fresnel
-#ifdef DIFFUSEFRESNEL
-	float diffuseFresnelTerm = computeFresnelTerm(viewDirectionW, normalW, diffuseRightColor.a, diffuseLeftColor.a);
-
-	diffuseBase *= diffuseLeftColor.rgb * (1.0 - diffuseFresnelTerm) + diffuseFresnelTerm * diffuseRightColor.rgb;
-#endif
-
-	// Composition
-#ifdef EMISSIVEASILLUMINATION
-	vec3 finalDiffuse = clamp(diffuseBase * diffuseColor + vAmbientColor, 0.0, 1.0) * baseColor.rgb;
-#else
-#ifdef LINKEMISSIVEWITHDIFFUSE
-	vec3 finalDiffuse = clamp((diffuseBase + emissiveColor) * diffuseColor + vAmbientColor, 0.0, 1.0) * baseColor.rgb;
-#else
-	vec3 finalDiffuse = clamp(diffuseBase * diffuseColor + emissiveColor + vAmbientColor, 0.0, 1.0) * baseColor.rgb;
-#endif
-#endif
-
-#ifdef SPECULARTERM
-	vec3 finalSpecular = specularBase * specularColor;
-	#ifdef SPECULAROVERALPHA
-		alpha = clamp(alpha + dot(finalSpecular, vec3(0.3, 0.59, 0.11)), 0., 1.);
-	#endif
-#else
-	vec3 finalSpecular = vec3(0.0);
-#endif
-
-#ifdef REFLECTIONOVERALPHA
-	alpha = clamp(alpha + dot(reflectionColor.rgb, vec3(0.3, 0.59, 0.11)), 0., 1.);
-#endif
-
-	// Composition
-#ifdef EMISSIVEASILLUMINATION
-	vec4 color = vec4(clamp(finalDiffuse * baseAmbientColor + finalSpecular + reflectionColor.rgb + emissiveColor + refractionColor.rgb, 0.0, 1.0), alpha);
-#else
-	vec4 color = vec4(finalDiffuse * baseAmbientColor + finalSpecular + reflectionColor.rgb + refractionColor.rgb, alpha);
-#endif
-
-//Old lightmap calculation method
-#ifdef LIGHTMAP
-    #ifndef LIGHTMAPEXCLUDED
-        #ifdef USELIGHTMAPASSHADOWMAP
-            color.rgb *= lightmapColor.rgb;
-        #else
-            color.rgb += lightmapColor.rgb;
-        #endif
-    #endif
-#endif
-
-#define CUSTOM_FRAGMENT_BEFORE_FOG
-color.rgb = max(color.rgb, 0.);
-#include<logDepthFragment>
-#include<fogFragment>
-
-// Apply image processing if relevant. As this applies in linear space,
-// We first move from gamma to linear.
-#ifdef IMAGEPROCESSINGPOSTPROCESS
-	color.rgb = toLinearSpace(color.rgb);
-#else
-	#ifdef IMAGEPROCESSING
-		color.rgb = toLinearSpace(color.rgb);
-		color = applyImageProcessing(color);
-	#endif
-#endif
-
-	color.a *= visibility;
-
-#ifdef PREMULTIPLYALPHA
-	// Convert to associative (premultiplied) format if needed.
-	color.rgb *= color.a;
-#endif
-
-#define CUSTOM_FRAGMENT_BEFORE_FRAGCOLOR
-#ifdef PREPASS
-	float writeGeometryInfo = color.a > 0.4 ? 1.0 : 0.0;
-
-    #ifdef PREPASS_COLOR
-    	gl_FragData[PREPASS_COLOR_INDEX] = color; // We can't split irradiance on std material
-	#endif
-
-    #ifdef PREPASS_POSITION
-    	gl_FragData[PREPASS_POSITION_INDEX] = vec4(vPositionW, writeGeometryInfo);
-    #endif
-
-	#ifdef PREPASS_LOCAL_POSITION
-		gl_FragData[PREPASS_LOCAL_POSITION_INDEX] = vec4(vPosition, writeGeometryInfo);
-	#endif
-
-	#if defined(PREPASS_VELOCITY)
-		vec2 a = (vCurrentPosition.xy / vCurrentPosition.w) * 0.5 + 0.5;
-		vec2 b = (vPreviousPosition.xy / vPreviousPosition.w) * 0.5 + 0.5;
-
-		vec2 velocity = abs(a - b);
-		velocity = vec2(pow(velocity.x, 1.0 / 3.0), pow(velocity.y, 1.0 / 3.0)) * sign(a - b) * 0.5 + 0.5;
-
-		gl_FragData[PREPASS_VELOCITY_INDEX] = vec4(velocity, 0.0, writeGeometryInfo);
-	#elif defined(PREPASS_VELOCITY_LINEAR)
-		vec2 velocity = vec2(0.5) * ((vPreviousPosition.xy / vPreviousPosition.w) - (vCurrentPosition.xy / vCurrentPosition.w));
-		gl_FragData[PREPASS_VELOCITY_LINEAR_INDEX] = vec4(velocity, 0.0, writeGeometryInfo);
-	#endif
-
-	#ifdef PREPASS_IRRADIANCE
-		gl_FragData[PREPASS_IRRADIANCE_INDEX] = vec4(0.0, 0.0, 0.0,	writeGeometryInfo); //  We can't split irradiance on std material
-	#endif
-
-	#ifdef PREPASS_DEPTH
-		gl_FragData[PREPASS_DEPTH_INDEX] = vec4(vViewPos.z, 0.0, 0.0, writeGeometryInfo); // Linear depth
-	#endif
-
-	#ifdef PREPASS_SCREENSPACE_DEPTH
-		gl_FragData[PREPASS_SCREENSPACE_DEPTH_INDEX] = vec4(gl_FragCoord.z, 0.0, 0.0, writeGeometryInfo);
-	#endif
-
-	#ifdef PREPASS_NORMAL
-		#ifdef PREPASS_NORMAL_WORLDSPACE
-			gl_FragData[PREPASS_NORMAL_INDEX] =	vec4(normalW, writeGeometryInfo);
-		#else
-			gl_FragData[PREPASS_NORMAL_INDEX] =	vec4(normalize((view * vec4(normalW, 0.0)).rgb), writeGeometryInfo);
-		#endif
-	#endif
-
-<<<<<<< HEAD
-	#ifdef PREPASS_WORLD_NORMAL
-		gl_FragData[PREPASS_WORLD_NORMAL_INDEX] = vec4(normalW * 0.5 + 0.5, writeGeometryInfo);
-	#endif
-
-	#ifdef PREPASS_ALBEDO
-		gl_FragData[PREPASS_ALBEDO_INDEX] = vec4(baseColor.rgb, writeGeometryInfo);
-	#endif
-
-	#ifdef PREPASS_ALBEDO_SQRT
-		gl_FragData[PREPASS_ALBEDO_SQRT_INDEX] = vec4(sqrt(baseColor.rgb), writeGeometryInfo);
-	#endif
-
-	#ifdef PREPASS_REFLECTIVITY
-		#if defined(SPECULARTERM)
-			#if defined(SPECULAR)
-=======
-#ifdef PREPASS_ALBEDO_SQRT
-        gl_FragData[PREPASS_ALBEDO_SQRT_INDEX] = vec4(0.0, 0.0, 0.0, writeGeometryInfo); // We can't split albedo on std material
-#endif
-#ifdef PREPASS_REFLECTIVITY
-#if defined(SPECULAR)
->>>>>>> cc75bbb9
-				gl_FragData[PREPASS_REFLECTIVITY_INDEX] = vec4(toLinearSpace(specularMapColor)) * writeGeometryInfo; // no specularity if no visibility
-			#else
-				gl_FragData[PREPASS_REFLECTIVITY_INDEX] = vec4(toLinearSpace(specularColor), 1.0) * writeGeometryInfo;
-<<<<<<< HEAD
-			#endif
-		#else
-			gl_FragData[PREPASS_REFLECTIVITY_INDEX] = vec4(0.0, 0.0, 0.0, 1.0) * writeGeometryInfo;
-		#endif
-	#endif
-=======
-#endif
-#endif
->>>>>>> cc75bbb9
-#endif
-
-#if !defined(PREPASS) || defined(WEBGL2)
-	gl_FragColor = color;
-#endif
-#include<oitFragment>
-
-#if ORDER_INDEPENDENT_TRANSPARENCY
-	if (fragDepth == nearestDepth) {
-		frontColor.rgb += color.rgb * color.a * alphaMultiplier;
-		frontColor.a = 1.0 - alphaMultiplier * (1.0 - color.a);
-	} else {
-		backColor += color;
-	}
-#endif
-
-#define CUSTOM_FRAGMENT_MAIN_END
-
-}
+﻿#include<__decl__defaultFragment>
+
+#if defined(BUMP) || !defined(NORMAL)
+#extension GL_OES_standard_derivatives : enable
+#endif
+
+#include<prePassDeclaration>[SCENE_MRT_COUNT]
+#include<oitDeclaration>
+
+#define CUSTOM_FRAGMENT_BEGIN
+
+#ifdef LOGARITHMICDEPTH
+#extension GL_EXT_frag_depth : enable
+#endif
+
+// Input
+varying vec3 vPositionW;
+
+#ifdef NORMAL
+varying vec3 vNormalW;
+#endif
+
+#if defined(VERTEXCOLOR) || defined(INSTANCESCOLOR) && defined(INSTANCES)
+varying vec4 vColor;
+#endif
+
+#include<mainUVVaryingDeclaration>[1..7]
+
+// Helper functions
+#include<helperFunctions>
+
+// Lights
+#include<__decl__lightFragment>[0..maxSimultaneousLights]
+
+#include<lightsFragmentFunctions>
+#include<shadowsFragmentFunctions>
+
+// Samplers
+#include<samplerFragmentDeclaration>(_DEFINENAME_,DIFFUSE,_VARYINGNAME_,Diffuse,_SAMPLERNAME_,diffuse)
+#include<samplerFragmentDeclaration>(_DEFINENAME_,AMBIENT,_VARYINGNAME_,Ambient,_SAMPLERNAME_,ambient)
+#include<samplerFragmentDeclaration>(_DEFINENAME_,OPACITY,_VARYINGNAME_,Opacity,_SAMPLERNAME_,opacity)
+#include<samplerFragmentDeclaration>(_DEFINENAME_,EMISSIVE,_VARYINGNAME_,Emissive,_SAMPLERNAME_,emissive)
+#include<samplerFragmentDeclaration>(_DEFINENAME_,LIGHTMAP,_VARYINGNAME_,Lightmap,_SAMPLERNAME_,lightmap)
+#include<samplerFragmentDeclaration>(_DEFINENAME_,DECAL,_VARYINGNAME_,Decal,_SAMPLERNAME_,decal)
+
+#ifdef REFRACTION
+
+#ifdef REFRACTIONMAP_3D
+uniform samplerCube refractionCubeSampler;
+#else
+uniform sampler2D refraction2DSampler;
+#endif
+
+#endif
+
+#if defined(SPECULARTERM)
+    #include<samplerFragmentDeclaration>(_DEFINENAME_,SPECULAR,_VARYINGNAME_,Specular,_SAMPLERNAME_,specular)
+#endif
+
+// Fresnel
+#include<fresnelFunction>
+
+// Reflection
+#ifdef REFLECTION
+#ifdef REFLECTIONMAP_3D
+uniform samplerCube reflectionCubeSampler;
+#else
+uniform sampler2D reflection2DSampler;
+#endif
+
+#ifdef REFLECTIONMAP_SKYBOX
+varying vec3 vPositionUVW;
+#else
+#if defined(REFLECTIONMAP_EQUIRECTANGULAR_FIXED) || defined(REFLECTIONMAP_MIRROREDEQUIRECTANGULAR_FIXED)
+varying vec3 vDirectionW;
+#endif
+
+#endif
+
+#include<reflectionFunction>
+
+#endif
+
+#include<imageProcessingDeclaration>
+
+#include<imageProcessingFunctions>
+
+#include<bumpFragmentMainFunctions>
+#include<bumpFragmentFunctions>
+#include<clipPlaneFragmentDeclaration>
+#include<logDepthDeclaration>
+#include<fogFragmentDeclaration>
+
+#define CUSTOM_FRAGMENT_DEFINITIONS
+
+void main(void) {
+
+#define CUSTOM_FRAGMENT_MAIN_BEGIN
+
+#include<clipPlaneFragment>
+
+
+
+	vec3 viewDirectionW = normalize(vEyePosition.xyz - vPositionW);
+
+	// Base color
+	vec4 baseColor = vec4(1., 1., 1., 1.);
+	vec3 diffuseColor = vDiffuseColor.rgb;
+
+
+
+	// Alpha
+	float alpha = vDiffuseColor.a;
+
+	// Bump
+#ifdef NORMAL
+	vec3 normalW = normalize(vNormalW);
+#else
+	vec3 normalW = normalize(-cross(dFdx(vPositionW), dFdy(vPositionW)));
+#endif
+
+#include<bumpFragment>
+
+#ifdef TWOSIDEDLIGHTING
+	normalW = gl_FrontFacing ? normalW : -normalW;
+#endif
+
+#ifdef DIFFUSE
+	baseColor = texture2D(diffuseSampler, vDiffuseUV + uvOffset);
+
+	#if defined(ALPHATEST) && !defined(ALPHATEST_AFTERALLALPHACOMPUTATIONS)
+		if (baseColor.a < alphaCutOff)
+			discard;
+	#endif
+
+	#ifdef ALPHAFROMDIFFUSE
+		alpha *= baseColor.a;
+	#endif
+
+	#define CUSTOM_FRAGMENT_UPDATE_ALPHA
+
+	baseColor.rgb *= vDiffuseInfos.y;
+#endif
+
+#if defined(DECAL) && !defined(DECAL_AFTER_DETAIL)
+	vec4 decalColor = texture2D(decalSampler, vDecalUV + uvOffset);
+	#include<decalFragment>(surfaceAlbedo, baseColor, GAMMADECAL, _GAMMADECAL_NOTUSED_)
+#endif
+
+#include<depthPrePass>
+
+#if defined(VERTEXCOLOR) || defined(INSTANCESCOLOR) && defined(INSTANCES)
+	baseColor.rgb *= vColor.rgb;
+#endif
+
+#ifdef DETAIL
+    baseColor.rgb = baseColor.rgb * 2.0 * mix(0.5, detailColor.r, vDetailInfos.y);
+#endif
+
+#if defined(DECAL) && defined(DECAL_AFTER_DETAIL)
+	vec4 decalColor = texture2D(decalSampler, vDecalUV + uvOffset);
+	#include<decalFragment>(surfaceAlbedo, baseColor, GAMMADECAL, _GAMMADECAL_NOTUSED_)
+#endif
+
+#define CUSTOM_FRAGMENT_UPDATE_DIFFUSE
+
+	// Ambient color
+	vec3 baseAmbientColor = vec3(1., 1., 1.);
+
+#ifdef AMBIENT
+	baseAmbientColor = texture2D(ambientSampler, vAmbientUV + uvOffset).rgb * vAmbientInfos.y;
+#endif
+
+#define CUSTOM_FRAGMENT_BEFORE_LIGHTS
+
+	float glossiness = vSpecularColor.a;
+	vec3 specularColor = vSpecularColor.rgb;
+	// Specular map
+#ifdef SPECULARTERM
+	#ifdef SPECULAR
+		vec4 specularMapColor = texture2D(specularSampler, vSpecularUV + uvOffset);
+		specularColor = specularMapColor.rgb;
+		#ifdef GLOSSINESS
+			glossiness = glossiness * specularMapColor.a;
+		#endif
+	#endif
+#endif
+
+	// Lighting
+	vec3 diffuseBase = vec3(0., 0., 0.);
+	lightingInfo info;
+#ifdef SPECULARTERM
+	vec3 specularBase = vec3(0., 0., 0.);
+#endif
+	float shadow = 1.;
+	float aggShadow = 0.;
+	float numLights = 0.;
+
+#ifdef LIGHTMAP
+	vec4 lightmapColor = texture2D(lightmapSampler, vLightmapUV + uvOffset);
+    #ifdef RGBDLIGHTMAP
+        lightmapColor.rgb = fromRGBD(lightmapColor);
+    #endif
+	lightmapColor.rgb *= vLightmapInfos.y;
+#endif
+
+#include<lightFragment>[0..maxSimultaneousLights]
+
+	aggShadow = aggShadow / numLights;
+
+	// Refraction
+	vec4 refractionColor = vec4(0., 0., 0., 1.);
+
+#ifdef REFRACTION
+	vec3 refractionVector = normalize(refract(-viewDirectionW, normalW, vRefractionInfos.y));
+	#ifdef REFRACTIONMAP_3D
+        #ifdef USE_LOCAL_REFRACTIONMAP_CUBIC
+            refractionVector = parallaxCorrectNormal(vPositionW, refractionVector, vRefractionSize, vRefractionPosition);
+        #endif
+		refractionVector.y = refractionVector.y * vRefractionInfos.w;
+
+		vec4 refractionLookup = textureCube(refractionCubeSampler, refractionVector);
+		if (dot(refractionVector, viewDirectionW) < 1.0) {
+			refractionColor = refractionLookup;
+		}
+	#else
+		vec3 vRefractionUVW = vec3(refractionMatrix * (view * vec4(vPositionW + refractionVector * vRefractionInfos.z, 1.0)));
+
+		vec2 refractionCoords = vRefractionUVW.xy / vRefractionUVW.z;
+
+		refractionCoords.y = 1.0 - refractionCoords.y;
+
+		refractionColor = texture2D(refraction2DSampler, refractionCoords);
+	#endif
+    #ifdef RGBDREFRACTION
+        refractionColor.rgb = fromRGBD(refractionColor);
+    #endif
+	#ifdef IS_REFRACTION_LINEAR
+		refractionColor.rgb = toGammaSpace(refractionColor.rgb);
+	#endif
+	refractionColor.rgb *= vRefractionInfos.x;
+#endif
+
+// Reflection
+vec4 reflectionColor = vec4(0., 0., 0., 1.);
+
+#ifdef REFLECTION
+	vec3 vReflectionUVW = computeReflectionCoords(vec4(vPositionW, 1.0), normalW);
+	#ifdef REFLECTIONMAP_OPPOSITEZ
+		vReflectionUVW.z *= -1.0;
+	#endif
+
+	#ifdef REFLECTIONMAP_3D
+		#ifdef ROUGHNESS
+			float bias = vReflectionInfos.y;
+
+			#ifdef SPECULARTERM
+				#ifdef SPECULAR
+					#ifdef GLOSSINESS
+						bias *= (1.0 - specularMapColor.a);
+					#endif
+				#endif
+			#endif
+
+			reflectionColor = textureCube(reflectionCubeSampler, vReflectionUVW, bias);
+		#else
+			reflectionColor = textureCube(reflectionCubeSampler, vReflectionUVW);
+		#endif
+	#else
+		vec2 coords = vReflectionUVW.xy;
+
+		#ifdef REFLECTIONMAP_PROJECTION
+			coords /= vReflectionUVW.z;
+		#endif
+
+		coords.y = 1.0 - coords.y;
+		reflectionColor = texture2D(reflection2DSampler, coords);
+	#endif
+    #ifdef RGBDREFLECTION
+        reflectionColor.rgb = fromRGBD(reflectionColor);
+    #endif
+	#ifdef IS_REFLECTION_LINEAR
+		reflectionColor.rgb = toGammaSpace(reflectionColor.rgb);
+	#endif
+	reflectionColor.rgb *= vReflectionInfos.x;
+	#ifdef REFLECTIONFRESNEL
+		float reflectionFresnelTerm = computeFresnelTerm(viewDirectionW, normalW, reflectionRightColor.a, reflectionLeftColor.a);
+
+		#ifdef REFLECTIONFRESNELFROMSPECULAR
+			#ifdef SPECULARTERM
+				reflectionColor.rgb *= specularColor.rgb * (1.0 - reflectionFresnelTerm) + reflectionFresnelTerm * reflectionRightColor.rgb;
+			#else
+				reflectionColor.rgb *= reflectionLeftColor.rgb * (1.0 - reflectionFresnelTerm) + reflectionFresnelTerm * reflectionRightColor.rgb;
+			#endif
+		#else
+			reflectionColor.rgb *= reflectionLeftColor.rgb * (1.0 - reflectionFresnelTerm) + reflectionFresnelTerm * reflectionRightColor.rgb;
+		#endif
+	#endif
+#endif
+
+#ifdef REFRACTIONFRESNEL
+	float refractionFresnelTerm = computeFresnelTerm(viewDirectionW, normalW, refractionRightColor.a, refractionLeftColor.a);
+
+	refractionColor.rgb *= refractionLeftColor.rgb * (1.0 - refractionFresnelTerm) + refractionFresnelTerm * refractionRightColor.rgb;
+#endif
+
+#ifdef OPACITY
+	vec4 opacityMap = texture2D(opacitySampler, vOpacityUV + uvOffset);
+
+#ifdef OPACITYRGB
+	opacityMap.rgb = opacityMap.rgb * vec3(0.3, 0.59, 0.11);
+	alpha *= (opacityMap.x + opacityMap.y + opacityMap.z)* vOpacityInfos.y;
+#else
+	alpha *= opacityMap.a * vOpacityInfos.y;
+#endif
+
+#endif
+
+#if defined(VERTEXALPHA) || defined(INSTANCESCOLOR) && defined(INSTANCES)
+	alpha *= vColor.a;
+#endif
+
+#ifdef OPACITYFRESNEL
+	float opacityFresnelTerm = computeFresnelTerm(viewDirectionW, normalW, opacityParts.z, opacityParts.w);
+
+	alpha += opacityParts.x * (1.0 - opacityFresnelTerm) + opacityFresnelTerm * opacityParts.y;
+#endif
+
+#ifdef ALPHATEST
+    #ifdef ALPHATEST_AFTERALLALPHACOMPUTATIONS
+        if (alpha < alphaCutOff)
+            discard;
+    #endif
+    #ifndef ALPHABLEND
+        // Prevent to blend with the canvas.
+        alpha = 1.0;
+    #endif
+#endif
+
+	// Emissive
+	vec3 emissiveColor = vEmissiveColor;
+#ifdef EMISSIVE
+	emissiveColor += texture2D(emissiveSampler, vEmissiveUV + uvOffset).rgb * vEmissiveInfos.y;
+#endif
+
+#ifdef EMISSIVEFRESNEL
+	float emissiveFresnelTerm = computeFresnelTerm(viewDirectionW, normalW, emissiveRightColor.a, emissiveLeftColor.a);
+
+	emissiveColor *= emissiveLeftColor.rgb * (1.0 - emissiveFresnelTerm) + emissiveFresnelTerm * emissiveRightColor.rgb;
+#endif
+
+	// Fresnel
+#ifdef DIFFUSEFRESNEL
+	float diffuseFresnelTerm = computeFresnelTerm(viewDirectionW, normalW, diffuseRightColor.a, diffuseLeftColor.a);
+
+	diffuseBase *= diffuseLeftColor.rgb * (1.0 - diffuseFresnelTerm) + diffuseFresnelTerm * diffuseRightColor.rgb;
+#endif
+
+	// Composition
+#ifdef EMISSIVEASILLUMINATION
+	vec3 finalDiffuse = clamp(diffuseBase * diffuseColor + vAmbientColor, 0.0, 1.0) * baseColor.rgb;
+#else
+#ifdef LINKEMISSIVEWITHDIFFUSE
+	vec3 finalDiffuse = clamp((diffuseBase + emissiveColor) * diffuseColor + vAmbientColor, 0.0, 1.0) * baseColor.rgb;
+#else
+	vec3 finalDiffuse = clamp(diffuseBase * diffuseColor + emissiveColor + vAmbientColor, 0.0, 1.0) * baseColor.rgb;
+#endif
+#endif
+
+#ifdef SPECULARTERM
+	vec3 finalSpecular = specularBase * specularColor;
+	#ifdef SPECULAROVERALPHA
+		alpha = clamp(alpha + dot(finalSpecular, vec3(0.3, 0.59, 0.11)), 0., 1.);
+	#endif
+#else
+	vec3 finalSpecular = vec3(0.0);
+#endif
+
+#ifdef REFLECTIONOVERALPHA
+	alpha = clamp(alpha + dot(reflectionColor.rgb, vec3(0.3, 0.59, 0.11)), 0., 1.);
+#endif
+
+	// Composition
+#ifdef EMISSIVEASILLUMINATION
+	vec4 color = vec4(clamp(finalDiffuse * baseAmbientColor + finalSpecular + reflectionColor.rgb + emissiveColor + refractionColor.rgb, 0.0, 1.0), alpha);
+#else
+	vec4 color = vec4(finalDiffuse * baseAmbientColor + finalSpecular + reflectionColor.rgb + refractionColor.rgb, alpha);
+#endif
+
+//Old lightmap calculation method
+#ifdef LIGHTMAP
+    #ifndef LIGHTMAPEXCLUDED
+        #ifdef USELIGHTMAPASSHADOWMAP
+            color.rgb *= lightmapColor.rgb;
+        #else
+            color.rgb += lightmapColor.rgb;
+        #endif
+    #endif
+#endif
+
+#define CUSTOM_FRAGMENT_BEFORE_FOG
+color.rgb = max(color.rgb, 0.);
+#include<logDepthFragment>
+#include<fogFragment>
+
+// Apply image processing if relevant. As this applies in linear space,
+// We first move from gamma to linear.
+#ifdef IMAGEPROCESSINGPOSTPROCESS
+	color.rgb = toLinearSpace(color.rgb);
+#else
+	#ifdef IMAGEPROCESSING
+		color.rgb = toLinearSpace(color.rgb);
+		color = applyImageProcessing(color);
+	#endif
+#endif
+
+	color.a *= visibility;
+
+#ifdef PREMULTIPLYALPHA
+	// Convert to associative (premultiplied) format if needed.
+	color.rgb *= color.a;
+#endif
+
+#define CUSTOM_FRAGMENT_BEFORE_FRAGCOLOR
+#ifdef PREPASS
+	float writeGeometryInfo = color.a > 0.4 ? 1.0 : 0.0;
+
+    #ifdef PREPASS_COLOR
+    	gl_FragData[PREPASS_COLOR_INDEX] = color; // We can't split irradiance on std material
+	#endif
+
+    #ifdef PREPASS_POSITION
+    	gl_FragData[PREPASS_POSITION_INDEX] = vec4(vPositionW, writeGeometryInfo);
+    #endif
+
+	#ifdef PREPASS_LOCAL_POSITION
+		gl_FragData[PREPASS_LOCAL_POSITION_INDEX] = vec4(vPosition, writeGeometryInfo);
+	#endif
+
+	#if defined(PREPASS_VELOCITY)
+		vec2 a = (vCurrentPosition.xy / vCurrentPosition.w) * 0.5 + 0.5;
+		vec2 b = (vPreviousPosition.xy / vPreviousPosition.w) * 0.5 + 0.5;
+
+		vec2 velocity = abs(a - b);
+		velocity = vec2(pow(velocity.x, 1.0 / 3.0), pow(velocity.y, 1.0 / 3.0)) * sign(a - b) * 0.5 + 0.5;
+
+		gl_FragData[PREPASS_VELOCITY_INDEX] = vec4(velocity, 0.0, writeGeometryInfo);
+	#elif defined(PREPASS_VELOCITY_LINEAR)
+		vec2 velocity = vec2(0.5) * ((vPreviousPosition.xy / vPreviousPosition.w) - (vCurrentPosition.xy / vCurrentPosition.w));
+		gl_FragData[PREPASS_VELOCITY_LINEAR_INDEX] = vec4(velocity, 0.0, writeGeometryInfo);
+	#endif
+
+	#ifdef PREPASS_IRRADIANCE
+		gl_FragData[PREPASS_IRRADIANCE_INDEX] = vec4(0.0, 0.0, 0.0,	writeGeometryInfo); //  We can't split irradiance on std material
+	#endif
+
+	#ifdef PREPASS_DEPTH
+		gl_FragData[PREPASS_DEPTH_INDEX] = vec4(vViewPos.z, 0.0, 0.0, writeGeometryInfo); // Linear depth
+	#endif
+
+	#ifdef PREPASS_SCREENSPACE_DEPTH
+		gl_FragData[PREPASS_SCREENSPACE_DEPTH_INDEX] = vec4(gl_FragCoord.z, 0.0, 0.0, writeGeometryInfo);
+	#endif
+
+	#ifdef PREPASS_NORMAL
+		#ifdef PREPASS_NORMAL_WORLDSPACE
+			gl_FragData[PREPASS_NORMAL_INDEX] =	vec4(normalW, writeGeometryInfo);
+		#else
+			gl_FragData[PREPASS_NORMAL_INDEX] =	vec4(normalize((view * vec4(normalW, 0.0)).rgb), writeGeometryInfo);
+		#endif
+	#endif
+
+	#ifdef PREPASS_WORLD_NORMAL
+		gl_FragData[PREPASS_WORLD_NORMAL_INDEX] = vec4(normalW * 0.5 + 0.5, writeGeometryInfo);
+	#endif
+
+	#ifdef PREPASS_ALBEDO
+		gl_FragData[PREPASS_ALBEDO_INDEX] = vec4(baseColor.rgb, writeGeometryInfo);
+	#endif
+
+	#ifdef PREPASS_ALBEDO_SQRT
+		gl_FragData[PREPASS_ALBEDO_SQRT_INDEX] = vec4(sqrt(baseColor.rgb), writeGeometryInfo);
+	#endif
+
+	#ifdef PREPASS_REFLECTIVITY
+		#if defined(SPECULAR)
+			gl_FragData[PREPASS_REFLECTIVITY_INDEX] = vec4(toLinearSpace(specularMapColor)) * writeGeometryInfo; // no specularity if no visibility
+		#else
+			gl_FragData[PREPASS_REFLECTIVITY_INDEX] = vec4(toLinearSpace(specularColor), 1.0) * writeGeometryInfo;
+		#endif
+	#endif
+#endif
+
+#if !defined(PREPASS) || defined(WEBGL2)
+	gl_FragColor = color;
+#endif
+#include<oitFragment>
+
+#if ORDER_INDEPENDENT_TRANSPARENCY
+	if (fragDepth == nearestDepth) {
+		frontColor.rgb += color.rgb * color.a * alphaMultiplier;
+		frontColor.a = 1.0 - alphaMultiplier * (1.0 - color.a);
+	} else {
+		backColor += color;
+	}
+#endif
+
+#define CUSTOM_FRAGMENT_MAIN_END
+
+}