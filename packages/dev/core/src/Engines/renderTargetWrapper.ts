--- conflicted
+++ resolved
@@ -1,642 +1,638 @@
-import type { InternalTexture } from "../Materials/Textures/internalTexture";
-import { HasStencilAspect, InternalTextureSource } from "../Materials/Textures/internalTexture";
-import type { RenderTargetCreationOptions, TextureSize } from "../Materials/Textures/textureCreationOptions";
-import type { Nullable } from "../types";
-import { Constants } from "./constants";
-import type { AbstractEngine } from "./abstractEngine";
-import type { IMultiRenderTargetOptions } from "../Materials/Textures/multiRenderTarget";
-
-/**
- * An interface enforcing the renderTarget accessor to used by render target textures.
- */
-export interface IRenderTargetTexture {
-    /**
-     * Entry point to access the wrapper on a texture.
-     */
-    renderTarget: Nullable<RenderTargetWrapper>;
-}
-
-/**
- * Wrapper around a render target (either single or multi textures)
- */
-export class RenderTargetWrapper {
-    protected _engine: AbstractEngine;
-    private _size: TextureSize;
-    private _isCube: boolean;
-    private _isMulti: boolean;
-    private _textures: Nullable<InternalTexture[]> = null;
-    private _faceIndices: Nullable<number[]> = null;
-    private _layerIndices: Nullable<number[]> = null;
-    private _depthStencilTextureLabel?: string;
-    /** @internal */
-    public _samples = 1;
-
-    /** @internal */
-    public _attachments: Nullable<number[]> = null;
-    /** @internal */
-    public _generateStencilBuffer: boolean = false;
-    /** @internal */
-    public _generateDepthBuffer: boolean = false;
-
-    /** @internal */
-    public _depthStencilTexture: Nullable<InternalTexture>;
-    /** @internal */
-    public _depthStencilTextureWithStencil: boolean = false;
-
-    /**
-     * Gets or sets the label of the render target wrapper (optional, for debugging purpose)
-     */
-    public label?: string;
-
-    /**
-<<<<<<< HEAD
-     * Gets or sets the depth/stencil texture
-=======
-     * Gets the depth/stencil texture
->>>>>>> fe7ee12c
-     */
-    public get depthStencilTexture() {
-        return this._depthStencilTexture;
-    }
-
-    public set depthStencilTexture(texture: Nullable<InternalTexture>) {
-        this._depthStencilTexture = texture;
-
-        this._generateDepthBuffer = this._generateStencilBuffer = false;
-
-        if (texture) {
-            this._generateDepthBuffer = true;
-            this._generateStencilBuffer = HasStencilAspect(texture.format);
-        }
-    }
-
-    /**
-     * Sets the depth/stencil texture
-     * @param texture The depth/stencil texture to set
-     * @param disposeExisting True to dispose the existing depth/stencil texture (if any) before replacing it (default: true)
-     */
-    public setDepthStencilTexture(texture: Nullable<InternalTexture>, disposeExisting = true) {
-        if (disposeExisting && this._depthStencilTexture) {
-            this._depthStencilTexture.dispose();
-        }
-
-        this._depthStencilTexture = texture;
-
-        this._generateDepthBuffer = this._generateStencilBuffer = false;
-
-        if (texture) {
-            this._generateDepthBuffer = true;
-            this._generateStencilBuffer = HasStencilAspect(texture.format);
-        }
-    }
-
-    /**
-     * Indicates if the depth/stencil texture has a stencil aspect
-     */
-    public get depthStencilTextureWithStencil() {
-        return this._depthStencilTextureWithStencil;
-    }
-
-    /**
-     * Defines if the render target wrapper is for a cube texture or if false a 2d texture
-     */
-    public get isCube(): boolean {
-        return this._isCube;
-    }
-
-    /**
-     * Defines if the render target wrapper is for a single or multi target render wrapper
-     */
-    public get isMulti(): boolean {
-        return this._isMulti;
-    }
-
-    /**
-     * Defines if the render target wrapper is for a single or an array of textures
-     */
-    public get is2DArray(): boolean {
-        return this.layers > 0;
-    }
-
-    /**
-     * Defines if the render target wrapper is for a 3D texture
-     */
-    public get is3D(): boolean {
-        return this.depth > 0;
-    }
-
-    /**
-     * Gets the size of the render target wrapper (used for cubes, as width=height in this case)
-     */
-    public get size(): number {
-        return this.width;
-    }
-
-    /**
-     * Gets the width of the render target wrapper
-     */
-    public get width(): number {
-        return (<{ width: number; height: number }>this._size).width ?? <number>this._size;
-    }
-
-    /**
-     * Gets the height of the render target wrapper
-     */
-    public get height(): number {
-        return (<{ width: number; height: number }>this._size).height ?? <number>this._size;
-    }
-
-    /**
-     * Gets the number of layers of the render target wrapper (only used if is2DArray is true and wrapper is not a multi render target)
-     */
-    public get layers(): number {
-        return (<{ width: number; height: number; depth?: number; layers?: number }>this._size).layers || 0;
-    }
-
-    /**
-     * Gets the depth of the render target wrapper (only used if is3D is true and wrapper is not a multi render target)
-     */
-    public get depth(): number {
-        return (<{ width: number; height: number; depth?: number; layers?: number }>this._size).depth || 0;
-    }
-
-    /**
-     * Gets the render texture. If this is a multi render target, gets the first texture
-     */
-    public get texture(): Nullable<InternalTexture> {
-        return this._textures?.[0] ?? null;
-    }
-
-    /**
-     * Gets the list of render textures. If we are not in a multi render target, the list will be null (use the texture getter instead)
-     */
-    public get textures(): Nullable<InternalTexture[]> {
-        return this._textures;
-    }
-
-    /**
-     * Gets the face indices that correspond to the list of render textures. If we are not in a multi render target, the list will be null
-     */
-    public get faceIndices(): Nullable<number[]> {
-        return this._faceIndices;
-    }
-
-    /**
-     * Gets the layer indices that correspond to the list of render textures. If we are not in a multi render target, the list will be null
-     */
-    public get layerIndices(): Nullable<number[]> {
-        return this._layerIndices;
-    }
-
-    /**
-     * Sets this property to true to disable the automatic MSAA resolve that happens when the render target wrapper is unbound (default is false)
-     */
-    public disableAutomaticMSAAResolve = false;
-
-    /**
-     * Indicates if MSAA color texture(s) should be resolved when a resolve occur (either automatically by the engine or manually by the user) (default is true)
-     * Note that you can trigger a MSAA resolve at any time by calling resolveMSAATextures()
-     */
-    public resolveMSAAColors = true;
-
-    /**
-     * Indicates if MSAA depth texture should be resolved when a resolve occur (either automatically by the engine or manually by the user) (default is false)
-     */
-    public resolveMSAADepth = false;
-
-    /**
-     * Indicates if MSAA stencil texture should be resolved when a resolve occur (either automatically by the engine or manually by the user) (default is false)
-     */
-    public resolveMSAAStencil = false;
-
-    /**
-     * Gets the base array layer of a texture in the textures array
-     * This is an number that is calculated based on the layer and face indices set for this texture at that index
-     * @param index The index of the texture in the textures array to get the base array layer for
-     * @returns the base array layer of the texture at the given index
-     */
-    public getBaseArrayLayer(index: number): number {
-        if (!this._textures) {
-            return -1;
-        }
-
-        const texture = this._textures[index];
-        const layerIndex = this._layerIndices?.[index] ?? 0;
-        const faceIndex = this._faceIndices?.[index] ?? 0;
-
-        return texture.isCube ? layerIndex * 6 + faceIndex : texture.is3D ? 0 : layerIndex;
-    }
-
-    /**
-     * Gets the sample count of the render target
-     */
-    public get samples(): number {
-        return this._samples;
-    }
-
-    /**
-     * Sets the sample count of the render target
-     * @param value sample count
-     * @param initializeBuffers If set to true, the engine will make an initializing call to drawBuffers (only used when isMulti=true).
-     * @param force true to force calling the update sample count engine function even if the current sample count is equal to value
-     * @returns the sample count that has been set
-     */
-    public setSamples(value: number, initializeBuffers = true, force = false): number {
-        if (this.samples === value && !force) {
-            return value;
-        }
-
-        const result = this._isMulti
-            ? this._engine.updateMultipleRenderTargetTextureSampleCount(this, value, initializeBuffers)
-            : this._engine.updateRenderTargetTextureSampleCount(this, value);
-        this._samples = value;
-        return result;
-    }
-
-    /**
-     * Resolves the MSAA textures into their non-MSAA version.
-     * Note that if samples equals 1 (no MSAA), no resolve is performed.
-     */
-    public resolveMSAATextures(): void {
-        if (this.isMulti) {
-            this._engine.resolveMultiFramebuffer(this);
-        } else {
-            this._engine.resolveFramebuffer(this);
-        }
-    }
-
-    /**
-     * Generates mipmaps for each texture of the render target
-     */
-    public generateMipMaps(): void {
-        if (this._engine._currentRenderTarget === this) {
-            this._engine.unBindFramebuffer(this, true);
-        }
-        if (this.isMulti) {
-            this._engine.generateMipMapsMultiFramebuffer(this);
-        } else {
-            this._engine.generateMipMapsFramebuffer(this);
-        }
-    }
-
-    /**
-     * Initializes the render target wrapper
-     * @param isMulti true if the wrapper is a multi render target
-     * @param isCube true if the wrapper should render to a cube texture
-     * @param size size of the render target (width/height/layers)
-     * @param engine engine used to create the render target
-     * @param label defines the label to use for the wrapper (for debugging purpose only)
-     */
-    constructor(isMulti: boolean, isCube: boolean, size: TextureSize, engine: AbstractEngine, label?: string) {
-        this._isMulti = isMulti;
-        this._isCube = isCube;
-        this._size = size;
-        this._engine = engine;
-        this._depthStencilTexture = null;
-        this.label = label;
-    }
-
-    /**
-     * Sets the render target texture(s)
-     * @param textures texture(s) to set
-     */
-    public setTextures(textures: Nullable<InternalTexture> | Nullable<InternalTexture[]>): void {
-        if (Array.isArray(textures)) {
-            this._textures = textures;
-        } else if (textures) {
-            this._textures = [textures];
-        } else {
-            this._textures = null;
-        }
-    }
-
-    /**
-     * Set a texture in the textures array
-     * @param texture The texture to set
-     * @param index The index in the textures array to set
-     * @param disposePrevious If this function should dispose the previous texture
-     */
-    public setTexture(texture: InternalTexture, index: number = 0, disposePrevious: boolean = true): void {
-        if (!this._textures) {
-            this._textures = [];
-        }
-        if (this._textures[index] === texture) {
-            return;
-        }
-
-        if (this._textures[index] && disposePrevious) {
-            this._textures[index].dispose();
-        }
-
-        this._textures[index] = texture;
-    }
-
-    /**
-     * Sets the layer and face indices of every render target texture bound to each color attachment
-     * @param layers The layers of each texture to be set
-     * @param faces The faces of each texture to be set
-     */
-    public setLayerAndFaceIndices(layers: number[], faces: number[]) {
-        this._layerIndices = layers;
-        this._faceIndices = faces;
-    }
-
-    /**
-     * Sets the layer and face indices of a texture in the textures array that should be bound to each color attachment
-     * @param index The index of the texture in the textures array to modify
-     * @param layer The layer of the texture to be set
-     * @param face The face of the texture to be set
-     */
-    public setLayerAndFaceIndex(index: number = 0, layer?: number, face?: number): void {
-        if (!this._layerIndices) {
-            this._layerIndices = [];
-        }
-        if (!this._faceIndices) {
-            this._faceIndices = [];
-        }
-
-        if (layer !== undefined && layer >= 0) {
-            this._layerIndices[index] = layer;
-        }
-        if (face !== undefined && face >= 0) {
-            this._faceIndices[index] = face;
-        }
-    }
-
-    /**
-     * Creates the depth/stencil texture
-     * @param comparisonFunction Comparison function to use for the texture
-     * @param bilinearFiltering true if bilinear filtering should be used when sampling the texture
-     * @param generateStencil Not used anymore. "format" will be used to determine if stencil should be created
-     * @param samples sample count to use when creating the texture (default: 1)
-     * @param format format of the depth texture (default: Constants.TEXTUREFORMAT_DEPTH32_FLOAT)
-     * @param label defines the label to use for the texture (for debugging purpose only)
-     * @returns the depth/stencil created texture
-     */
-    public createDepthStencilTexture(
-        comparisonFunction: number = 0,
-        bilinearFiltering: boolean = true,
-        generateStencil: boolean = false,
-        samples: number = 1,
-        format: number = Constants.TEXTUREFORMAT_DEPTH32_FLOAT,
-        label?: string
-    ): InternalTexture {
-        this._depthStencilTexture?.dispose();
-
-        this._depthStencilTextureWithStencil = generateStencil;
-        this._depthStencilTextureLabel = label;
-        this._depthStencilTexture = this._engine.createDepthStencilTexture(
-            this._size,
-            {
-                bilinearFiltering,
-                comparisonFunction,
-                generateStencil,
-                isCube: this._isCube,
-                samples,
-                depthTextureFormat: format,
-                label,
-            },
-            this
-        );
-
-        return this._depthStencilTexture;
-    }
-
-    /**
-     * @deprecated Use shareDepth instead
-     * @param renderTarget Destination renderTarget
-     */
-    public _shareDepth(renderTarget: RenderTargetWrapper): void {
-        this.shareDepth(renderTarget);
-    }
-
-    /**
-     * Shares the depth buffer of this render target with another render target.
-     * @param renderTarget Destination renderTarget
-     */
-    public shareDepth(renderTarget: RenderTargetWrapper): void {
-        if (this._depthStencilTexture) {
-            if (renderTarget._depthStencilTexture) {
-                renderTarget._depthStencilTexture.dispose();
-            }
-
-            renderTarget._depthStencilTexture = this._depthStencilTexture;
-            renderTarget._depthStencilTextureWithStencil = this._depthStencilTextureWithStencil;
-            this._depthStencilTexture.incrementReferences();
-        }
-    }
-
-    /**
-     * @internal
-     */
-    public _swapAndDie(target: InternalTexture): void {
-        if (this.texture) {
-            this.texture._swapAndDie(target);
-        }
-        this._textures = null;
-        this.dispose(true);
-    }
-
-    protected _cloneRenderTargetWrapper(): Nullable<RenderTargetWrapper> {
-        let rtw: Nullable<RenderTargetWrapper> = null;
-
-        if (this._isMulti) {
-            const textureArray = this.textures;
-            if (textureArray && textureArray.length > 0) {
-                let generateDepthTexture = false;
-                let textureCount = textureArray.length;
-                let depthTextureFormat = -1;
-
-                const lastTextureSource = textureArray[textureArray.length - 1]._source;
-                if (lastTextureSource === InternalTextureSource.Depth || lastTextureSource === InternalTextureSource.DepthStencil) {
-                    generateDepthTexture = true;
-                    depthTextureFormat = textureArray[textureArray.length - 1].format;
-                    textureCount--;
-                }
-
-                const samplingModes: number[] = [];
-                const types: number[] = [];
-                const formats: number[] = [];
-                const targetTypes: number[] = [];
-                const faceIndex: number[] = [];
-                const layerIndex: number[] = [];
-                const layerCounts: number[] = [];
-                const internalTexture2Index: { [id: number]: number } = {};
-
-                for (let i = 0; i < textureCount; ++i) {
-                    const texture = textureArray[i];
-
-                    samplingModes.push(texture.samplingMode);
-                    types.push(texture.type);
-                    formats.push(texture.format);
-
-                    const index = internalTexture2Index[texture.uniqueId];
-                    if (index !== undefined) {
-                        targetTypes.push(-1);
-                        layerCounts.push(0);
-                    } else {
-                        internalTexture2Index[texture.uniqueId] = i;
-                        if (texture.is2DArray) {
-                            targetTypes.push(Constants.TEXTURE_2D_ARRAY);
-                            layerCounts.push(texture.depth);
-                        } else if (texture.isCube) {
-                            targetTypes.push(Constants.TEXTURE_CUBE_MAP);
-                            layerCounts.push(0);
-                        } /*else if (texture.isCubeArray) {
-                            targetTypes.push(Constants.TEXTURE_CUBE_MAP_ARRAY);
-                            layerCounts.push(texture.depth);
-                        }*/ else if (texture.is3D) {
-                            targetTypes.push(Constants.TEXTURE_3D);
-                            layerCounts.push(texture.depth);
-                        } else {
-                            targetTypes.push(Constants.TEXTURE_2D);
-                            layerCounts.push(0);
-                        }
-                    }
-
-                    if (this._faceIndices) {
-                        faceIndex.push(this._faceIndices[i] ?? 0);
-                    }
-                    if (this._layerIndices) {
-                        layerIndex.push(this._layerIndices[i] ?? 0);
-                    }
-                }
-
-                const optionsMRT: IMultiRenderTargetOptions = {
-                    samplingModes,
-                    generateMipMaps: textureArray[0].generateMipMaps,
-                    generateDepthBuffer: this._generateDepthBuffer,
-                    generateStencilBuffer: this._generateStencilBuffer,
-                    generateDepthTexture,
-                    depthTextureFormat,
-                    types,
-                    formats,
-                    textureCount,
-                    targetTypes,
-                    faceIndex,
-                    layerIndex,
-                    layerCounts,
-                    label: this.label,
-                };
-                const size = {
-                    width: this.width,
-                    height: this.height,
-                    depth: this.depth,
-                };
-
-                rtw = this._engine.createMultipleRenderTarget(size, optionsMRT);
-
-                for (let i = 0; i < textureCount; ++i) {
-                    if (targetTypes[i] !== -1) {
-                        continue;
-                    }
-                    const index = internalTexture2Index[textureArray[i].uniqueId];
-                    rtw.setTexture(rtw.textures![index], i);
-                }
-            }
-        } else {
-            const options: RenderTargetCreationOptions = {};
-
-            options.generateDepthBuffer = this._generateDepthBuffer;
-            options.generateMipMaps = this.texture?.generateMipMaps ?? false;
-            options.generateStencilBuffer = this._generateStencilBuffer;
-            options.samplingMode = this.texture?.samplingMode;
-            options.type = this.texture?.type;
-            options.format = this.texture?.format;
-            options.noColorAttachment = !this._textures;
-            options.label = this.label;
-
-            if (this.isCube) {
-                rtw = this._engine.createRenderTargetCubeTexture(this.width, options);
-            } else {
-                const size = {
-                    width: this.width,
-                    height: this.height,
-                    layers: this.is2DArray || this.is3D ? this.texture?.depth : undefined,
-                };
-
-                rtw = this._engine.createRenderTargetTexture(size, options);
-            }
-            if (rtw.texture) {
-                rtw.texture!.isReady = true;
-            }
-        }
-
-        return rtw;
-    }
-
-    protected _swapRenderTargetWrapper(target: RenderTargetWrapper): void {
-        if (this._textures && target._textures) {
-            for (let i = 0; i < this._textures.length; ++i) {
-                this._textures[i]._swapAndDie(target._textures[i], false);
-                target._textures[i].isReady = true;
-            }
-        }
-        if (this._depthStencilTexture && target._depthStencilTexture) {
-            this._depthStencilTexture._swapAndDie(target._depthStencilTexture);
-            target._depthStencilTexture.isReady = true;
-        }
-
-        this._textures = null;
-        this._depthStencilTexture = null;
-    }
-
-    /** @internal */
-    public _rebuild(): void {
-        const rtw = this._cloneRenderTargetWrapper();
-        if (!rtw) {
-            return;
-        }
-
-        if (this._depthStencilTexture) {
-            const samplingMode = this._depthStencilTexture.samplingMode;
-            const format = this._depthStencilTexture.format;
-            const bilinear =
-                samplingMode === Constants.TEXTURE_BILINEAR_SAMPLINGMODE ||
-                samplingMode === Constants.TEXTURE_TRILINEAR_SAMPLINGMODE ||
-                samplingMode === Constants.TEXTURE_LINEAR_LINEAR_MIPNEAREST;
-
-            rtw.createDepthStencilTexture(
-                this._depthStencilTexture._comparisonFunction,
-                bilinear,
-                this._depthStencilTextureWithStencil,
-                this._depthStencilTexture.samples,
-                format,
-                this._depthStencilTextureLabel
-            );
-        }
-
-        if (this.samples > 1) {
-            rtw.setSamples(this.samples);
-        }
-
-        rtw._swapRenderTargetWrapper(this);
-        rtw.dispose();
-    }
-
-    /**
-     * Releases the internal render textures
-     */
-    public releaseTextures(): void {
-        if (this._textures) {
-            for (let i = 0; i < this._textures.length; ++i) {
-                this._textures[i].dispose();
-            }
-        }
-        this._textures = null;
-    }
-
-    /**
-     * Disposes the whole render target wrapper
-     * @param disposeOnlyFramebuffers true if only the frame buffers should be released (used for the WebGL engine). If false, all the textures will also be released
-     */
-    public dispose(disposeOnlyFramebuffers = false): void {
-        if (!disposeOnlyFramebuffers) {
-            this._depthStencilTexture?.dispose();
-            this._depthStencilTexture = null;
-            this.releaseTextures();
-        }
-
-        this._engine._releaseRenderTargetWrapper(this);
-    }
-}
+import type { InternalTexture } from "../Materials/Textures/internalTexture";
+import { HasStencilAspect, InternalTextureSource } from "../Materials/Textures/internalTexture";
+import type { RenderTargetCreationOptions, TextureSize } from "../Materials/Textures/textureCreationOptions";
+import type { Nullable } from "../types";
+import { Constants } from "./constants";
+import type { AbstractEngine } from "./abstractEngine";
+import type { IMultiRenderTargetOptions } from "../Materials/Textures/multiRenderTarget";
+
+/**
+ * An interface enforcing the renderTarget accessor to used by render target textures.
+ */
+export interface IRenderTargetTexture {
+    /**
+     * Entry point to access the wrapper on a texture.
+     */
+    renderTarget: Nullable<RenderTargetWrapper>;
+}
+
+/**
+ * Wrapper around a render target (either single or multi textures)
+ */
+export class RenderTargetWrapper {
+    protected _engine: AbstractEngine;
+    private _size: TextureSize;
+    private _isCube: boolean;
+    private _isMulti: boolean;
+    private _textures: Nullable<InternalTexture[]> = null;
+    private _faceIndices: Nullable<number[]> = null;
+    private _layerIndices: Nullable<number[]> = null;
+    private _depthStencilTextureLabel?: string;
+    /** @internal */
+    public _samples = 1;
+
+    /** @internal */
+    public _attachments: Nullable<number[]> = null;
+    /** @internal */
+    public _generateStencilBuffer: boolean = false;
+    /** @internal */
+    public _generateDepthBuffer: boolean = false;
+
+    /** @internal */
+    public _depthStencilTexture: Nullable<InternalTexture>;
+    /** @internal */
+    public _depthStencilTextureWithStencil: boolean = false;
+
+    /**
+     * Gets or sets the label of the render target wrapper (optional, for debugging purpose)
+     */
+    public label?: string;
+
+    /**
+     * Gets the depth/stencil texture
+     */
+    public get depthStencilTexture() {
+        return this._depthStencilTexture;
+    }
+
+    public set depthStencilTexture(texture: Nullable<InternalTexture>) {
+        this._depthStencilTexture = texture;
+
+        this._generateDepthBuffer = this._generateStencilBuffer = false;
+
+        if (texture) {
+            this._generateDepthBuffer = true;
+            this._generateStencilBuffer = HasStencilAspect(texture.format);
+        }
+    }
+
+    /**
+     * Sets the depth/stencil texture
+     * @param texture The depth/stencil texture to set
+     * @param disposeExisting True to dispose the existing depth/stencil texture (if any) before replacing it (default: true)
+     */
+    public setDepthStencilTexture(texture: Nullable<InternalTexture>, disposeExisting = true) {
+        if (disposeExisting && this._depthStencilTexture) {
+            this._depthStencilTexture.dispose();
+        }
+
+        this._depthStencilTexture = texture;
+
+        this._generateDepthBuffer = this._generateStencilBuffer = false;
+
+        if (texture) {
+            this._generateDepthBuffer = true;
+            this._generateStencilBuffer = HasStencilAspect(texture.format);
+        }
+    }
+
+    /**
+     * Indicates if the depth/stencil texture has a stencil aspect
+     */
+    public get depthStencilTextureWithStencil() {
+        return this._depthStencilTextureWithStencil;
+    }
+
+    /**
+     * Defines if the render target wrapper is for a cube texture or if false a 2d texture
+     */
+    public get isCube(): boolean {
+        return this._isCube;
+    }
+
+    /**
+     * Defines if the render target wrapper is for a single or multi target render wrapper
+     */
+    public get isMulti(): boolean {
+        return this._isMulti;
+    }
+
+    /**
+     * Defines if the render target wrapper is for a single or an array of textures
+     */
+    public get is2DArray(): boolean {
+        return this.layers > 0;
+    }
+
+    /**
+     * Defines if the render target wrapper is for a 3D texture
+     */
+    public get is3D(): boolean {
+        return this.depth > 0;
+    }
+
+    /**
+     * Gets the size of the render target wrapper (used for cubes, as width=height in this case)
+     */
+    public get size(): number {
+        return this.width;
+    }
+
+    /**
+     * Gets the width of the render target wrapper
+     */
+    public get width(): number {
+        return (<{ width: number; height: number }>this._size).width ?? <number>this._size;
+    }
+
+    /**
+     * Gets the height of the render target wrapper
+     */
+    public get height(): number {
+        return (<{ width: number; height: number }>this._size).height ?? <number>this._size;
+    }
+
+    /**
+     * Gets the number of layers of the render target wrapper (only used if is2DArray is true and wrapper is not a multi render target)
+     */
+    public get layers(): number {
+        return (<{ width: number; height: number; depth?: number; layers?: number }>this._size).layers || 0;
+    }
+
+    /**
+     * Gets the depth of the render target wrapper (only used if is3D is true and wrapper is not a multi render target)
+     */
+    public get depth(): number {
+        return (<{ width: number; height: number; depth?: number; layers?: number }>this._size).depth || 0;
+    }
+
+    /**
+     * Gets the render texture. If this is a multi render target, gets the first texture
+     */
+    public get texture(): Nullable<InternalTexture> {
+        return this._textures?.[0] ?? null;
+    }
+
+    /**
+     * Gets the list of render textures. If we are not in a multi render target, the list will be null (use the texture getter instead)
+     */
+    public get textures(): Nullable<InternalTexture[]> {
+        return this._textures;
+    }
+
+    /**
+     * Gets the face indices that correspond to the list of render textures. If we are not in a multi render target, the list will be null
+     */
+    public get faceIndices(): Nullable<number[]> {
+        return this._faceIndices;
+    }
+
+    /**
+     * Gets the layer indices that correspond to the list of render textures. If we are not in a multi render target, the list will be null
+     */
+    public get layerIndices(): Nullable<number[]> {
+        return this._layerIndices;
+    }
+
+    /**
+     * Sets this property to true to disable the automatic MSAA resolve that happens when the render target wrapper is unbound (default is false)
+     */
+    public disableAutomaticMSAAResolve = false;
+
+    /**
+     * Indicates if MSAA color texture(s) should be resolved when a resolve occur (either automatically by the engine or manually by the user) (default is true)
+     * Note that you can trigger a MSAA resolve at any time by calling resolveMSAATextures()
+     */
+    public resolveMSAAColors = true;
+
+    /**
+     * Indicates if MSAA depth texture should be resolved when a resolve occur (either automatically by the engine or manually by the user) (default is false)
+     */
+    public resolveMSAADepth = false;
+
+    /**
+     * Indicates if MSAA stencil texture should be resolved when a resolve occur (either automatically by the engine or manually by the user) (default is false)
+     */
+    public resolveMSAAStencil = false;
+
+    /**
+     * Gets the base array layer of a texture in the textures array
+     * This is an number that is calculated based on the layer and face indices set for this texture at that index
+     * @param index The index of the texture in the textures array to get the base array layer for
+     * @returns the base array layer of the texture at the given index
+     */
+    public getBaseArrayLayer(index: number): number {
+        if (!this._textures) {
+            return -1;
+        }
+
+        const texture = this._textures[index];
+        const layerIndex = this._layerIndices?.[index] ?? 0;
+        const faceIndex = this._faceIndices?.[index] ?? 0;
+
+        return texture.isCube ? layerIndex * 6 + faceIndex : texture.is3D ? 0 : layerIndex;
+    }
+
+    /**
+     * Gets the sample count of the render target
+     */
+    public get samples(): number {
+        return this._samples;
+    }
+
+    /**
+     * Sets the sample count of the render target
+     * @param value sample count
+     * @param initializeBuffers If set to true, the engine will make an initializing call to drawBuffers (only used when isMulti=true).
+     * @param force true to force calling the update sample count engine function even if the current sample count is equal to value
+     * @returns the sample count that has been set
+     */
+    public setSamples(value: number, initializeBuffers = true, force = false): number {
+        if (this.samples === value && !force) {
+            return value;
+        }
+
+        const result = this._isMulti
+            ? this._engine.updateMultipleRenderTargetTextureSampleCount(this, value, initializeBuffers)
+            : this._engine.updateRenderTargetTextureSampleCount(this, value);
+        this._samples = value;
+        return result;
+    }
+
+    /**
+     * Resolves the MSAA textures into their non-MSAA version.
+     * Note that if samples equals 1 (no MSAA), no resolve is performed.
+     */
+    public resolveMSAATextures(): void {
+        if (this.isMulti) {
+            this._engine.resolveMultiFramebuffer(this);
+        } else {
+            this._engine.resolveFramebuffer(this);
+        }
+    }
+
+    /**
+     * Generates mipmaps for each texture of the render target
+     */
+    public generateMipMaps(): void {
+        if (this._engine._currentRenderTarget === this) {
+            this._engine.unBindFramebuffer(this, true);
+        }
+        if (this.isMulti) {
+            this._engine.generateMipMapsMultiFramebuffer(this);
+        } else {
+            this._engine.generateMipMapsFramebuffer(this);
+        }
+    }
+
+    /**
+     * Initializes the render target wrapper
+     * @param isMulti true if the wrapper is a multi render target
+     * @param isCube true if the wrapper should render to a cube texture
+     * @param size size of the render target (width/height/layers)
+     * @param engine engine used to create the render target
+     * @param label defines the label to use for the wrapper (for debugging purpose only)
+     */
+    constructor(isMulti: boolean, isCube: boolean, size: TextureSize, engine: AbstractEngine, label?: string) {
+        this._isMulti = isMulti;
+        this._isCube = isCube;
+        this._size = size;
+        this._engine = engine;
+        this._depthStencilTexture = null;
+        this.label = label;
+    }
+
+    /**
+     * Sets the render target texture(s)
+     * @param textures texture(s) to set
+     */
+    public setTextures(textures: Nullable<InternalTexture> | Nullable<InternalTexture[]>): void {
+        if (Array.isArray(textures)) {
+            this._textures = textures;
+        } else if (textures) {
+            this._textures = [textures];
+        } else {
+            this._textures = null;
+        }
+    }
+
+    /**
+     * Set a texture in the textures array
+     * @param texture The texture to set
+     * @param index The index in the textures array to set
+     * @param disposePrevious If this function should dispose the previous texture
+     */
+    public setTexture(texture: InternalTexture, index: number = 0, disposePrevious: boolean = true): void {
+        if (!this._textures) {
+            this._textures = [];
+        }
+        if (this._textures[index] === texture) {
+            return;
+        }
+
+        if (this._textures[index] && disposePrevious) {
+            this._textures[index].dispose();
+        }
+
+        this._textures[index] = texture;
+    }
+
+    /**
+     * Sets the layer and face indices of every render target texture bound to each color attachment
+     * @param layers The layers of each texture to be set
+     * @param faces The faces of each texture to be set
+     */
+    public setLayerAndFaceIndices(layers: number[], faces: number[]) {
+        this._layerIndices = layers;
+        this._faceIndices = faces;
+    }
+
+    /**
+     * Sets the layer and face indices of a texture in the textures array that should be bound to each color attachment
+     * @param index The index of the texture in the textures array to modify
+     * @param layer The layer of the texture to be set
+     * @param face The face of the texture to be set
+     */
+    public setLayerAndFaceIndex(index: number = 0, layer?: number, face?: number): void {
+        if (!this._layerIndices) {
+            this._layerIndices = [];
+        }
+        if (!this._faceIndices) {
+            this._faceIndices = [];
+        }
+
+        if (layer !== undefined && layer >= 0) {
+            this._layerIndices[index] = layer;
+        }
+        if (face !== undefined && face >= 0) {
+            this._faceIndices[index] = face;
+        }
+    }
+
+    /**
+     * Creates the depth/stencil texture
+     * @param comparisonFunction Comparison function to use for the texture
+     * @param bilinearFiltering true if bilinear filtering should be used when sampling the texture
+     * @param generateStencil Not used anymore. "format" will be used to determine if stencil should be created
+     * @param samples sample count to use when creating the texture (default: 1)
+     * @param format format of the depth texture (default: Constants.TEXTUREFORMAT_DEPTH32_FLOAT)
+     * @param label defines the label to use for the texture (for debugging purpose only)
+     * @returns the depth/stencil created texture
+     */
+    public createDepthStencilTexture(
+        comparisonFunction: number = 0,
+        bilinearFiltering: boolean = true,
+        generateStencil: boolean = false,
+        samples: number = 1,
+        format: number = Constants.TEXTUREFORMAT_DEPTH32_FLOAT,
+        label?: string
+    ): InternalTexture {
+        this._depthStencilTexture?.dispose();
+
+        this._depthStencilTextureWithStencil = generateStencil;
+        this._depthStencilTextureLabel = label;
+        this._depthStencilTexture = this._engine.createDepthStencilTexture(
+            this._size,
+            {
+                bilinearFiltering,
+                comparisonFunction,
+                generateStencil,
+                isCube: this._isCube,
+                samples,
+                depthTextureFormat: format,
+                label,
+            },
+            this
+        );
+
+        return this._depthStencilTexture;
+    }
+
+    /**
+     * @deprecated Use shareDepth instead
+     * @param renderTarget Destination renderTarget
+     */
+    public _shareDepth(renderTarget: RenderTargetWrapper): void {
+        this.shareDepth(renderTarget);
+    }
+
+    /**
+     * Shares the depth buffer of this render target with another render target.
+     * @param renderTarget Destination renderTarget
+     */
+    public shareDepth(renderTarget: RenderTargetWrapper): void {
+        if (this._depthStencilTexture) {
+            if (renderTarget._depthStencilTexture) {
+                renderTarget._depthStencilTexture.dispose();
+            }
+
+            renderTarget._depthStencilTexture = this._depthStencilTexture;
+            renderTarget._depthStencilTextureWithStencil = this._depthStencilTextureWithStencil;
+            this._depthStencilTexture.incrementReferences();
+        }
+    }
+
+    /**
+     * @internal
+     */
+    public _swapAndDie(target: InternalTexture): void {
+        if (this.texture) {
+            this.texture._swapAndDie(target);
+        }
+        this._textures = null;
+        this.dispose(true);
+    }
+
+    protected _cloneRenderTargetWrapper(): Nullable<RenderTargetWrapper> {
+        let rtw: Nullable<RenderTargetWrapper> = null;
+
+        if (this._isMulti) {
+            const textureArray = this.textures;
+            if (textureArray && textureArray.length > 0) {
+                let generateDepthTexture = false;
+                let textureCount = textureArray.length;
+                let depthTextureFormat = -1;
+
+                const lastTextureSource = textureArray[textureArray.length - 1]._source;
+                if (lastTextureSource === InternalTextureSource.Depth || lastTextureSource === InternalTextureSource.DepthStencil) {
+                    generateDepthTexture = true;
+                    depthTextureFormat = textureArray[textureArray.length - 1].format;
+                    textureCount--;
+                }
+
+                const samplingModes: number[] = [];
+                const types: number[] = [];
+                const formats: number[] = [];
+                const targetTypes: number[] = [];
+                const faceIndex: number[] = [];
+                const layerIndex: number[] = [];
+                const layerCounts: number[] = [];
+                const internalTexture2Index: { [id: number]: number } = {};
+
+                for (let i = 0; i < textureCount; ++i) {
+                    const texture = textureArray[i];
+
+                    samplingModes.push(texture.samplingMode);
+                    types.push(texture.type);
+                    formats.push(texture.format);
+
+                    const index = internalTexture2Index[texture.uniqueId];
+                    if (index !== undefined) {
+                        targetTypes.push(-1);
+                        layerCounts.push(0);
+                    } else {
+                        internalTexture2Index[texture.uniqueId] = i;
+                        if (texture.is2DArray) {
+                            targetTypes.push(Constants.TEXTURE_2D_ARRAY);
+                            layerCounts.push(texture.depth);
+                        } else if (texture.isCube) {
+                            targetTypes.push(Constants.TEXTURE_CUBE_MAP);
+                            layerCounts.push(0);
+                        } /*else if (texture.isCubeArray) {
+                            targetTypes.push(Constants.TEXTURE_CUBE_MAP_ARRAY);
+                            layerCounts.push(texture.depth);
+                        }*/ else if (texture.is3D) {
+                            targetTypes.push(Constants.TEXTURE_3D);
+                            layerCounts.push(texture.depth);
+                        } else {
+                            targetTypes.push(Constants.TEXTURE_2D);
+                            layerCounts.push(0);
+                        }
+                    }
+
+                    if (this._faceIndices) {
+                        faceIndex.push(this._faceIndices[i] ?? 0);
+                    }
+                    if (this._layerIndices) {
+                        layerIndex.push(this._layerIndices[i] ?? 0);
+                    }
+                }
+
+                const optionsMRT: IMultiRenderTargetOptions = {
+                    samplingModes,
+                    generateMipMaps: textureArray[0].generateMipMaps,
+                    generateDepthBuffer: this._generateDepthBuffer,
+                    generateStencilBuffer: this._generateStencilBuffer,
+                    generateDepthTexture,
+                    depthTextureFormat,
+                    types,
+                    formats,
+                    textureCount,
+                    targetTypes,
+                    faceIndex,
+                    layerIndex,
+                    layerCounts,
+                    label: this.label,
+                };
+                const size = {
+                    width: this.width,
+                    height: this.height,
+                    depth: this.depth,
+                };
+
+                rtw = this._engine.createMultipleRenderTarget(size, optionsMRT);
+
+                for (let i = 0; i < textureCount; ++i) {
+                    if (targetTypes[i] !== -1) {
+                        continue;
+                    }
+                    const index = internalTexture2Index[textureArray[i].uniqueId];
+                    rtw.setTexture(rtw.textures![index], i);
+                }
+            }
+        } else {
+            const options: RenderTargetCreationOptions = {};
+
+            options.generateDepthBuffer = this._generateDepthBuffer;
+            options.generateMipMaps = this.texture?.generateMipMaps ?? false;
+            options.generateStencilBuffer = this._generateStencilBuffer;
+            options.samplingMode = this.texture?.samplingMode;
+            options.type = this.texture?.type;
+            options.format = this.texture?.format;
+            options.noColorAttachment = !this._textures;
+            options.label = this.label;
+
+            if (this.isCube) {
+                rtw = this._engine.createRenderTargetCubeTexture(this.width, options);
+            } else {
+                const size = {
+                    width: this.width,
+                    height: this.height,
+                    layers: this.is2DArray || this.is3D ? this.texture?.depth : undefined,
+                };
+
+                rtw = this._engine.createRenderTargetTexture(size, options);
+            }
+            if (rtw.texture) {
+                rtw.texture!.isReady = true;
+            }
+        }
+
+        return rtw;
+    }
+
+    protected _swapRenderTargetWrapper(target: RenderTargetWrapper): void {
+        if (this._textures && target._textures) {
+            for (let i = 0; i < this._textures.length; ++i) {
+                this._textures[i]._swapAndDie(target._textures[i], false);
+                target._textures[i].isReady = true;
+            }
+        }
+        if (this._depthStencilTexture && target._depthStencilTexture) {
+            this._depthStencilTexture._swapAndDie(target._depthStencilTexture);
+            target._depthStencilTexture.isReady = true;
+        }
+
+        this._textures = null;
+        this._depthStencilTexture = null;
+    }
+
+    /** @internal */
+    public _rebuild(): void {
+        const rtw = this._cloneRenderTargetWrapper();
+        if (!rtw) {
+            return;
+        }
+
+        if (this._depthStencilTexture) {
+            const samplingMode = this._depthStencilTexture.samplingMode;
+            const format = this._depthStencilTexture.format;
+            const bilinear =
+                samplingMode === Constants.TEXTURE_BILINEAR_SAMPLINGMODE ||
+                samplingMode === Constants.TEXTURE_TRILINEAR_SAMPLINGMODE ||
+                samplingMode === Constants.TEXTURE_LINEAR_LINEAR_MIPNEAREST;
+
+            rtw.createDepthStencilTexture(
+                this._depthStencilTexture._comparisonFunction,
+                bilinear,
+                this._depthStencilTextureWithStencil,
+                this._depthStencilTexture.samples,
+                format,
+                this._depthStencilTextureLabel
+            );
+        }
+
+        if (this.samples > 1) {
+            rtw.setSamples(this.samples);
+        }
+
+        rtw._swapRenderTargetWrapper(this);
+        rtw.dispose();
+    }
+
+    /**
+     * Releases the internal render textures
+     */
+    public releaseTextures(): void {
+        if (this._textures) {
+            for (let i = 0; i < this._textures.length; ++i) {
+                this._textures[i].dispose();
+            }
+        }
+        this._textures = null;
+    }
+
+    /**
+     * Disposes the whole render target wrapper
+     * @param disposeOnlyFramebuffers true if only the frame buffers should be released (used for the WebGL engine). If false, all the textures will also be released
+     */
+    public dispose(disposeOnlyFramebuffers = false): void {
+        if (!disposeOnlyFramebuffers) {
+            this._depthStencilTexture?.dispose();
+            this._depthStencilTexture = null;
+            this.releaseTextures();
+        }
+
+        this._engine._releaseRenderTargetWrapper(this);
+    }
+}