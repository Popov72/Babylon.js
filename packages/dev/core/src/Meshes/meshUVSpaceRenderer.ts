--- conflicted
+++ resolved
@@ -1,419 +1,386 @@
-import type { Texture } from "core/Materials/Textures/texture";
-import type { Vector3 } from "core/Maths/math.vector";
-import type { Scene } from "core/scene";
-import type { AbstractMesh } from "./abstractMesh";
-import type { ThinTexture } from "core/Materials/Textures/thinTexture";
-import type { BaseTexture } from "core/Materials/Textures/baseTexture";
-import type { Nullable } from "core/types";
-import { Matrix } from "core/Maths/math.vector";
-import { Constants } from "core/Engines/constants";
-import { ShaderMaterial } from "core/Materials/shaderMaterial";
-import { RenderTargetTexture } from "core/Materials/Textures/renderTargetTexture";
-import { Color4 } from "core/Maths/math.color";
-import { PostProcess } from "core/PostProcesses/postProcess";
-
-import "../Shaders/meshUVSpaceRenderer.vertex";
-import "../Shaders/meshUVSpaceRenderer.fragment";
-
-import "../Shaders/meshUVSpaceRendererMasker.vertex";
-import "../Shaders/meshUVSpaceRendererMasker.fragment";
-
-import "../Shaders/meshUVSpaceRendererFinaliser.fragment";
-import "../Shaders/meshUVSpaceRendererFinaliser.vertex";
-
-declare module "../scene" {
-    export interface Scene {
-        /** @internal */
-        _meshUVSpaceRendererShader: Nullable<ShaderMaterial>;
-        /** @internal */
-        _meshUVSpaceRendererMaskShader: Nullable<ShaderMaterial>;
-    }
-}
-
-/**
- * Options for the MeshUVSpaceRenderer
- * @since 5.49.1
- */
-export interface IMeshUVSpaceRendererOptions {
-    /**
-     * Width of the texture. Default: 1024
-     */
-    width?: number;
-    /**
-     * Height of the texture. Default: 1024
-     */
-    height?: number;
-    /**
-     * Type of the texture. Default: Constants.TEXTURETYPE_UNSIGNED_BYTE
-     */
-    textureType?: number;
-    /**
-     * Generate mip maps. Default: true
-     */
-    generateMipMaps?: boolean;
-    /**
-     * Optimize UV allocation. Default: true
-     * If you plan to use the texture as a decal map and rotate / offset the texture, you should set this to false
-     */
-    optimizeUVAllocation?: boolean;
-    /**
-     * If true, a post processing effect will be applied to the texture to fix seams. Default: false
-     */
-    uvEdgeBlending?: boolean;
-}
-
-/**
- * Class used to render in the mesh UV space
- * @since 5.49.1
- */
-export class MeshUVSpaceRenderer {
-    private _mesh: AbstractMesh;
-    private _scene: Scene;
-    private _options: Required<IMeshUVSpaceRendererOptions>;
-    private _textureCreatedInternally = false;
-<<<<<<< HEAD
-=======
-    private _userCreatedTextureConfigured = false;
->>>>>>> 1e929961
-    private _maskTexture: Nullable<RenderTargetTexture> = null;
-    private _finalPostProcess: Nullable<PostProcess> = null;
-
-    private static _GetShader(scene: Scene): ShaderMaterial {
-        if (!scene._meshUVSpaceRendererShader) {
-            const shader = new ShaderMaterial(
-                "meshUVSpaceRendererShader",
-                scene,
-                {
-                    vertex: "meshUVSpaceRenderer",
-                    fragment: "meshUVSpaceRenderer",
-                },
-                {
-                    attributes: ["position", "normal", "uv"],
-                    uniforms: ["world", "projMatrix"],
-                    samplers: ["textureSampler"],
-                    needAlphaBlending: true,
-                }
-            );
-            shader.backFaceCulling = false;
-            shader.alphaMode = Constants.ALPHA_COMBINE;
-
-            scene.onDisposeObservable.add(() => {
-                scene._meshUVSpaceRendererShader?.dispose();
-                scene._meshUVSpaceRendererShader = null;
-            });
-
-            scene._meshUVSpaceRendererShader = shader;
-        }
-
-        return scene._meshUVSpaceRendererShader;
-    }
-
-    private static _GetMaskShader(scene: Scene): ShaderMaterial {
-        if (!scene._meshUVSpaceRendererMaskShader) {
-            const shader = new ShaderMaterial(
-                "meshUVSpaceRendererMaskShader",
-                scene,
-                {
-                    vertex: "meshUVSpaceRendererMasker",
-                    fragment: "meshUVSpaceRendererMasker",
-                },
-                {
-                    attributes: ["position", "uv"],
-                    uniforms: ["worldViewProjection"],
-                }
-            );
-            shader.backFaceCulling = false;
-            shader.alphaMode = Constants.ALPHA_COMBINE;
-
-            scene.onDisposeObservable.add(() => {
-                scene._meshUVSpaceRendererMaskShader?.dispose();
-                scene._meshUVSpaceRendererMaskShader = null;
-            });
-
-            scene._meshUVSpaceRendererMaskShader = shader;
-        }
-        return scene._meshUVSpaceRendererMaskShader;
-    }
-
-    private static _IsRenderTargetTexture(texture: ThinTexture | RenderTargetTexture): texture is RenderTargetTexture {
-        return (texture as RenderTargetTexture).renderList !== undefined;
-    }
-
-    /**
-     * Clear color of the texture
-     */
-    public clearColor = new Color4(0, 0, 0, 0);
-
-    /**
-     * Target texture used for rendering
-     * If you don't set the property, a RenderTargetTexture will be created internally given the options provided to the constructor.
-     * If you provide a RenderTargetTexture, it will be used directly.
-     */
-    public texture: Texture;
-
-    /**
-     * Creates a new MeshUVSpaceRenderer
-     * @param mesh The mesh used for the source UV space
-     * @param scene The scene the mesh belongs to
-     * @param options The options to use when creating the texture
-     */
-    constructor(mesh: AbstractMesh, scene: Scene, options?: IMeshUVSpaceRendererOptions) {
-        this._mesh = mesh;
-        this._scene = scene;
-        this._options = {
-            width: 1024,
-            height: 1024,
-            textureType: Constants.TEXTURETYPE_UNSIGNED_BYTE,
-            generateMipMaps: true,
-            optimizeUVAllocation: true,
-            uvEdgeBlending: false,
-            ...options,
-        };
-    }
-
-    /**
-     * Checks if the texture is ready to be used
-     * @returns true if the texture is ready to be used
-     */
-    public isReady(): boolean {
-        if (!this.texture) {
-            this._createDiffuseRTT();
-        }
-
-        const textureIsReady = MeshUVSpaceRenderer._IsRenderTargetTexture(this.texture) ? this.texture.isReadyForRendering() : this.texture.isReady();
-        const maskIsReady = this._maskTexture?.isReadyForRendering() ?? true;
-        const postProcessIsReady = this._finalPostProcess?.isReady() ?? true;
-
-        return textureIsReady && maskIsReady && postProcessIsReady;
-    }
-
-    /**
-     * Projects and renders a texture in the mesh UV space
-     * @param texture The texture
-     * @param position The position of the center of projection (world space coordinates)
-     * @param normal The direction of the projection (world space coordinates)
-     * @param size The size of the projection
-     * @param angle The rotation angle around the direction of the projection
-     */
-    public renderTexture(texture: BaseTexture, position: Vector3, normal: Vector3, size: Vector3, angle = 0): void {
-        if (!this.texture) {
-            this._createDiffuseRTT();
-<<<<<<< HEAD
-=======
-        } else if (!this._userCreatedTextureConfigured) {
-            this._configureUserCreatedRTT();
->>>>>>> 1e929961
-        }
-
-        if (MeshUVSpaceRenderer._IsRenderTargetTexture(this.texture)) {
-            const matrix = this._createProjectionMatrix(position, normal, size, angle);
-            const shader = MeshUVSpaceRenderer._GetShader(this._scene);
-
-            shader.setTexture("textureSampler", texture);
-            shader.setMatrix("projMatrix", matrix);
-
-            this.texture.render();
-        }
-    }
-
-    /**
-     * Clears the texture map
-     */
-    public clear(): void {
-        if (MeshUVSpaceRenderer._IsRenderTargetTexture(this.texture) && this.texture.renderTarget) {
-            const engine = this._scene.getEngine();
-
-            engine.bindFramebuffer(this.texture.renderTarget);
-            engine.clear(this.clearColor, true, true, true);
-            engine.unBindFramebuffer(this.texture.renderTarget);
-<<<<<<< HEAD
-=======
-        }
-        if (this._finalPostProcess?.inputTexture) {
-            const engine = this._scene.getEngine();
-
-            engine.bindFramebuffer(this._finalPostProcess?.inputTexture);
-            engine.clear(this.clearColor, true, true, true);
-            engine.unBindFramebuffer(this._finalPostProcess?.inputTexture);
->>>>>>> 1e929961
-        }
-    }
-
-    /**
-     * Disposes of the resources
-     */
-    public dispose() {
-        if (this._textureCreatedInternally) {
-            this.texture.dispose();
-<<<<<<< HEAD
-            this._maskTexture?.dispose();
-            this._finalPostProcess?.dispose();
-            this._textureCreatedInternally = false;
-        }
-=======
-            this._textureCreatedInternally = false;
-        }
-        this._userCreatedTextureConfigured = false;
-        this._maskTexture?.dispose();
-        this._maskTexture = null;
-        this._finalPostProcess?.dispose();
-        this._finalPostProcess = null;
-    }
-
-    private _configureUserCreatedRTT(): void {
-        this._userCreatedTextureConfigured = true;
-        if (MeshUVSpaceRenderer._IsRenderTargetTexture(this.texture)) {
-            this.texture.setMaterialForRendering(this._mesh, MeshUVSpaceRenderer._GetShader(this._scene));
-            this.texture.onClearObservable.addOnce(() => {
-                this._scene.getEngine().clear(this.clearColor, true, true, true);
-                if (MeshUVSpaceRenderer._IsRenderTargetTexture(this.texture)) {
-                    this.texture.onClearObservable.add(() => {});
-                }
-            });
-            this.texture.renderList = [this._mesh];
-            if (this._options.uvEdgeBlending) {
-                this._createMaskTexture();
-                this._createPostProcess();
-                this.texture.addPostProcess(this._finalPostProcess!);
-            }
-        }
->>>>>>> 1e929961
-    }
-
-    private _createDiffuseRTT(): void {
-        this._textureCreatedInternally = true;
-
-        const texture = this._createRenderTargetTexture(this._options.width, this._options.height);
-
-        texture.setMaterialForRendering(this._mesh, MeshUVSpaceRenderer._GetShader(this._scene));
-
-        this.texture = texture;
-
-        if (this._options.uvEdgeBlending) {
-            this._createMaskTexture();
-            this._createPostProcess();
-<<<<<<< HEAD
-
-            texture.addPostProcess(this._finalPostProcess!);
-=======
-            if (MeshUVSpaceRenderer._IsRenderTargetTexture(this.texture)) {
-                this.texture.addPostProcess(this._finalPostProcess!);
-            }
->>>>>>> 1e929961
-        }
-    }
-
-    private _createMaskTexture(): void {
-        if (this._maskTexture) {
-            return;
-        }
-
-<<<<<<< HEAD
-        // Create a new render target texture for the mask
-=======
->>>>>>> 1e929961
-        this._maskTexture = new RenderTargetTexture(
-            this._mesh.name + "_maskTexture",
-            { width: this._options.width, height: this._options.height },
-            this._scene,
-            false, // No mipmaps for the mask texture
-            true,
-            Constants.TEXTURETYPE_UNSIGNED_BYTE,
-            false,
-            Constants.TEXTURE_BILINEAR_SAMPLINGMODE,
-            undefined,
-            undefined,
-            undefined,
-            Constants.TEXTUREFORMAT_R
-        );
-
-        this._maskTexture.clearColor = new Color4(0, 0, 0, 0);
-
-        // Render the mesh with the mask material to the mask texture
-        this._maskTexture.renderList!.push(this._mesh);
-        this._maskTexture.setMaterialForRendering(this._mesh, MeshUVSpaceRenderer._GetMaskShader(this._scene));
-
-        // Ensure the mask texture is updated
-        this._maskTexture.refreshRate = RenderTargetTexture.REFRESHRATE_RENDER_ONCE;
-        this._scene.customRenderTargets.push(this._maskTexture);
-    }
-
-    private _createPostProcess(): void {
-        if (this._finalPostProcess) {
-            return;
-        }
-
-<<<<<<< HEAD
-        // Create the post-process only if it hasn't been created already
-=======
->>>>>>> 1e929961
-        this._finalPostProcess = new PostProcess(
-            this._mesh.name + "_fixSeamsPostProcess",
-            "meshUVSpaceRendererFinaliser",
-            ["textureSize"],
-            ["textureSampler", "maskTextureSampler"],
-            1.0,
-            null,
-<<<<<<< HEAD
-            Texture.NEAREST_SAMPLINGMODE,
-=======
-            Constants.TEXTURE_NEAREST_SAMPLINGMODE,
->>>>>>> 1e929961
-            this._scene.getEngine(),
-            false,
-            null,
-            this._options.textureType
-        );
-
-        this._finalPostProcess.onApplyObservable.add((effect) => {
-            effect.setTexture("maskTextureSampler", this._maskTexture);
-            effect.setFloat2("textureSize", this._options.width, this._options.height);
-        });
-    }
-
-    private _createRenderTargetTexture(width: number, height: number): RenderTargetTexture {
-        const rtt = new RenderTargetTexture(
-            this._mesh.name + "_uvspaceTexture",
-            { width, height },
-            this._scene,
-            this._options.generateMipMaps,
-            true,
-            this._options.textureType,
-            false,
-            this._options.generateMipMaps ? Constants.TEXTURE_TRILINEAR_SAMPLINGMODE : Constants.TEXTURE_BILINEAR_SAMPLINGMODE,
-            false,
-            false,
-            false,
-            Constants.TEXTUREFORMAT_RGBA
-        );
-
-        rtt.renderParticles = false;
-        rtt.optimizeUVAllocation = !!this._options.optimizeUVAllocation;
-
-        rtt.onClearObservable.addOnce(() => {
-            this._scene.getEngine().clear(this.clearColor, true, true, true);
-            rtt.onClearObservable.add(() => {}); // this disables clearing the texture for the next frames
-        });
-
-        rtt.renderList = [this._mesh];
-
-        return rtt;
-    }
-
-    private _createProjectionMatrix(position: Vector3, normal: Vector3, size: Vector3, angle = 0): Matrix {
-        const yaw = -Math.atan2(normal.z, normal.x) - Math.PI / 2;
-        const len = Math.sqrt(normal.x * normal.x + normal.z * normal.z);
-        const pitch = Math.atan2(normal.y, len);
-
-        const p = position.add(normal.scale(size.z * 0.5));
-
-        const projWorldMatrix = Matrix.RotationYawPitchRoll(yaw, pitch, angle).multiply(Matrix.Translation(p.x, p.y, p.z));
-        const inverseProjWorldMatrix = Matrix.Invert(projWorldMatrix);
-
-        const projMatrix = Matrix.FromArray([2 / size.x, 0, 0, 0, 0, 2 / size.y, 0, 0, 0, 0, 1 / size.z, 0, 0, 0, 0, 1]);
-
-        const screenMatrix = Matrix.FromArray([0.5, 0, 0, 0, 0, 0.5, 0, 0, 0, 0, 1, 0, 0.5, 0.5, 0.0, 1]);
-
-        return inverseProjWorldMatrix.multiply(projMatrix).multiply(screenMatrix);
-    }
-}
+import type { Texture } from "core/Materials/Textures/texture";
+import type { Vector3 } from "core/Maths/math.vector";
+import type { Scene } from "core/scene";
+import type { AbstractMesh } from "./abstractMesh";
+import type { ThinTexture } from "core/Materials/Textures/thinTexture";
+import type { BaseTexture } from "core/Materials/Textures/baseTexture";
+import type { Nullable } from "core/types";
+import { Matrix } from "core/Maths/math.vector";
+import { Constants } from "core/Engines/constants";
+import { ShaderMaterial } from "core/Materials/shaderMaterial";
+import { RenderTargetTexture } from "core/Materials/Textures/renderTargetTexture";
+import { Color4 } from "core/Maths/math.color";
+import { PostProcess } from "core/PostProcesses/postProcess";
+
+import "../Shaders/meshUVSpaceRenderer.vertex";
+import "../Shaders/meshUVSpaceRenderer.fragment";
+
+import "../Shaders/meshUVSpaceRendererMasker.vertex";
+import "../Shaders/meshUVSpaceRendererMasker.fragment";
+
+import "../Shaders/meshUVSpaceRendererFinaliser.fragment";
+import "../Shaders/meshUVSpaceRendererFinaliser.vertex";
+
+declare module "../scene" {
+    export interface Scene {
+        /** @internal */
+        _meshUVSpaceRendererShader: Nullable<ShaderMaterial>;
+        /** @internal */
+        _meshUVSpaceRendererMaskShader: Nullable<ShaderMaterial>;
+    }
+}
+
+/**
+ * Options for the MeshUVSpaceRenderer
+ * @since 5.49.1
+ */
+export interface IMeshUVSpaceRendererOptions {
+    /**
+     * Width of the texture. Default: 1024
+     */
+    width?: number;
+    /**
+     * Height of the texture. Default: 1024
+     */
+    height?: number;
+    /**
+     * Type of the texture. Default: Constants.TEXTURETYPE_UNSIGNED_BYTE
+     */
+    textureType?: number;
+    /**
+     * Generate mip maps. Default: true
+     */
+    generateMipMaps?: boolean;
+    /**
+     * Optimize UV allocation. Default: true
+     * If you plan to use the texture as a decal map and rotate / offset the texture, you should set this to false
+     */
+    optimizeUVAllocation?: boolean;
+    /**
+     * If true, a post processing effect will be applied to the texture to fix seams. Default: false
+     */
+    uvEdgeBlending?: boolean;
+}
+
+/**
+ * Class used to render in the mesh UV space
+ * @since 5.49.1
+ */
+export class MeshUVSpaceRenderer {
+    private _mesh: AbstractMesh;
+    private _scene: Scene;
+    private _options: Required<IMeshUVSpaceRendererOptions>;
+    private _textureCreatedInternally = false;
+    private _userCreatedTextureConfigured = false;
+    private _maskTexture: Nullable<RenderTargetTexture> = null;
+    private _finalPostProcess: Nullable<PostProcess> = null;
+
+    private static _GetShader(scene: Scene): ShaderMaterial {
+        if (!scene._meshUVSpaceRendererShader) {
+            const shader = new ShaderMaterial(
+                "meshUVSpaceRendererShader",
+                scene,
+                {
+                    vertex: "meshUVSpaceRenderer",
+                    fragment: "meshUVSpaceRenderer",
+                },
+                {
+                    attributes: ["position", "normal", "uv"],
+                    uniforms: ["world", "projMatrix"],
+                    samplers: ["textureSampler"],
+                    needAlphaBlending: true,
+                }
+            );
+            shader.backFaceCulling = false;
+            shader.alphaMode = Constants.ALPHA_COMBINE;
+
+            scene.onDisposeObservable.add(() => {
+                scene._meshUVSpaceRendererShader?.dispose();
+                scene._meshUVSpaceRendererShader = null;
+            });
+
+            scene._meshUVSpaceRendererShader = shader;
+        }
+
+        return scene._meshUVSpaceRendererShader;
+    }
+
+    private static _GetMaskShader(scene: Scene): ShaderMaterial {
+        if (!scene._meshUVSpaceRendererMaskShader) {
+            const shader = new ShaderMaterial(
+                "meshUVSpaceRendererMaskShader",
+                scene,
+                {
+                    vertex: "meshUVSpaceRendererMasker",
+                    fragment: "meshUVSpaceRendererMasker",
+                },
+                {
+                    attributes: ["position", "uv"],
+                    uniforms: ["worldViewProjection"],
+                }
+            );
+            shader.backFaceCulling = false;
+            shader.alphaMode = Constants.ALPHA_COMBINE;
+
+            scene.onDisposeObservable.add(() => {
+                scene._meshUVSpaceRendererMaskShader?.dispose();
+                scene._meshUVSpaceRendererMaskShader = null;
+            });
+
+            scene._meshUVSpaceRendererMaskShader = shader;
+        }
+        return scene._meshUVSpaceRendererMaskShader;
+    }
+
+    private static _IsRenderTargetTexture(texture: ThinTexture | RenderTargetTexture): texture is RenderTargetTexture {
+        return (texture as RenderTargetTexture).renderList !== undefined;
+    }
+
+    /**
+     * Clear color of the texture
+     */
+    public clearColor = new Color4(0, 0, 0, 0);
+
+    /**
+     * Target texture used for rendering
+     * If you don't set the property, a RenderTargetTexture will be created internally given the options provided to the constructor.
+     * If you provide a RenderTargetTexture, it will be used directly.
+     */
+    public texture: Texture;
+
+    /**
+     * Creates a new MeshUVSpaceRenderer
+     * @param mesh The mesh used for the source UV space
+     * @param scene The scene the mesh belongs to
+     * @param options The options to use when creating the texture
+     */
+    constructor(mesh: AbstractMesh, scene: Scene, options?: IMeshUVSpaceRendererOptions) {
+        this._mesh = mesh;
+        this._scene = scene;
+        this._options = {
+            width: 1024,
+            height: 1024,
+            textureType: Constants.TEXTURETYPE_UNSIGNED_BYTE,
+            generateMipMaps: true,
+            optimizeUVAllocation: true,
+            uvEdgeBlending: false,
+            ...options,
+        };
+    }
+
+    /**
+     * Checks if the texture is ready to be used
+     * @returns true if the texture is ready to be used
+     */
+    public isReady(): boolean {
+        if (!this.texture) {
+            this._createDiffuseRTT();
+        }
+
+        const textureIsReady = MeshUVSpaceRenderer._IsRenderTargetTexture(this.texture) ? this.texture.isReadyForRendering() : this.texture.isReady();
+        const maskIsReady = this._maskTexture?.isReadyForRendering() ?? true;
+        const postProcessIsReady = this._finalPostProcess?.isReady() ?? true;
+
+        return textureIsReady && maskIsReady && postProcessIsReady;
+    }
+
+    /**
+     * Projects and renders a texture in the mesh UV space
+     * @param texture The texture
+     * @param position The position of the center of projection (world space coordinates)
+     * @param normal The direction of the projection (world space coordinates)
+     * @param size The size of the projection
+     * @param angle The rotation angle around the direction of the projection
+     */
+    public renderTexture(texture: BaseTexture, position: Vector3, normal: Vector3, size: Vector3, angle = 0): void {
+        if (!this.texture) {
+            this._createDiffuseRTT();
+        } else if (!this._userCreatedTextureConfigured) {
+            this._configureUserCreatedRTT();
+        }
+
+        if (MeshUVSpaceRenderer._IsRenderTargetTexture(this.texture)) {
+            const matrix = this._createProjectionMatrix(position, normal, size, angle);
+            const shader = MeshUVSpaceRenderer._GetShader(this._scene);
+
+            shader.setTexture("textureSampler", texture);
+            shader.setMatrix("projMatrix", matrix);
+
+            this.texture.render();
+        }
+    }
+
+    /**
+     * Clears the texture map
+     */
+    public clear(): void {
+        if (MeshUVSpaceRenderer._IsRenderTargetTexture(this.texture) && this.texture.renderTarget) {
+            const engine = this._scene.getEngine();
+
+            engine.bindFramebuffer(this.texture.renderTarget);
+            engine.clear(this.clearColor, true, true, true);
+            engine.unBindFramebuffer(this.texture.renderTarget);
+        }
+        if (this._finalPostProcess?.inputTexture) {
+            const engine = this._scene.getEngine();
+
+            engine.bindFramebuffer(this._finalPostProcess?.inputTexture);
+            engine.clear(this.clearColor, true, true, true);
+            engine.unBindFramebuffer(this._finalPostProcess?.inputTexture);
+        }
+    }
+
+    /**
+     * Disposes of the resources
+     */
+    public dispose() {
+        if (this._textureCreatedInternally) {
+            this.texture.dispose();
+            this._textureCreatedInternally = false;
+        }
+        this._userCreatedTextureConfigured = false;
+        this._maskTexture?.dispose();
+        this._maskTexture = null;
+        this._finalPostProcess?.dispose();
+        this._finalPostProcess = null;
+    }
+
+    private _configureUserCreatedRTT(): void {
+        this._userCreatedTextureConfigured = true;
+        if (MeshUVSpaceRenderer._IsRenderTargetTexture(this.texture)) {
+            this.texture.setMaterialForRendering(this._mesh, MeshUVSpaceRenderer._GetShader(this._scene));
+            this.texture.onClearObservable.addOnce(() => {
+                this._scene.getEngine().clear(this.clearColor, true, true, true);
+                if (MeshUVSpaceRenderer._IsRenderTargetTexture(this.texture)) {
+                    this.texture.onClearObservable.add(() => {});
+                }
+            });
+            this.texture.renderList = [this._mesh];
+            if (this._options.uvEdgeBlending) {
+                this._createMaskTexture();
+                this._createPostProcess();
+                this.texture.addPostProcess(this._finalPostProcess!);
+            }
+        }
+    }
+
+    private _createDiffuseRTT(): void {
+        this._textureCreatedInternally = true;
+
+        const texture = this._createRenderTargetTexture(this._options.width, this._options.height);
+
+        texture.setMaterialForRendering(this._mesh, MeshUVSpaceRenderer._GetShader(this._scene));
+
+        this.texture = texture;
+
+        if (this._options.uvEdgeBlending) {
+            this._createMaskTexture();
+            this._createPostProcess();
+            if (MeshUVSpaceRenderer._IsRenderTargetTexture(this.texture)) {
+                this.texture.addPostProcess(this._finalPostProcess!);
+            }
+        }
+    }
+
+    private _createMaskTexture(): void {
+        if (this._maskTexture) {
+            return;
+        }
+
+        this._maskTexture = new RenderTargetTexture(
+            this._mesh.name + "_maskTexture",
+            { width: this._options.width, height: this._options.height },
+            this._scene,
+            false, // No mipmaps for the mask texture
+            true,
+            Constants.TEXTURETYPE_UNSIGNED_BYTE,
+            false,
+            Constants.TEXTURE_BILINEAR_SAMPLINGMODE,
+            undefined,
+            undefined,
+            undefined,
+            Constants.TEXTUREFORMAT_R
+        );
+
+        this._maskTexture.clearColor = new Color4(0, 0, 0, 0);
+
+        // Render the mesh with the mask material to the mask texture
+        this._maskTexture.renderList!.push(this._mesh);
+        this._maskTexture.setMaterialForRendering(this._mesh, MeshUVSpaceRenderer._GetMaskShader(this._scene));
+
+        // Ensure the mask texture is updated
+        this._maskTexture.refreshRate = RenderTargetTexture.REFRESHRATE_RENDER_ONCE;
+        this._scene.customRenderTargets.push(this._maskTexture);
+    }
+
+    private _createPostProcess(): void {
+        if (this._finalPostProcess) {
+            return;
+        }
+
+        this._finalPostProcess = new PostProcess(
+            this._mesh.name + "_fixSeamsPostProcess",
+            "meshUVSpaceRendererFinaliser",
+            ["textureSize"],
+            ["textureSampler", "maskTextureSampler"],
+            1.0,
+            null,
+            Constants.TEXTURE_NEAREST_SAMPLINGMODE,
+            this._scene.getEngine(),
+            false,
+            null,
+            this._options.textureType
+        );
+
+        this._finalPostProcess.onApplyObservable.add((effect) => {
+            effect.setTexture("maskTextureSampler", this._maskTexture);
+            effect.setFloat2("textureSize", this._options.width, this._options.height);
+        });
+    }
+
+    private _createRenderTargetTexture(width: number, height: number): RenderTargetTexture {
+        const rtt = new RenderTargetTexture(
+            this._mesh.name + "_uvspaceTexture",
+            { width, height },
+            this._scene,
+            this._options.generateMipMaps,
+            true,
+            this._options.textureType,
+            false,
+            this._options.generateMipMaps ? Constants.TEXTURE_TRILINEAR_SAMPLINGMODE : Constants.TEXTURE_BILINEAR_SAMPLINGMODE,
+            false,
+            false,
+            false,
+            Constants.TEXTUREFORMAT_RGBA
+        );
+
+        rtt.renderParticles = false;
+        rtt.optimizeUVAllocation = !!this._options.optimizeUVAllocation;
+
+        rtt.onClearObservable.addOnce(() => {
+            this._scene.getEngine().clear(this.clearColor, true, true, true);
+            rtt.onClearObservable.add(() => {}); // this disables clearing the texture for the next frames
+        });
+
+        rtt.renderList = [this._mesh];
+
+        return rtt;
+    }
+
+    private _createProjectionMatrix(position: Vector3, normal: Vector3, size: Vector3, angle = 0): Matrix {
+        const yaw = -Math.atan2(normal.z, normal.x) - Math.PI / 2;
+        const len = Math.sqrt(normal.x * normal.x + normal.z * normal.z);
+        const pitch = Math.atan2(normal.y, len);
+
+        const p = position.add(normal.scale(size.z * 0.5));
+
+        const projWorldMatrix = Matrix.RotationYawPitchRoll(yaw, pitch, angle).multiply(Matrix.Translation(p.x, p.y, p.z));
+        const inverseProjWorldMatrix = Matrix.Invert(projWorldMatrix);
+
+        const projMatrix = Matrix.FromArray([2 / size.x, 0, 0, 0, 0, 2 / size.y, 0, 0, 0, 0, 1 / size.z, 0, 0, 0, 0, 1]);
+
+        const screenMatrix = Matrix.FromArray([0.5, 0, 0, 0, 0, 0.5, 0, 0, 0, 0, 1, 0, 0.5, 0.5, 0.0, 1]);
+
+        return inverseProjWorldMatrix.multiply(projMatrix).multiply(screenMatrix);
+    }
+}