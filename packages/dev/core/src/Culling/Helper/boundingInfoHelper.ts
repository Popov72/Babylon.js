--- conflicted
+++ resolved
@@ -1,101 +1,72 @@
-import type { AbstractMesh } from "core/Meshes/abstractMesh";
-import type { AbstractEngine } from "core/Engines/abstractEngine";
-<<<<<<< HEAD
-import { GetClass } from "core/Misc/typeStore";
-import type { IBoundingInfoHelperPlatform } from "./IBoundingInfoHelperPlatform";
-=======
-import type { IBoundingInfoHelperPlatform } from "./IBoundingInfoHelperPlatform";
-import type { ThinEngine } from "core/Engines";
->>>>>>> ef8946fd
-
-/**
- * Utility class to help with bounding info management
- * #BCNJD4#41 =\> does not use the BoundingInfoHelper class, performs calculations on the CPU
- * #BCNJD4#37 =\> same as #41 but use the BoundingInfoHelper class
-<<<<<<< HEAD
- * #BCNJD4#40 =\> example with bones and morphs
- */
-export class BoundingInfoHelper {
-    private _platform: IBoundingInfoHelperPlatform;
-=======
- * #BCNJD4#40 =\> example with bones and morphs (webGL2)
- * #BCNJD4#42 =\> example with bones and morphs (webGPU)
- * #HPV2TZ#475 =\> only morph (webGL2)
- * #HPV2TZ#476 =\> only morph (webGPU)
- * #B8B8Z2#8 =\> Large scale test (webGL2)
- * #B8B8Z2#9 =\> Large scale test (webGPU)
- */
-export class BoundingInfoHelper {
-    private _platform: IBoundingInfoHelperPlatform;
-    private _engine: AbstractEngine;
->>>>>>> ef8946fd
-
-    /**
-     * Creates a new BoundingInfoHelper
-     * @param engine defines the engine to use
-     * @param meshes defines the meshes to work with
-     */
-<<<<<<< HEAD
-    public constructor(engine: AbstractEngine, meshes: AbstractMesh | AbstractMesh[]) {
-        if (engine.getCaps().supportComputeShaders) {
-            if (!GetClass("BABYLON.ComputeShaderBoundingHelper")) {
-                throw new Error("The ComputeShaderBoundingHelper class is not available! Make sure you have imported it.");
-            }
-            this._platform = new (GetClass("BABYLON.ComputeShaderBoundingHelper") as any)(engine, meshes);
-        } else {
-            if (!GetClass("BABYLON.TransformFeedbackBoundingHelper")) {
-                throw new Error("The TransformFeedbackBoundingHelper class is not available! Make sure you have imported it.");
-            }
-            this._platform = new (GetClass("BABYLON.TransformFeedbackBoundingHelper") as any)(engine, meshes);
-=======
-    public constructor(engine: AbstractEngine) {
-        this._engine = engine;
-    }
-
-    /**
-     * Compute the bounding info of a mesh / array of meshes using shaders
-     * @param target defines the mesh(es) to update
-     * @returns a promise that resolves when the bounding info is/are computed
-     */
-    public async computeAsync(target: AbstractMesh | AbstractMesh[]): Promise<void> {
-        if (!this._platform) {
-            if (this._engine.getCaps().supportComputeShaders) {
-                const module = await import("./computeShaderBoundingHelper");
-                this._platform = new module.ComputeShaderBoundingHelper(this._engine);
-            } else if (this._engine.getCaps().supportTransformFeedbacks) {
-                const module = await import("./transformFeedbackBoundingHelper");
-                this._platform = new module.TransformFeedbackBoundingHelper(this._engine as ThinEngine);
-            } else {
-                throw new Error("Your engine does not support Compute Shaders or Transform Feedbacks");
-            }
->>>>>>> ef8946fd
-        }
-    }
-
-<<<<<<< HEAD
-    public registerMeshListAsync(): Promise<void> {
-        return this._platform.registerMeshListAsync();
-    }
-
-    public processMeshList(): void {
-        this._platform.processMeshList();
-    }
-
-    /**
-     * Compute the bounding info of a mesh / array of meshes using shaders
-     * @returns a promise that resolves when the bounding info is/are computed
-     */
-    public fetchResultsForMeshListAsync(): Promise<void> {
-        return this._platform.fetchResultsForMeshListAsync();
-=======
-        return this._platform.processAsync(target);
->>>>>>> ef8946fd
-    }
-
-    /**
-     * Dispose and release associated resources
-     */
-    public dispose(): void {
-        this._platform.dispose();
-    }
-}
+import type { AbstractMesh } from "core/Meshes/abstractMesh";
+import type { AbstractEngine } from "core/Engines/abstractEngine";
+import type { IBoundingInfoHelperPlatform } from "./IBoundingInfoHelperPlatform";
+import type { ThinEngine } from "core/Engines";
+
+/**
+ * Utility class to help with bounding info management
+ * #BCNJD4#41 =\> does not use the BoundingInfoHelper class, performs calculations on the CPU
+ * #BCNJD4#37 =\> same as #41 but use the BoundingInfoHelper class
+ * #BCNJD4#40 =\> example with bones and morphs (webGL2)
+ * #BCNJD4#42 =\> example with bones and morphs (webGPU)
+ * #HPV2TZ#475 =\> only morph (webGL2)
+ * #HPV2TZ#476 =\> only morph (webGPU)
+ * #B8B8Z2#8 =\> Large scale test (webGL2)
+ * #B8B8Z2#9 =\> Large scale test (webGPU)
+ */
+export class BoundingInfoHelper {
+    private _platform: IBoundingInfoHelperPlatform;
+    private _engine: AbstractEngine;
+
+    /**
+     * Creates a new BoundingInfoHelper
+     * @param engine defines the engine to use
+     */
+    public constructor(engine: AbstractEngine) {
+        this._engine = engine;
+    }
+
+    public registerMeshListAsync(mesh: AbstractMesh | AbstractMesh[]): Promise<void> {
+        return this._platform.registerMeshListAsync(mesh);
+    }
+
+    public processMeshList(): void {
+        this._platform.processMeshList();
+    }
+
+    /**
+     * Compute the bounding info of a mesh / array of meshes using shaders
+     * @returns a promise that resolves when the bounding info is/are computed
+     */
+    public fetchResultsForMeshListAsync(): Promise<void> {
+        return this._platform.fetchResultsForMeshListAsync();
+    }
+
+    /**
+     * Compute the bounding info of a mesh / array of meshes using shaders
+     * @param target defines the mesh(es) to update
+     * @returns a promise that resolves when the bounding info is/are computed
+     */
+    public async computeAsync(target: AbstractMesh | AbstractMesh[]): Promise<void> {
+        if (!this._platform) {
+            if (this._engine.getCaps().supportComputeShaders) {
+                const module = await import("./computeShaderBoundingHelper");
+                this._platform = new module.ComputeShaderBoundingHelper(this._engine);
+            } else if (this._engine.getCaps().supportTransformFeedbacks) {
+                const module = await import("./transformFeedbackBoundingHelper");
+                this._platform = new module.TransformFeedbackBoundingHelper(this._engine as ThinEngine);
+            } else {
+                throw new Error("Your engine does not support Compute Shaders or Transform Feedbacks");
+            }
+        }
+
+        return this._platform.processAsync(target);
+    }
+
+    /**
+     * Dispose and release associated resources
+     */
+    public dispose(): void {
+        this._platform.dispose();
+    }
+}