import type { Nullable } from "../types";
import { SmartArray } from "../Misc/smartArray";
import type { Observer } from "../Misc/observable";
import { Observable } from "../Misc/observable";
import { Vector2 } from "../Maths/math.vector";
import type { Camera } from "../Cameras/camera";
import { Effect } from "../Materials/effect";
import { Constants } from "../Engines/constants";
import type { RenderTargetCreationOptions } from "../Materials/Textures/textureCreationOptions";
import "../Shaders/postprocess.vertex";
import type { IInspectable } from "../Misc/iInspectable";
import type { Color4 } from "../Maths/math.color";

import "../Engines/Extensions/engine.renderTarget";
import type { NodeMaterial } from "../Materials/Node/nodeMaterial";
import { serialize, serializeAsColor4 } from "../Misc/decorators";
import { SerializationHelper } from "../Misc/decorators.serialization";
import { GetClass, RegisterClass } from "../Misc/typeStore";
import { DrawWrapper } from "../Materials/drawWrapper";
import type { AbstractScene } from "../abstractScene";
import type { RenderTargetWrapper } from "../Engines/renderTargetWrapper";
import { ShaderLanguage } from "../Materials/shaderLanguage";

import type { Scene } from "../scene";
import type { InternalTexture } from "../Materials/Textures/internalTexture";
import type { Animation } from "../Animations/animation";
import type { PrePassRenderer } from "../Rendering/prePassRenderer";
import type { PrePassEffectConfiguration } from "../Rendering/prePassEffectConfiguration";
import { AbstractEngine } from "../Engines/abstractEngine";
import { GetExponentOfTwo } from "../Misc/tools.functions";
import type { FrameGraphTaskOutputTexture, IFrameGraphInputData, IFrameGraphTask } from "../FrameGraph/Tasks/IFrameGraphTask";
import type { FrameGraph } from "../FrameGraph/frameGraph";
import type { TextureHandle } from "../FrameGraph/frameGraphTextureManager";

declare module "../Engines/abstractEngine" {
    export interface AbstractEngine {
        /**
         * Sets a texture to the context from a postprocess
         * @param channel defines the channel to use
         * @param postProcess defines the source postprocess
         * @param name name of the channel
         */
        setTextureFromPostProcess(channel: number, postProcess: Nullable<PostProcess>, name: string): void;

        /**
         * Binds the output of the passed in post process to the texture channel specified
         * @param channel The channel the texture should be bound to
         * @param postProcess The post process which's output should be bound
         * @param name name of the channel
         */
        setTextureFromPostProcessOutput(channel: number, postProcess: Nullable<PostProcess>, name: string): void;
    }
}

AbstractEngine.prototype.setTextureFromPostProcess = function (channel: number, postProcess: Nullable<PostProcess>, name: string): void {
    let postProcessInput = null;
    if (postProcess) {
        if (postProcess._forcedOutputTexture) {
            postProcessInput = postProcess._forcedOutputTexture;
        } else if (postProcess._textures.data[postProcess._currentRenderTextureInd]) {
            postProcessInput = postProcess._textures.data[postProcess._currentRenderTextureInd];
        }
    }

    this._bindTexture(channel, postProcessInput?.texture ?? null, name);
};

AbstractEngine.prototype.setTextureFromPostProcessOutput = function (channel: number, postProcess: Nullable<PostProcess>, name: string): void {
    this._bindTexture(channel, postProcess?._outputTexture?.texture ?? null, name);
};

export interface IFrameGraphPostProcessInputData extends IFrameGraphInputData {
    sourceTexture: FrameGraphTaskOutputTexture | TextureHandle;
    sourceSamplingMode?: number;
    outputTexture?: FrameGraphTaskOutputTexture | TextureHandle;
    skipCreationOfDisabledPasses?: boolean;
}

declare module "../Materials/effect" {
    export interface Effect {
        /**
         * Sets a texture to be the input of the specified post process. (To use the output, pass in the next post process in the pipeline)
         * @param channel Name of the sampler variable.
         * @param postProcess Post process to get the input texture from.
         */
        setTextureFromPostProcess(channel: string, postProcess: Nullable<PostProcess>): void;

        /**
         * (Warning! setTextureFromPostProcessOutput may be desired instead)
         * Sets the input texture of the passed in post process to be input of this effect. (To use the output of the passed in post process use setTextureFromPostProcessOutput)
         * @param channel Name of the sampler variable.
         * @param postProcess Post process to get the output texture from.
         */
        setTextureFromPostProcessOutput(channel: string, postProcess: Nullable<PostProcess>): void;
    }
}

/**
 * Sets a texture to be the input of the specified post process. (To use the output, pass in the next post process in the pipeline)
 * @param channel Name of the sampler variable.
 * @param postProcess Post process to get the input texture from.
 */
Effect.prototype.setTextureFromPostProcess = function (channel: string, postProcess: Nullable<PostProcess>): void {
    this._engine.setTextureFromPostProcess(this._samplers[channel], postProcess, channel);
};

/**
 * (Warning! setTextureFromPostProcessOutput may be desired instead)
 * Sets the input texture of the passed in post process to be input of this effect. (To use the output of the passed in post process use setTextureFromPostProcessOutput)
 * @param channel Name of the sampler variable.
 * @param postProcess Post process to get the output texture from.
 */
Effect.prototype.setTextureFromPostProcessOutput = function (channel: string, postProcess: Nullable<PostProcess>): void {
    this._engine.setTextureFromPostProcessOutput(this._samplers[channel], postProcess, channel);
};

/**
 * Allows for custom processing of the shader code used by a post process
 */
export type PostProcessCustomShaderCodeProcessing = {
    /**
     * If provided, will be called two times with the vertex and fragment code so that this code can be updated after the #include have been processed
     */
    processCodeAfterIncludes?: (postProcessName: string, shaderType: string, code: string) => string;
    /**
     * If provided, will be called two times with the vertex and fragment code so that this code can be updated before it is compiled by the GPU
     */
    processFinalCode?: (postProcessName: string, shaderType: string, code: string) => string;
    /**
     * If provided, will be called before creating the effect to collect additional custom bindings (defines, uniforms, samplers)
     */
    defineCustomBindings?: (postProcessName: string, defines: Nullable<string>, uniforms: string[], samplers: string[]) => Nullable<string>;
    /**
     * If provided, will be called when binding inputs to the shader code to allow the user to add custom bindings
     */
    bindCustomBindings?: (postProcessName: string, effect: Effect) => void;
};

/**
 * Options for the PostProcess constructor
 */
export type PostProcessOptions = {
    /**
     * The width of the texture created for this post process.
     * This parameter (and height) is only used when passing a value for the 5th parameter (options) to the PostProcess constructor function.
     * If you use a PostProcessOptions for the 3rd parameter of the constructor, size is used instead of width and height.
     */
    width?: number;
    /**
     * The height of the texture created for this post process.
     * This parameter (and width) is only used when passing a value for the 5th parameter (options) to the PostProcess constructor function.
     * If you use a PostProcessOptions for the 3rd parameter of the constructor, size is used instead of width and height.
     */
    height?: number;

    /**
     * The list of uniforms used in the shader (if any)
     */
    uniforms?: Nullable<string[]>;
    /**
     * The list of samplers used in the shader (if any)
     */
    samplers?: Nullable<string[]>;
    /**
     * The list of uniform buffers used in the shader (if any)
     */
    uniformBuffers?: Nullable<string[]>;
    /**
     * String of defines that will be set when running the fragment shader. (default: null)
     */
    defines?: Nullable<string>;
    /**
     * The size of the post process texture.
     * It is either a ratio to downscale or upscale the texture create for this post process, or an object containing width and height values.
     * Default: 1
     */
    size?: number | { width: number; height: number };
    /**
     * The camera that the post process will be attached to (default: null)
     */
    camera?: Nullable<Camera>;
    /**
     * The sampling mode to be used by the shader (default: Constants.TEXTURE_NEAREST_SAMPLINGMODE)
     */
    samplingMode?: number;
    /**
     * The engine to be used to render the post process (default: engine from scene)
     */
    engine?: AbstractEngine;
    /**
     * If the post process can be reused on the same frame. (default: false)
     */
    reusable?: boolean;
    /**
     * Type of the texture created for this post process (default: Constants.TEXTURETYPE_UNSIGNED_INT)
     */
    textureType?: number;
    /**
     * The url of the vertex shader to be used. (default: "postprocess")
     */
    vertexUrl?: string;
    /**
     * The index parameters to be used for babylons include syntax "#include<kernelBlurVaryingDeclaration>[0..varyingCount]". (default: undefined)
     * See usage in babylon.blurPostProcess.ts and kernelBlur.vertex.fx
     */
    indexParameters?: any;
    /**
     * If the shader should not be compiled immediately. (default: false)
     */
    blockCompilation?: boolean;
    /**
     * Format of the texture created for this post process (default: TEXTUREFORMAT_RGBA)
     */
    textureFormat?: number;
    /**
     * The shader language of the shader. (default: GLSL)
     */
    shaderLanguage?: ShaderLanguage;
};

type TextureCache = { texture: RenderTargetWrapper; postProcessChannel: number; lastUsedRenderId: number };

/**
 * PostProcess can be used to apply a shader to a texture after it has been rendered
 * See https://doc.babylonjs.com/features/featuresDeepDive/postProcesses/usePostProcesses
 */
<<<<<<< HEAD
export class PostProcess implements IFrameGraphTask {
=======
export class PostProcess {
    /**
     * Force all the postprocesses to compile to glsl even on WebGPU engines.
     * False by default. This is mostly meant for backward compatibility.
     */
    public static ForceGLSL = false;

>>>>>>> ac44c258
    /** @internal */
    public _parentContainer: Nullable<AbstractScene> = null;

    private static _CustomShaderCodeProcessing: { [postProcessName: string]: PostProcessCustomShaderCodeProcessing } = {};

    public disabledFromGraph = false;

    /**
     * Registers a shader code processing with a post process name.
     * @param postProcessName name of the post process. Use null for the fallback shader code processing. This is the shader code processing that will be used in case no specific shader code processing has been associated to a post process name
     * @param customShaderCodeProcessing shader code processing to associate to the post process name
     */
    public static RegisterShaderCodeProcessing(postProcessName: Nullable<string>, customShaderCodeProcessing?: PostProcessCustomShaderCodeProcessing) {
        if (!customShaderCodeProcessing) {
            delete PostProcess._CustomShaderCodeProcessing[postProcessName ?? ""];
            return;
        }

        PostProcess._CustomShaderCodeProcessing[postProcessName ?? ""] = customShaderCodeProcessing;
    }

    private static _GetShaderCodeProcessing(postProcessName: string) {
        return PostProcess._CustomShaderCodeProcessing[postProcessName] ?? PostProcess._CustomShaderCodeProcessing[""];
    }

    /**
     * Gets or sets the unique id of the post process
     */
    @serialize()
    public uniqueId: number;

    /** Name of the PostProcess. */
    @serialize()
    public name: string;

    /**
     * Width of the texture to apply the post process on
     */
    @serialize()
    public width = -1;

    /**
     * Height of the texture to apply the post process on
     */
    @serialize()
    public height = -1;

    /**
     * Gets the node material used to create this postprocess (null if the postprocess was manually created)
     */
    public nodeMaterialSource: Nullable<NodeMaterial> = null;

    /**
     * Internal, reference to the location where this postprocess was output to. (Typically the texture on the next postprocess in the chain)
     * @internal
     */
    public _outputTexture: Nullable<RenderTargetWrapper> = null;
    /**
     * Sampling mode used by the shader
     */
    @serialize()
    public renderTargetSamplingMode: number;
    /**
     * Clear color to use when screen clearing
     */
    @serializeAsColor4()
    public clearColor: Color4;
    /**
     * If the buffer needs to be cleared before applying the post process. (default: true)
     * Should be set to false if shader will overwrite all previous pixels.
     */
    @serialize()
    public autoClear = true;
    /**
     * If clearing the buffer should be forced in autoClear mode, even when alpha mode is enabled (default: false).
     * By default, the buffer will only be cleared if alpha mode is disabled (and autoClear is true).
     */
    @serialize()
    public forceAutoClearInAlphaMode = false;
    /**
     * Type of alpha mode to use when performing the post process (default: Engine.ALPHA_DISABLE)
     */
    @serialize()
    public alphaMode = Constants.ALPHA_DISABLE;
    /**
     * Sets the setAlphaBlendConstants of the babylon engine
     */
    @serialize()
    public alphaConstants: Color4;
    /**
     * Animations to be used for the post processing
     */
    public animations: Animation[] = [];

    /**
     * Enable Pixel Perfect mode where texture is not scaled to be power of 2.
     * Can only be used on a single postprocess or on the last one of a chain. (default: false)
     */
    @serialize()
    public enablePixelPerfectMode = false;

    /**
     * Force the postprocess to be applied without taking in account viewport
     */
    @serialize()
    public forceFullscreenViewport = true;

    /**
     * List of inspectable custom properties (used by the Inspector)
     * @see https://doc.babylonjs.com/toolsAndResources/inspector#extensibility
     */
    public inspectableCustomProperties: IInspectable[];

    /**
     * Scale mode for the post process (default: Engine.SCALEMODE_FLOOR)
     *
     * | Value | Type                                | Description |
     * | ----- | ----------------------------------- | ----------- |
     * | 1     | SCALEMODE_FLOOR                     | [engine.scalemode_floor](https://doc.babylonjs.com/api/classes/babylon.engine#scalemode_floor) |
     * | 2     | SCALEMODE_NEAREST                   | [engine.scalemode_nearest](https://doc.babylonjs.com/api/classes/babylon.engine#scalemode_nearest) |
     * | 3     | SCALEMODE_CEILING                   | [engine.scalemode_ceiling](https://doc.babylonjs.com/api/classes/babylon.engine#scalemode_ceiling) |
     *
     */
    @serialize()
    public scaleMode = Constants.SCALEMODE_FLOOR;
    /**
     * Force textures to be a power of two (default: false)
     */
    @serialize()
    public alwaysForcePOT = false;

    @serialize("samples")
    private _samples = 1;

    /**
     * Number of sample textures (default: 1)
     */
    public get samples() {
        return this._samples;
    }

    public set samples(n: number) {
        this._samples = Math.min(n, this._engine.getCaps().maxMSAASamples);

        this._textures.forEach((texture) => {
            texture.setSamples(this._samples);
        });
    }

    /**
     * Modify the scale of the post process to be the same as the viewport (default: false)
     */
    @serialize()
    public adaptScaleToCurrentViewport = false;

    private _camera: Camera;
    protected _scene: Scene;
    private _engine: AbstractEngine;

    private _shadersLoaded = false;
    protected _webGPUReady = false;

    private _options: number | { width: number; height: number };
    private _reusable = false;
    private _renderId = 0;
    private _textureType: number;
    private _textureFormat: number;
    /** @internal */
    private _shaderLanguage: ShaderLanguage;

    /**
     * Gets the shader language type used to generate vertex and fragment source code.
     */
    public get shaderLanguage(): ShaderLanguage {
        return this._shaderLanguage;
    }

    /**
     * if externalTextureSamplerBinding is true, the "apply" method won't bind the textureSampler texture, it is expected to be done by the "outside" (by the onApplyObservable observer most probably).
     * counter-productive in some cases because if the texture bound by "apply" is different from the currently texture bound, (the one set by the onApplyObservable observer, for eg) some
     * internal structures (materialContext) will be dirtified, which may impact performances
     */
    public externalTextureSamplerBinding = false;

    /**
     * Smart array of input and output textures for the post process.
     * @internal
     */
    public _textures = new SmartArray<RenderTargetWrapper>(2);
    /**
     * Smart array of input and output textures for the post process.
     * @internal
     */
    private _textureCache: TextureCache[] = [];
    /**
     * The index in _textures that corresponds to the output texture.
     * @internal
     */
    public _currentRenderTextureInd = 0;
    protected _drawWrapper: DrawWrapper;
    private _samplers: string[];
    private _fragmentUrl: string;
    private _vertexUrl: string;
    private _parameters: string[];
    private _uniformBuffers: string[];
    protected _postProcessDefines: Nullable<string>;
    private _scaleRatio = new Vector2(1, 1);
    protected _indexParameters: any;
    private _shareOutputWithPostProcess: Nullable<PostProcess>;
    private _texelSize = Vector2.Zero();

    /** @internal */
    public _forcedOutputTexture: Nullable<RenderTargetWrapper>;

    /**
     * Prepass configuration in case this post process needs a texture from prepass
     * @internal
     */
    public _prePassEffectConfiguration: PrePassEffectConfiguration;

    /**
     * Returns the fragment url or shader name used in the post process.
     * @returns the fragment url or name in the shader store.
     */
    public getEffectName(): string {
        return this._fragmentUrl;
    }

    /**
     * Executed when the effect was created
     * @returns effect that was created for this post process
     */
    public onEffectCreatedObservable = new Observable<Effect>(undefined, true);

    // Events

    /**
     * An event triggered when the postprocess is activated.
     */
    public onActivateObservable = new Observable<Camera>();

    private _onActivateObserver: Nullable<Observer<Camera>>;
    /**
     * A function that is added to the onActivateObservable
     */
    public set onActivate(callback: Nullable<(camera: Camera) => void>) {
        if (this._onActivateObserver) {
            this.onActivateObservable.remove(this._onActivateObserver);
        }
        if (callback) {
            this._onActivateObserver = this.onActivateObservable.add(callback);
        }
    }

    /**
     * An event triggered when the postprocess changes its size.
     */
    public onSizeChangedObservable = new Observable<PostProcess>();

    private _onSizeChangedObserver: Nullable<Observer<PostProcess>>;
    /**
     * A function that is added to the onSizeChangedObservable
     */
    public set onSizeChanged(callback: (postProcess: PostProcess) => void) {
        if (this._onSizeChangedObserver) {
            this.onSizeChangedObservable.remove(this._onSizeChangedObserver);
        }
        this._onSizeChangedObserver = this.onSizeChangedObservable.add(callback);
    }

    /**
     * An event triggered when the postprocess applies its effect.
     */
    public onApplyObservable = new Observable<Effect>();

    private _onApplyObserver: Nullable<Observer<Effect>>;
    /**
     * A function that is added to the onApplyObservable
     */
    public set onApply(callback: (effect: Effect) => void) {
        if (this._onApplyObserver) {
            this.onApplyObservable.remove(this._onApplyObserver);
        }
        this._onApplyObserver = this.onApplyObservable.add(callback);
    }

    /**
     * An event triggered before rendering the postprocess
     */
    public onBeforeRenderObservable = new Observable<Effect>();

    private _onBeforeRenderObserver: Nullable<Observer<Effect>>;
    /**
     * A function that is added to the onBeforeRenderObservable
     */
    public set onBeforeRender(callback: (effect: Effect) => void) {
        if (this._onBeforeRenderObserver) {
            this.onBeforeRenderObservable.remove(this._onBeforeRenderObserver);
        }
        this._onBeforeRenderObserver = this.onBeforeRenderObservable.add(callback);
    }

    /**
     * An event triggered after rendering the postprocess
     */
    public onAfterRenderObservable = new Observable<Effect>();

    private _onAfterRenderObserver: Nullable<Observer<Effect>>;
    /**
     * A function that is added to the onAfterRenderObservable
     */
    public set onAfterRender(callback: (efect: Effect) => void) {
        if (this._onAfterRenderObserver) {
            this.onAfterRenderObservable.remove(this._onAfterRenderObserver);
        }
        this._onAfterRenderObserver = this.onAfterRenderObservable.add(callback);
    }

    /**
     * The input texture for this post process and the output texture of the previous post process. When added to a pipeline the previous post process will
     * render it's output into this texture and this texture will be used as textureSampler in the fragment shader of this post process.
     */
    public get inputTexture(): RenderTargetWrapper {
        return this._textures.data[this._currentRenderTextureInd];
    }

    public set inputTexture(value: RenderTargetWrapper) {
        this._forcedOutputTexture = value;
    }

    /**
     * Since inputTexture should always be defined, if we previously manually set `inputTexture`,
     * the only way to unset it is to use this function to restore its internal state
     */
    public restoreDefaultInputTexture() {
        if (this._forcedOutputTexture) {
            this._forcedOutputTexture = null;
            this.markTextureDirty();
        }
    }

    /**
     * Gets the camera which post process is applied to.
     * @returns The camera the post process is applied to.
     */
    public getCamera(): Camera {
        return this._camera;
    }

    /**
     * Gets the texel size of the postprocess.
     * See https://en.wikipedia.org/wiki/Texel_(graphics)
     */
    public get texelSize(): Vector2 {
        if (this._shareOutputWithPostProcess) {
            return this._shareOutputWithPostProcess.texelSize;
        }

        if (this._forcedOutputTexture) {
            this._texelSize.copyFromFloats(1.0 / this._forcedOutputTexture.width, 1.0 / this._forcedOutputTexture.height);
        }

        return this._texelSize;
    }

    /**
     * Creates a new instance PostProcess
     * @param name The name of the PostProcess.
     * @param fragmentUrl The url of the fragment shader to be used.
     * @param options The options to be used when constructing the post process.
     */
    constructor(name: string, fragmentUrl: string, options?: PostProcessOptions);

    /**
     * Creates a new instance PostProcess
     * @param name The name of the PostProcess.
     * @param fragmentUrl The url of the fragment shader to be used.
     * @param parameters Array of the names of uniform non-sampler2D variables that will be passed to the shader.
     * @param samplers Array of the names of uniform sampler2D variables that will be passed to the shader.
     * @param options The required width/height ratio to downsize to before computing the render pass. (Use 1.0 for full size)
     * @param camera The camera to apply the render pass to.
     * @param samplingMode The sampling mode to be used when computing the pass. (default: 0)
     * @param engine The engine which the post process will be applied. (default: current engine)
     * @param reusable If the post process can be reused on the same frame. (default: false)
     * @param defines String of defines that will be set when running the fragment shader. (default: null)
     * @param textureType Type of textures used when performing the post process. (default: 0)
     * @param vertexUrl The url of the vertex shader to be used. (default: "postprocess")
     * @param indexParameters The index parameters to be used for babylons include syntax "#include<kernelBlurVaryingDeclaration>[0..varyingCount]". (default: undefined) See usage in babylon.blurPostProcess.ts and kernelBlur.vertex.fx
     * @param blockCompilation If the shader should not be compiled immediatly. (default: false)
     * @param textureFormat Format of textures used when performing the post process. (default: TEXTUREFORMAT_RGBA)
     * @param shaderLanguage The shader language of the shader. (default: GLSL)
     * @param extraInitializations Defines additional code to call to prepare the shader code
     */
    constructor(
        name: string,
        fragmentUrl: string,
        parameters: Nullable<string[]>,
        samplers: Nullable<string[]>,
        options: number | PostProcessOptions,
        camera: Nullable<Camera>,
        samplingMode?: number,
        engine?: AbstractEngine,
        reusable?: boolean,
        defines?: Nullable<string>,
        textureType?: number,
        vertexUrl?: string,
        indexParameters?: any,
        blockCompilation?: boolean,
        textureFormat?: number,
        shaderLanguage?: ShaderLanguage,
        extraInitializations?: (useWebGPU: boolean) => Promise<void>
    );

    /** @internal */
    constructor(
        name: string,
        fragmentUrl: string,
        parameters?: Nullable<string[]> | PostProcessOptions,
        samplers?: Nullable<string[]>,
        _size?: number | PostProcessOptions,
        camera?: Nullable<Camera>,
        samplingMode: number = Constants.TEXTURE_NEAREST_SAMPLINGMODE,
        engine?: AbstractEngine,
        reusable?: boolean,
        defines: Nullable<string> = null,
        textureType: number = Constants.TEXTURETYPE_UNSIGNED_INT,
        vertexUrl: string = "postprocess",
        indexParameters?: any,
        blockCompilation = false,
        textureFormat = Constants.TEXTUREFORMAT_RGBA,
        shaderLanguage?: ShaderLanguage,
        extraInitializations?: (useWebGPU: boolean) => Promise<void>
    ) {
        this.name = name;
        let size: number | { width: number; height: number } = 1;
        let uniformBuffers: Nullable<string[]> = null;
        if (parameters && !Array.isArray(parameters)) {
            const options = parameters;
            parameters = options.uniforms ?? null;
            samplers = options.samplers ?? null;
            size = options.size ?? 1;
            camera = options.camera ?? null;
            samplingMode = options.samplingMode ?? Constants.TEXTURE_NEAREST_SAMPLINGMODE;
            engine = options.engine;
            reusable = options.reusable;
            defines = options.defines ?? null;
            textureType = options.textureType ?? Constants.TEXTURETYPE_UNSIGNED_INT;
            vertexUrl = options.vertexUrl ?? "postprocess";
            indexParameters = options.indexParameters;
            blockCompilation = options.blockCompilation ?? false;
            textureFormat = options.textureFormat ?? Constants.TEXTUREFORMAT_RGBA;
            shaderLanguage = options.shaderLanguage ?? ShaderLanguage.GLSL;
            uniformBuffers = options.uniformBuffers ?? null;
        } else if (_size) {
            if (typeof _size === "number") {
                size = _size;
            } else {
                size = { width: _size.width!, height: _size.height! };
            }
        }

        if (camera != null) {
            this._camera = camera;
            this._scene = camera.getScene();
            camera.attachPostProcess(this);
            this._engine = this._scene.getEngine();

            this._scene.postProcesses.push(this);
            this.uniqueId = this._scene.getUniqueId();
        } else if (engine) {
            this._engine = engine;
            this._engine.postProcesses.push(this);
        }

        this._options = size;
        this.renderTargetSamplingMode = samplingMode ? samplingMode : Constants.TEXTURE_NEAREST_SAMPLINGMODE;
        this._reusable = reusable || false;
        this._textureType = textureType;
        this._textureFormat = textureFormat;
        this._shaderLanguage = shaderLanguage || ShaderLanguage.GLSL;

        this._samplers = samplers || [];
        this._samplers.push("textureSampler");

        this._fragmentUrl = fragmentUrl;
        this._vertexUrl = vertexUrl;
        this._parameters = parameters || [];

        this._parameters.push("scale");
        this._uniformBuffers = uniformBuffers || [];

        this._indexParameters = indexParameters;
        this._drawWrapper = new DrawWrapper(this._engine);

        this._webGPUReady = this._shaderLanguage === ShaderLanguage.WGSL;

        this._postConstructor(blockCompilation, defines, extraInitializations);
    }

    protected async _initShaderSourceAsync(useWebGPU = false) {
        // this._webGPUReady is used to detect when a postprocess is intended to be used with WebGPU
        if (useWebGPU && this._webGPUReady) {
            await Promise.all([import("../ShadersWGSL/postprocess.vertex")]);
        } else {
            await Promise.all([import("../Shaders/postprocess.vertex")]);
        }

        this._shadersLoaded = true;
    }

    private _onInitShadersDone: Nullable<() => void> = null;
    private async _postConstructor(blockCompilation: boolean, defines: Nullable<string> = null, extraInitializations?: (useWebGPU: boolean) => Promise<void>) {
        const engine = this.getEngine();
        const useWebGPU = engine.isWebGPU && !PostProcess.ForceGLSL;

        await this._initShaderSourceAsync(useWebGPU);
        if (extraInitializations) {
            await extraInitializations(useWebGPU);
        }

        if (useWebGPU && this._webGPUReady) {
            this._shaderLanguage = ShaderLanguage.WGSL;
        }

        if (this._onInitShadersDone) {
            this._onInitShadersDone();
            return;
        }
        this._shadersLoaded = true;
        if (!blockCompilation) {
            this.updateEffect(defines);
        }
    }

    /**
     * Gets a string identifying the name of the class
     * @returns "PostProcess" string
     */
    public getClassName(): string {
        return "PostProcess";
    }

    /**
     * Gets the engine which this post process belongs to.
     * @returns The engine the post process was enabled with.
     */
    public getEngine(): AbstractEngine {
        return this._engine;
    }

    /**
     * The effect that is created when initializing the post process.
     * @returns The created effect corresponding to the postprocess.
     */
    public getEffect(): Effect {
        return this._drawWrapper.effect!;
    }

    /**
     * To avoid multiple redundant textures for multiple post process, the output the output texture for this post process can be shared with another.
     * @param postProcess The post process to share the output with.
     * @returns This post process.
     */
    public shareOutputWith(postProcess: PostProcess): PostProcess {
        this._disposeTextures();

        this._shareOutputWithPostProcess = postProcess;

        return this;
    }

    /**
     * Reverses the effect of calling shareOutputWith and returns the post process back to its original state.
     * This should be called if the post process that shares output with this post process is disabled/disposed.
     */
    public useOwnOutput() {
        if (this._textures.length == 0) {
            this._textures = new SmartArray<RenderTargetWrapper>(2);
        }

        this._shareOutputWithPostProcess = null;
    }

    /**
     * Updates the effect with the current post process compile time values and recompiles the shader.
     * @param defines Define statements that should be added at the beginning of the shader. (default: null)
     * @param uniforms Set of uniform variables that will be passed to the shader. (default: null)
     * @param samplers Set of Texture2D variables that will be passed to the shader. (default: null)
     * @param indexParameters The index parameters to be used for babylons include syntax "#include<kernelBlurVaryingDeclaration>[0..varyingCount]". (default: undefined) See usage in babylon.blurPostProcess.ts and kernelBlur.vertex.fx
     * @param onCompiled Called when the shader has been compiled.
     * @param onError Called if there is an error when compiling a shader.
     * @param vertexUrl The url of the vertex shader to be used (default: the one given at construction time)
     * @param fragmentUrl The url of the fragment shader to be used (default: the one given at construction time)
     */
    public updateEffect(
        defines: Nullable<string> = null,
        uniforms: Nullable<string[]> = null,
        samplers: Nullable<string[]> = null,
        indexParameters?: any,
        onCompiled?: (effect: Effect) => void,
        onError?: (effect: Effect, errors: string) => void,
        vertexUrl?: string,
        fragmentUrl?: string
    ) {
        if (!this._shadersLoaded) {
            this._onInitShadersDone = () => {
                this._shadersLoaded = true;
                this._onInitShadersDone = null;
                this.updateEffect(defines, uniforms, samplers, indexParameters, onCompiled, onError, vertexUrl, fragmentUrl);
            };
            return;
        }

        const customShaderCodeProcessing = PostProcess._GetShaderCodeProcessing(this.name);
        if (customShaderCodeProcessing?.defineCustomBindings) {
            const newUniforms = uniforms?.slice() ?? [];
            newUniforms.push(...this._parameters);

            const newSamplers = samplers?.slice() ?? [];
            newSamplers.push(...this._samplers);

            defines = customShaderCodeProcessing.defineCustomBindings(this.name, defines, newUniforms, newSamplers);
            uniforms = newUniforms;
            samplers = newSamplers;
        }
        this._postProcessDefines = defines;
        this._drawWrapper.effect = this._engine.createEffect(
            { vertex: vertexUrl ?? this._vertexUrl, fragment: fragmentUrl ?? this._fragmentUrl },
            {
                attributes: ["position"],
                uniformsNames: uniforms || this._parameters,
                uniformBuffersNames: this._uniformBuffers,
                samplers: samplers || this._samplers,
                defines: defines !== null ? defines : "",
                fallbacks: null,
                onCompiled: onCompiled ?? null,
                onError: onError ?? null,
                indexParameters: indexParameters || this._indexParameters,
                processCodeAfterIncludes: customShaderCodeProcessing?.processCodeAfterIncludes
                    ? (shaderType: string, code: string) => customShaderCodeProcessing!.processCodeAfterIncludes!(this.name, shaderType, code)
                    : null,
                processFinalCode: customShaderCodeProcessing?.processFinalCode
                    ? (shaderType: string, code: string) => customShaderCodeProcessing!.processFinalCode!(this.name, shaderType, code)
                    : null,
                shaderLanguage: this._shaderLanguage,
            },
            this._engine
        );
        this.onEffectCreatedObservable.notifyObservers(this._drawWrapper.effect);
    }

    /**
     * The post process is reusable if it can be used multiple times within one frame.
     * @returns If the post process is reusable
     */
    public isReusable(): boolean {
        return this._reusable;
    }

    /** invalidate frameBuffer to hint the postprocess to create a depth buffer */
    public markTextureDirty(): void {
        this.width = -1;
    }

    private _createRenderTargetTexture(textureSize: { width: number; height: number }, textureOptions: RenderTargetCreationOptions, channel = 0) {
        for (let i = 0; i < this._textureCache.length; i++) {
            if (
                this._textureCache[i].texture.width === textureSize.width &&
                this._textureCache[i].texture.height === textureSize.height &&
                this._textureCache[i].postProcessChannel === channel &&
                this._textureCache[i].texture._generateDepthBuffer === textureOptions.generateDepthBuffer &&
                this._textureCache[i].texture.samples === textureOptions.samples
            ) {
                return this._textureCache[i].texture;
            }
        }

        const tex = this._engine.createRenderTargetTexture(textureSize, textureOptions);
        this._textureCache.push({ texture: tex, postProcessChannel: channel, lastUsedRenderId: -1 });

        return tex;
    }

    private _flushTextureCache() {
        const currentRenderId = this._renderId;

        for (let i = this._textureCache.length - 1; i >= 0; i--) {
            if (currentRenderId - this._textureCache[i].lastUsedRenderId > 100) {
                let currentlyUsed = false;
                for (let j = 0; j < this._textures.length; j++) {
                    if (this._textures.data[j] === this._textureCache[i].texture) {
                        currentlyUsed = true;
                        break;
                    }
                }

                if (!currentlyUsed) {
                    this._textureCache[i].texture.dispose();
                    this._textureCache.splice(i, 1);
                }
            }
        }
    }

    /**
     * Resizes the post-process texture
     * @param width Width of the texture
     * @param height Height of the texture
     * @param camera The camera this post-process is applied to. Pass null if the post-process is used outside the context of a camera post-process chain (default: null)
     * @param needMipMaps True if mip maps need to be generated after render (default: false)
     * @param forceDepthStencil True to force post-process texture creation with stencil depth and buffer (default: false)
     */
    public resize(width: number, height: number, camera: Nullable<Camera> = null, needMipMaps = false, forceDepthStencil = false) {
        if (this._textures.length > 0) {
            this._textures.reset();
        }

        this.width = width;
        this.height = height;

        let firstPP = null;
        if (camera) {
            for (let i = 0; i < camera._postProcesses.length; i++) {
                if (camera._postProcesses[i] !== null) {
                    firstPP = camera._postProcesses[i];
                    break;
                }
            }
        }

        const textureSize = { width: this.width, height: this.height };
        const textureOptions = {
            generateMipMaps: needMipMaps,
            generateDepthBuffer: forceDepthStencil || firstPP === this,
            generateStencilBuffer: (forceDepthStencil || firstPP === this) && this._engine.isStencilEnable,
            samplingMode: this.renderTargetSamplingMode,
            type: this._textureType,
            format: this._textureFormat,
            samples: this._samples,
            label: "PostProcessRTT-" + this.name,
        };

        this._textures.push(this._createRenderTargetTexture(textureSize, textureOptions, 0));

        if (this._reusable) {
            this._textures.push(this._createRenderTargetTexture(textureSize, textureOptions, 1));
        }

        this._texelSize.copyFromFloats(1.0 / this.width, 1.0 / this.height);

        this.onSizeChangedObservable.notifyObservers(this);
    }

    private _getTarget() {
        let target: RenderTargetWrapper;

        if (this._shareOutputWithPostProcess) {
            target = this._shareOutputWithPostProcess.inputTexture;
        } else if (this._forcedOutputTexture) {
            target = this._forcedOutputTexture;

            this.width = this._forcedOutputTexture.width;
            this.height = this._forcedOutputTexture.height;
        } else {
            target = this.inputTexture;

            let cache;
            for (let i = 0; i < this._textureCache.length; i++) {
                if (this._textureCache[i].texture === target) {
                    cache = this._textureCache[i];
                    break;
                }
            }

            if (cache) {
                cache.lastUsedRenderId = this._renderId;
            }
        }

        return target;
    }

    /**
     * Activates the post process by intializing the textures to be used when executed. Notifies onActivateObservable.
     * When this post process is used in a pipeline, this is call will bind the input texture of this post process to the output of the previous.
     * @param camera The camera that will be used in the post process. This camera will be used when calling onActivateObservable.
     * @param sourceTexture The source texture to be inspected to get the width and height if not specified in the post process constructor. (default: null)
     * @param forceDepthStencil If true, a depth and stencil buffer will be generated. (default: false)
     * @returns The render target wrapper that was bound to be written to.
     */
    public activate(camera: Nullable<Camera>, sourceTexture: Nullable<InternalTexture> = null, forceDepthStencil?: boolean): RenderTargetWrapper {
        camera = camera || this._camera;

        const scene = camera.getScene();
        const engine = scene.getEngine();
        const maxSize = engine.getCaps().maxTextureSize;

        const requiredWidth = ((sourceTexture ? sourceTexture.width : this._engine.getRenderWidth(true)) * <number>this._options) | 0;
        const requiredHeight = ((sourceTexture ? sourceTexture.height : this._engine.getRenderHeight(true)) * <number>this._options) | 0;

        let desiredWidth = (<PostProcessOptions>this._options).width || requiredWidth;
        let desiredHeight = (<PostProcessOptions>this._options).height || requiredHeight;

        const needMipMaps =
            this.renderTargetSamplingMode !== Constants.TEXTURE_NEAREST_LINEAR &&
            this.renderTargetSamplingMode !== Constants.TEXTURE_NEAREST_NEAREST &&
            this.renderTargetSamplingMode !== Constants.TEXTURE_LINEAR_LINEAR;

        let target: Nullable<RenderTargetWrapper> = null;

        if (!this._shareOutputWithPostProcess && !this._forcedOutputTexture) {
            if (this.adaptScaleToCurrentViewport) {
                const currentViewport = engine.currentViewport;

                if (currentViewport) {
                    desiredWidth *= currentViewport.width;
                    desiredHeight *= currentViewport.height;
                }
            }

            if (needMipMaps || this.alwaysForcePOT) {
                if (!(<PostProcessOptions>this._options).width) {
                    desiredWidth = engine.needPOTTextures ? GetExponentOfTwo(desiredWidth, maxSize, this.scaleMode) : desiredWidth;
                }

                if (!(<PostProcessOptions>this._options).height) {
                    desiredHeight = engine.needPOTTextures ? GetExponentOfTwo(desiredHeight, maxSize, this.scaleMode) : desiredHeight;
                }
            }

            if (this.width !== desiredWidth || this.height !== desiredHeight || !(target = this._getTarget())) {
                this.resize(desiredWidth, desiredHeight, camera, needMipMaps, forceDepthStencil);
            }

            this._textures.forEach((texture) => {
                if (texture.samples !== this.samples) {
                    this._engine.updateRenderTargetTextureSampleCount(texture, this.samples);
                }
            });

            this._flushTextureCache();
            this._renderId++;
        }

        if (!target) {
            target = this._getTarget();
        }

        // Bind the input of this post process to be used as the output of the previous post process.
        if (this.enablePixelPerfectMode) {
            this._scaleRatio.copyFromFloats(requiredWidth / desiredWidth, requiredHeight / desiredHeight);
            this._engine.bindFramebuffer(target, 0, requiredWidth, requiredHeight, this.forceFullscreenViewport);
        } else {
            this._scaleRatio.copyFromFloats(1, 1);
            this._engine.bindFramebuffer(target, 0, undefined, undefined, this.forceFullscreenViewport);
        }

        this._engine._debugInsertMarker?.(`post process ${this.name} input`);

        this.onActivateObservable.notifyObservers(camera);

        // Clear
        if (this.autoClear && (this.alphaMode === Constants.ALPHA_DISABLE || this.forceAutoClearInAlphaMode)) {
            this._engine.clear(this.clearColor ? this.clearColor : scene.clearColor, scene._allowPostProcessClearColor, true, true);
        }

        if (this._reusable) {
            this._currentRenderTextureInd = (this._currentRenderTextureInd + 1) % 2;
        }
        return target;
    }

    /**
     * If the post process is supported.
     */
    public get isSupported(): boolean {
        if (!this._shadersLoaded) {
            return true; // Waiting for the effect to be created
        }
        return this._drawWrapper.effect!.isSupported;
    }

    /**
     * The aspect ratio of the output texture.
     */
    public get aspectRatio(): number {
        if (this._shareOutputWithPostProcess) {
            return this._shareOutputWithPostProcess.aspectRatio;
        }

        if (this._forcedOutputTexture) {
            return this._forcedOutputTexture.width / this._forcedOutputTexture.height;
        }
        return this.width / this.height;
    }

    /**
     * Get a value indicating if the post-process is ready to be used
     * @returns true if the post-process is ready (shader is compiled)
     */
    public isReady(): boolean {
        if (!this._shadersLoaded) {
            return false;
        }
        return this._drawWrapper.effect?.isReady() ?? false;
    }

    protected _bind() {
        // Alpha
        this._engine.setAlphaMode(this.alphaMode);
        if (this.alphaConstants) {
            this.getEngine().setAlphaConstants(this.alphaConstants.r, this.alphaConstants.g, this.alphaConstants.b, this.alphaConstants.a);
        }

        if (!this.externalTextureSamplerBinding) {
            // Bind the output texture of the previous post process as the input to this post process.
            let source: RenderTargetWrapper;
            if (this._shareOutputWithPostProcess) {
                source = this._shareOutputWithPostProcess.inputTexture;
            } else if (this._forcedOutputTexture) {
                source = this._forcedOutputTexture;
            } else {
                source = this.inputTexture;
            }

            this._drawWrapper.effect!._bindTexture("textureSampler", source?.texture);
        }

        // Parameters
        this._drawWrapper.effect!.setVector2("scale", this._scaleRatio);
        this.onApplyObservable.notifyObservers(this._drawWrapper.effect!);

        PostProcess._GetShaderCodeProcessing(this.name)?.bindCustomBindings?.(this.name, this._drawWrapper.effect!);
    }

    /**
     * Binds all textures and uniforms to the shader, this will be run on every pass.
     * @returns the effect corresponding to this post process. Null if not compiled or not ready.
     */
    public apply(): Nullable<Effect> {
        // Check
        if (!this._drawWrapper.effect?.isReady()) {
            return null;
        }

        // States
        this._engine.enableEffect(this._drawWrapper);
        this._engine.setState(false);
        this._engine.setDepthBuffer(false);
        this._engine.setDepthWrite(false);

        this._bind();

        return this._drawWrapper.effect;
    }

    public recordFrameGraph(frameGraph: FrameGraph, inputData: IFrameGraphPostProcessInputData): void {
        inputData.sourceSamplingMode = inputData.sourceSamplingMode ?? Constants.TEXTURE_BILINEAR_SAMPLINGMODE;

        const sourceTextureHandle = frameGraph.getTextureHandle(inputData.sourceTexture);
        const outputTextureHandle = frameGraph.getTextureHandleOrCreateTexture(
            inputData.outputTexture,
            `${this.name} Output`,
            frameGraph.getTextureCreationOptions(inputData.sourceTexture)
        );

        const pass = frameGraph.addRenderPass(this.name);

        pass.useTexture(sourceTextureHandle);
        pass.setRenderTarget(outputTextureHandle);
        pass.setExecuteFunc((context) => {
            this.inputTexture = context.getTextureFromHandle(sourceTextureHandle)!;
            context.setTextureSamplingMode(sourceTextureHandle, inputData.sourceSamplingMode!);
            context.applyFullScreenEffect(this._drawWrapper, () => this._bind());
        });

        if (!inputData.skipCreationOfDisabledPasses) {
            const passDisabled = frameGraph.addRenderPass(this.name + "_disabled", true);

            passDisabled.setRenderTarget(sourceTextureHandle);
            passDisabled.setExecuteFunc((_context) => {
                if (_context.isBackbufferColor(outputTextureHandle)) {
                    _context.copyTexture(_context.getTextureFromHandle(sourceTextureHandle)!.texture!, true);
                }
            });
        }
    }

    private _disposeTextures() {
        if (this._shareOutputWithPostProcess || this._forcedOutputTexture) {
            this._disposeTextureCache();
            return;
        }

        this._disposeTextureCache();
        this._textures.dispose();
    }

    private _disposeTextureCache() {
        for (let i = this._textureCache.length - 1; i >= 0; i--) {
            this._textureCache[i].texture.dispose();
        }

        this._textureCache.length = 0;
    }

    /**
     * Sets the required values to the prepass renderer.
     * @param prePassRenderer defines the prepass renderer to setup.
     * @returns true if the pre pass is needed.
     */
    public setPrePassRenderer(prePassRenderer: PrePassRenderer): boolean {
        if (this._prePassEffectConfiguration) {
            this._prePassEffectConfiguration = prePassRenderer.addEffectConfiguration(this._prePassEffectConfiguration);
            this._prePassEffectConfiguration.enabled = true;
            return true;
        }

        return false;
    }

    /**
     * Disposes the post process.
     * @param camera The camera to dispose the post process on.
     */
    public dispose(camera?: Camera): void {
        camera = camera || this._camera;

        this._disposeTextures();

        let index;
        if (this._scene) {
            index = this._scene.postProcesses.indexOf(this);
            if (index !== -1) {
                this._scene.postProcesses.splice(index, 1);
            }
        }

        if (this._parentContainer) {
            const index = this._parentContainer.postProcesses.indexOf(this);
            if (index > -1) {
                this._parentContainer.postProcesses.splice(index, 1);
            }
            this._parentContainer = null;
        }

        index = this._engine.postProcesses.indexOf(this);
        if (index !== -1) {
            this._engine.postProcesses.splice(index, 1);
        }

        if (!camera) {
            return;
        }
        camera.detachPostProcess(this);

        index = camera._postProcesses.indexOf(this);
        if (index === 0 && camera._postProcesses.length > 0) {
            const firstPostProcess = this._camera._getFirstPostProcess();
            if (firstPostProcess) {
                firstPostProcess.markTextureDirty();
            }
        }

        this.onActivateObservable.clear();
        this.onAfterRenderObservable.clear();
        this.onApplyObservable.clear();
        this.onBeforeRenderObservable.clear();
        this.onSizeChangedObservable.clear();
        this.onEffectCreatedObservable.clear();
    }

    /**
     * Serializes the post process to a JSON object
     * @returns the JSON object
     */
    public serialize(): any {
        const serializationObject = SerializationHelper.Serialize(this);
        const camera = this.getCamera() || (this._scene && this._scene.activeCamera);
        serializationObject.customType = "BABYLON." + this.getClassName();
        serializationObject.cameraId = camera ? camera.id : null;
        serializationObject.reusable = this._reusable;
        serializationObject.textureType = this._textureType;
        serializationObject.fragmentUrl = this._fragmentUrl;
        serializationObject.parameters = this._parameters;
        serializationObject.samplers = this._samplers;
        serializationObject.options = this._options;
        serializationObject.defines = this._postProcessDefines;
        serializationObject.textureFormat = this._textureFormat;
        serializationObject.vertexUrl = this._vertexUrl;
        serializationObject.indexParameters = this._indexParameters;

        return serializationObject;
    }

    /**
     * Clones this post process
     * @returns a new post process similar to this one
     */
    public clone(): Nullable<PostProcess> {
        const serializationObject = this.serialize();
        serializationObject._engine = this._engine;
        serializationObject.cameraId = null;

        const result = PostProcess.Parse(serializationObject, this._scene, "");

        if (!result) {
            return null;
        }

        result.onActivateObservable = this.onActivateObservable.clone();
        result.onSizeChangedObservable = this.onSizeChangedObservable.clone();
        result.onApplyObservable = this.onApplyObservable.clone();
        result.onBeforeRenderObservable = this.onBeforeRenderObservable.clone();
        result.onAfterRenderObservable = this.onAfterRenderObservable.clone();

        result._prePassEffectConfiguration = this._prePassEffectConfiguration;

        return result;
    }

    /**
     * Creates a material from parsed material data
     * @param parsedPostProcess defines parsed post process data
     * @param scene defines the hosting scene
     * @param rootUrl defines the root URL to use to load textures
     * @returns a new post process
     */
    public static Parse(parsedPostProcess: any, scene: Scene, rootUrl: string): Nullable<PostProcess> {
        const postProcessType = GetClass(parsedPostProcess.customType);

        if (!postProcessType || !postProcessType._Parse) {
            return null;
        }

        const camera = scene ? scene.getCameraById(parsedPostProcess.cameraId) : null;
        return postProcessType._Parse(parsedPostProcess, camera, scene, rootUrl);
    }

    /**
     * @internal
     */
    public static _Parse(parsedPostProcess: any, targetCamera: Camera, scene: Scene, rootUrl: string): Nullable<PostProcess> {
        return SerializationHelper.Parse(
            () => {
                return new PostProcess(
                    parsedPostProcess.name,
                    parsedPostProcess.fragmentUrl,
                    parsedPostProcess.parameters,
                    parsedPostProcess.samplers,
                    parsedPostProcess.options,
                    targetCamera,
                    parsedPostProcess.renderTargetSamplingMode,
                    parsedPostProcess._engine,
                    parsedPostProcess.reusable,
                    parsedPostProcess.defines,
                    parsedPostProcess.textureType,
                    parsedPostProcess.vertexUrl,
                    parsedPostProcess.indexParameters,
                    false,
                    parsedPostProcess.textureFormat
                );
            },
            parsedPostProcess,
            scene,
            rootUrl
        );
    }
}

RegisterClass("BABYLON.PostProcess", PostProcess);
<|MERGE_RESOLUTION|>--- conflicted
+++ resolved
@@ -1,1408 +1,1404 @@
-import type { Nullable } from "../types";
-import { SmartArray } from "../Misc/smartArray";
-import type { Observer } from "../Misc/observable";
-import { Observable } from "../Misc/observable";
-import { Vector2 } from "../Maths/math.vector";
-import type { Camera } from "../Cameras/camera";
-import { Effect } from "../Materials/effect";
-import { Constants } from "../Engines/constants";
-import type { RenderTargetCreationOptions } from "../Materials/Textures/textureCreationOptions";
-import "../Shaders/postprocess.vertex";
-import type { IInspectable } from "../Misc/iInspectable";
-import type { Color4 } from "../Maths/math.color";
-
-import "../Engines/Extensions/engine.renderTarget";
-import type { NodeMaterial } from "../Materials/Node/nodeMaterial";
-import { serialize, serializeAsColor4 } from "../Misc/decorators";
-import { SerializationHelper } from "../Misc/decorators.serialization";
-import { GetClass, RegisterClass } from "../Misc/typeStore";
-import { DrawWrapper } from "../Materials/drawWrapper";
-import type { AbstractScene } from "../abstractScene";
-import type { RenderTargetWrapper } from "../Engines/renderTargetWrapper";
-import { ShaderLanguage } from "../Materials/shaderLanguage";
-
-import type { Scene } from "../scene";
-import type { InternalTexture } from "../Materials/Textures/internalTexture";
-import type { Animation } from "../Animations/animation";
-import type { PrePassRenderer } from "../Rendering/prePassRenderer";
-import type { PrePassEffectConfiguration } from "../Rendering/prePassEffectConfiguration";
-import { AbstractEngine } from "../Engines/abstractEngine";
-import { GetExponentOfTwo } from "../Misc/tools.functions";
-import type { FrameGraphTaskOutputTexture, IFrameGraphInputData, IFrameGraphTask } from "../FrameGraph/Tasks/IFrameGraphTask";
-import type { FrameGraph } from "../FrameGraph/frameGraph";
-import type { TextureHandle } from "../FrameGraph/frameGraphTextureManager";
-
-declare module "../Engines/abstractEngine" {
-    export interface AbstractEngine {
-        /**
-         * Sets a texture to the context from a postprocess
-         * @param channel defines the channel to use
-         * @param postProcess defines the source postprocess
-         * @param name name of the channel
-         */
-        setTextureFromPostProcess(channel: number, postProcess: Nullable<PostProcess>, name: string): void;
-
-        /**
-         * Binds the output of the passed in post process to the texture channel specified
-         * @param channel The channel the texture should be bound to
-         * @param postProcess The post process which's output should be bound
-         * @param name name of the channel
-         */
-        setTextureFromPostProcessOutput(channel: number, postProcess: Nullable<PostProcess>, name: string): void;
-    }
-}
-
-AbstractEngine.prototype.setTextureFromPostProcess = function (channel: number, postProcess: Nullable<PostProcess>, name: string): void {
-    let postProcessInput = null;
-    if (postProcess) {
-        if (postProcess._forcedOutputTexture) {
-            postProcessInput = postProcess._forcedOutputTexture;
-        } else if (postProcess._textures.data[postProcess._currentRenderTextureInd]) {
-            postProcessInput = postProcess._textures.data[postProcess._currentRenderTextureInd];
-        }
-    }
-
-    this._bindTexture(channel, postProcessInput?.texture ?? null, name);
-};
-
-AbstractEngine.prototype.setTextureFromPostProcessOutput = function (channel: number, postProcess: Nullable<PostProcess>, name: string): void {
-    this._bindTexture(channel, postProcess?._outputTexture?.texture ?? null, name);
-};
-
-export interface IFrameGraphPostProcessInputData extends IFrameGraphInputData {
-    sourceTexture: FrameGraphTaskOutputTexture | TextureHandle;
-    sourceSamplingMode?: number;
-    outputTexture?: FrameGraphTaskOutputTexture | TextureHandle;
-    skipCreationOfDisabledPasses?: boolean;
-}
-
-declare module "../Materials/effect" {
-    export interface Effect {
-        /**
-         * Sets a texture to be the input of the specified post process. (To use the output, pass in the next post process in the pipeline)
-         * @param channel Name of the sampler variable.
-         * @param postProcess Post process to get the input texture from.
-         */
-        setTextureFromPostProcess(channel: string, postProcess: Nullable<PostProcess>): void;
-
-        /**
-         * (Warning! setTextureFromPostProcessOutput may be desired instead)
-         * Sets the input texture of the passed in post process to be input of this effect. (To use the output of the passed in post process use setTextureFromPostProcessOutput)
-         * @param channel Name of the sampler variable.
-         * @param postProcess Post process to get the output texture from.
-         */
-        setTextureFromPostProcessOutput(channel: string, postProcess: Nullable<PostProcess>): void;
-    }
-}
-
-/**
- * Sets a texture to be the input of the specified post process. (To use the output, pass in the next post process in the pipeline)
- * @param channel Name of the sampler variable.
- * @param postProcess Post process to get the input texture from.
- */
-Effect.prototype.setTextureFromPostProcess = function (channel: string, postProcess: Nullable<PostProcess>): void {
-    this._engine.setTextureFromPostProcess(this._samplers[channel], postProcess, channel);
-};
-
-/**
- * (Warning! setTextureFromPostProcessOutput may be desired instead)
- * Sets the input texture of the passed in post process to be input of this effect. (To use the output of the passed in post process use setTextureFromPostProcessOutput)
- * @param channel Name of the sampler variable.
- * @param postProcess Post process to get the output texture from.
- */
-Effect.prototype.setTextureFromPostProcessOutput = function (channel: string, postProcess: Nullable<PostProcess>): void {
-    this._engine.setTextureFromPostProcessOutput(this._samplers[channel], postProcess, channel);
-};
-
-/**
- * Allows for custom processing of the shader code used by a post process
- */
-export type PostProcessCustomShaderCodeProcessing = {
-    /**
-     * If provided, will be called two times with the vertex and fragment code so that this code can be updated after the #include have been processed
-     */
-    processCodeAfterIncludes?: (postProcessName: string, shaderType: string, code: string) => string;
-    /**
-     * If provided, will be called two times with the vertex and fragment code so that this code can be updated before it is compiled by the GPU
-     */
-    processFinalCode?: (postProcessName: string, shaderType: string, code: string) => string;
-    /**
-     * If provided, will be called before creating the effect to collect additional custom bindings (defines, uniforms, samplers)
-     */
-    defineCustomBindings?: (postProcessName: string, defines: Nullable<string>, uniforms: string[], samplers: string[]) => Nullable<string>;
-    /**
-     * If provided, will be called when binding inputs to the shader code to allow the user to add custom bindings
-     */
-    bindCustomBindings?: (postProcessName: string, effect: Effect) => void;
-};
-
-/**
- * Options for the PostProcess constructor
- */
-export type PostProcessOptions = {
-    /**
-     * The width of the texture created for this post process.
-     * This parameter (and height) is only used when passing a value for the 5th parameter (options) to the PostProcess constructor function.
-     * If you use a PostProcessOptions for the 3rd parameter of the constructor, size is used instead of width and height.
-     */
-    width?: number;
-    /**
-     * The height of the texture created for this post process.
-     * This parameter (and width) is only used when passing a value for the 5th parameter (options) to the PostProcess constructor function.
-     * If you use a PostProcessOptions for the 3rd parameter of the constructor, size is used instead of width and height.
-     */
-    height?: number;
-
-    /**
-     * The list of uniforms used in the shader (if any)
-     */
-    uniforms?: Nullable<string[]>;
-    /**
-     * The list of samplers used in the shader (if any)
-     */
-    samplers?: Nullable<string[]>;
-    /**
-     * The list of uniform buffers used in the shader (if any)
-     */
-    uniformBuffers?: Nullable<string[]>;
-    /**
-     * String of defines that will be set when running the fragment shader. (default: null)
-     */
-    defines?: Nullable<string>;
-    /**
-     * The size of the post process texture.
-     * It is either a ratio to downscale or upscale the texture create for this post process, or an object containing width and height values.
-     * Default: 1
-     */
-    size?: number | { width: number; height: number };
-    /**
-     * The camera that the post process will be attached to (default: null)
-     */
-    camera?: Nullable<Camera>;
-    /**
-     * The sampling mode to be used by the shader (default: Constants.TEXTURE_NEAREST_SAMPLINGMODE)
-     */
-    samplingMode?: number;
-    /**
-     * The engine to be used to render the post process (default: engine from scene)
-     */
-    engine?: AbstractEngine;
-    /**
-     * If the post process can be reused on the same frame. (default: false)
-     */
-    reusable?: boolean;
-    /**
-     * Type of the texture created for this post process (default: Constants.TEXTURETYPE_UNSIGNED_INT)
-     */
-    textureType?: number;
-    /**
-     * The url of the vertex shader to be used. (default: "postprocess")
-     */
-    vertexUrl?: string;
-    /**
-     * The index parameters to be used for babylons include syntax "#include<kernelBlurVaryingDeclaration>[0..varyingCount]". (default: undefined)
-     * See usage in babylon.blurPostProcess.ts and kernelBlur.vertex.fx
-     */
-    indexParameters?: any;
-    /**
-     * If the shader should not be compiled immediately. (default: false)
-     */
-    blockCompilation?: boolean;
-    /**
-     * Format of the texture created for this post process (default: TEXTUREFORMAT_RGBA)
-     */
-    textureFormat?: number;
-    /**
-     * The shader language of the shader. (default: GLSL)
-     */
-    shaderLanguage?: ShaderLanguage;
-};
-
-type TextureCache = { texture: RenderTargetWrapper; postProcessChannel: number; lastUsedRenderId: number };
-
-/**
- * PostProcess can be used to apply a shader to a texture after it has been rendered
- * See https://doc.babylonjs.com/features/featuresDeepDive/postProcesses/usePostProcesses
- */
-<<<<<<< HEAD
-export class PostProcess implements IFrameGraphTask {
-=======
-export class PostProcess {
-    /**
-     * Force all the postprocesses to compile to glsl even on WebGPU engines.
-     * False by default. This is mostly meant for backward compatibility.
-     */
-    public static ForceGLSL = false;
-
->>>>>>> ac44c258
-    /** @internal */
-    public _parentContainer: Nullable<AbstractScene> = null;
-
-    private static _CustomShaderCodeProcessing: { [postProcessName: string]: PostProcessCustomShaderCodeProcessing } = {};
-
-    public disabledFromGraph = false;
-
-    /**
-     * Registers a shader code processing with a post process name.
-     * @param postProcessName name of the post process. Use null for the fallback shader code processing. This is the shader code processing that will be used in case no specific shader code processing has been associated to a post process name
-     * @param customShaderCodeProcessing shader code processing to associate to the post process name
-     */
-    public static RegisterShaderCodeProcessing(postProcessName: Nullable<string>, customShaderCodeProcessing?: PostProcessCustomShaderCodeProcessing) {
-        if (!customShaderCodeProcessing) {
-            delete PostProcess._CustomShaderCodeProcessing[postProcessName ?? ""];
-            return;
-        }
-
-        PostProcess._CustomShaderCodeProcessing[postProcessName ?? ""] = customShaderCodeProcessing;
-    }
-
-    private static _GetShaderCodeProcessing(postProcessName: string) {
-        return PostProcess._CustomShaderCodeProcessing[postProcessName] ?? PostProcess._CustomShaderCodeProcessing[""];
-    }
-
-    /**
-     * Gets or sets the unique id of the post process
-     */
-    @serialize()
-    public uniqueId: number;
-
-    /** Name of the PostProcess. */
-    @serialize()
-    public name: string;
-
-    /**
-     * Width of the texture to apply the post process on
-     */
-    @serialize()
-    public width = -1;
-
-    /**
-     * Height of the texture to apply the post process on
-     */
-    @serialize()
-    public height = -1;
-
-    /**
-     * Gets the node material used to create this postprocess (null if the postprocess was manually created)
-     */
-    public nodeMaterialSource: Nullable<NodeMaterial> = null;
-
-    /**
-     * Internal, reference to the location where this postprocess was output to. (Typically the texture on the next postprocess in the chain)
-     * @internal
-     */
-    public _outputTexture: Nullable<RenderTargetWrapper> = null;
-    /**
-     * Sampling mode used by the shader
-     */
-    @serialize()
-    public renderTargetSamplingMode: number;
-    /**
-     * Clear color to use when screen clearing
-     */
-    @serializeAsColor4()
-    public clearColor: Color4;
-    /**
-     * If the buffer needs to be cleared before applying the post process. (default: true)
-     * Should be set to false if shader will overwrite all previous pixels.
-     */
-    @serialize()
-    public autoClear = true;
-    /**
-     * If clearing the buffer should be forced in autoClear mode, even when alpha mode is enabled (default: false).
-     * By default, the buffer will only be cleared if alpha mode is disabled (and autoClear is true).
-     */
-    @serialize()
-    public forceAutoClearInAlphaMode = false;
-    /**
-     * Type of alpha mode to use when performing the post process (default: Engine.ALPHA_DISABLE)
-     */
-    @serialize()
-    public alphaMode = Constants.ALPHA_DISABLE;
-    /**
-     * Sets the setAlphaBlendConstants of the babylon engine
-     */
-    @serialize()
-    public alphaConstants: Color4;
-    /**
-     * Animations to be used for the post processing
-     */
-    public animations: Animation[] = [];
-
-    /**
-     * Enable Pixel Perfect mode where texture is not scaled to be power of 2.
-     * Can only be used on a single postprocess or on the last one of a chain. (default: false)
-     */
-    @serialize()
-    public enablePixelPerfectMode = false;
-
-    /**
-     * Force the postprocess to be applied without taking in account viewport
-     */
-    @serialize()
-    public forceFullscreenViewport = true;
-
-    /**
-     * List of inspectable custom properties (used by the Inspector)
-     * @see https://doc.babylonjs.com/toolsAndResources/inspector#extensibility
-     */
-    public inspectableCustomProperties: IInspectable[];
-
-    /**
-     * Scale mode for the post process (default: Engine.SCALEMODE_FLOOR)
-     *
-     * | Value | Type                                | Description |
-     * | ----- | ----------------------------------- | ----------- |
-     * | 1     | SCALEMODE_FLOOR                     | [engine.scalemode_floor](https://doc.babylonjs.com/api/classes/babylon.engine#scalemode_floor) |
-     * | 2     | SCALEMODE_NEAREST                   | [engine.scalemode_nearest](https://doc.babylonjs.com/api/classes/babylon.engine#scalemode_nearest) |
-     * | 3     | SCALEMODE_CEILING                   | [engine.scalemode_ceiling](https://doc.babylonjs.com/api/classes/babylon.engine#scalemode_ceiling) |
-     *
-     */
-    @serialize()
-    public scaleMode = Constants.SCALEMODE_FLOOR;
-    /**
-     * Force textures to be a power of two (default: false)
-     */
-    @serialize()
-    public alwaysForcePOT = false;
-
-    @serialize("samples")
-    private _samples = 1;
-
-    /**
-     * Number of sample textures (default: 1)
-     */
-    public get samples() {
-        return this._samples;
-    }
-
-    public set samples(n: number) {
-        this._samples = Math.min(n, this._engine.getCaps().maxMSAASamples);
-
-        this._textures.forEach((texture) => {
-            texture.setSamples(this._samples);
-        });
-    }
-
-    /**
-     * Modify the scale of the post process to be the same as the viewport (default: false)
-     */
-    @serialize()
-    public adaptScaleToCurrentViewport = false;
-
-    private _camera: Camera;
-    protected _scene: Scene;
-    private _engine: AbstractEngine;
-
-    private _shadersLoaded = false;
-    protected _webGPUReady = false;
-
-    private _options: number | { width: number; height: number };
-    private _reusable = false;
-    private _renderId = 0;
-    private _textureType: number;
-    private _textureFormat: number;
-    /** @internal */
-    private _shaderLanguage: ShaderLanguage;
-
-    /**
-     * Gets the shader language type used to generate vertex and fragment source code.
-     */
-    public get shaderLanguage(): ShaderLanguage {
-        return this._shaderLanguage;
-    }
-
-    /**
-     * if externalTextureSamplerBinding is true, the "apply" method won't bind the textureSampler texture, it is expected to be done by the "outside" (by the onApplyObservable observer most probably).
-     * counter-productive in some cases because if the texture bound by "apply" is different from the currently texture bound, (the one set by the onApplyObservable observer, for eg) some
-     * internal structures (materialContext) will be dirtified, which may impact performances
-     */
-    public externalTextureSamplerBinding = false;
-
-    /**
-     * Smart array of input and output textures for the post process.
-     * @internal
-     */
-    public _textures = new SmartArray<RenderTargetWrapper>(2);
-    /**
-     * Smart array of input and output textures for the post process.
-     * @internal
-     */
-    private _textureCache: TextureCache[] = [];
-    /**
-     * The index in _textures that corresponds to the output texture.
-     * @internal
-     */
-    public _currentRenderTextureInd = 0;
-    protected _drawWrapper: DrawWrapper;
-    private _samplers: string[];
-    private _fragmentUrl: string;
-    private _vertexUrl: string;
-    private _parameters: string[];
-    private _uniformBuffers: string[];
-    protected _postProcessDefines: Nullable<string>;
-    private _scaleRatio = new Vector2(1, 1);
-    protected _indexParameters: any;
-    private _shareOutputWithPostProcess: Nullable<PostProcess>;
-    private _texelSize = Vector2.Zero();
-
-    /** @internal */
-    public _forcedOutputTexture: Nullable<RenderTargetWrapper>;
-
-    /**
-     * Prepass configuration in case this post process needs a texture from prepass
-     * @internal
-     */
-    public _prePassEffectConfiguration: PrePassEffectConfiguration;
-
-    /**
-     * Returns the fragment url or shader name used in the post process.
-     * @returns the fragment url or name in the shader store.
-     */
-    public getEffectName(): string {
-        return this._fragmentUrl;
-    }
-
-    /**
-     * Executed when the effect was created
-     * @returns effect that was created for this post process
-     */
-    public onEffectCreatedObservable = new Observable<Effect>(undefined, true);
-
-    // Events
-
-    /**
-     * An event triggered when the postprocess is activated.
-     */
-    public onActivateObservable = new Observable<Camera>();
-
-    private _onActivateObserver: Nullable<Observer<Camera>>;
-    /**
-     * A function that is added to the onActivateObservable
-     */
-    public set onActivate(callback: Nullable<(camera: Camera) => void>) {
-        if (this._onActivateObserver) {
-            this.onActivateObservable.remove(this._onActivateObserver);
-        }
-        if (callback) {
-            this._onActivateObserver = this.onActivateObservable.add(callback);
-        }
-    }
-
-    /**
-     * An event triggered when the postprocess changes its size.
-     */
-    public onSizeChangedObservable = new Observable<PostProcess>();
-
-    private _onSizeChangedObserver: Nullable<Observer<PostProcess>>;
-    /**
-     * A function that is added to the onSizeChangedObservable
-     */
-    public set onSizeChanged(callback: (postProcess: PostProcess) => void) {
-        if (this._onSizeChangedObserver) {
-            this.onSizeChangedObservable.remove(this._onSizeChangedObserver);
-        }
-        this._onSizeChangedObserver = this.onSizeChangedObservable.add(callback);
-    }
-
-    /**
-     * An event triggered when the postprocess applies its effect.
-     */
-    public onApplyObservable = new Observable<Effect>();
-
-    private _onApplyObserver: Nullable<Observer<Effect>>;
-    /**
-     * A function that is added to the onApplyObservable
-     */
-    public set onApply(callback: (effect: Effect) => void) {
-        if (this._onApplyObserver) {
-            this.onApplyObservable.remove(this._onApplyObserver);
-        }
-        this._onApplyObserver = this.onApplyObservable.add(callback);
-    }
-
-    /**
-     * An event triggered before rendering the postprocess
-     */
-    public onBeforeRenderObservable = new Observable<Effect>();
-
-    private _onBeforeRenderObserver: Nullable<Observer<Effect>>;
-    /**
-     * A function that is added to the onBeforeRenderObservable
-     */
-    public set onBeforeRender(callback: (effect: Effect) => void) {
-        if (this._onBeforeRenderObserver) {
-            this.onBeforeRenderObservable.remove(this._onBeforeRenderObserver);
-        }
-        this._onBeforeRenderObserver = this.onBeforeRenderObservable.add(callback);
-    }
-
-    /**
-     * An event triggered after rendering the postprocess
-     */
-    public onAfterRenderObservable = new Observable<Effect>();
-
-    private _onAfterRenderObserver: Nullable<Observer<Effect>>;
-    /**
-     * A function that is added to the onAfterRenderObservable
-     */
-    public set onAfterRender(callback: (efect: Effect) => void) {
-        if (this._onAfterRenderObserver) {
-            this.onAfterRenderObservable.remove(this._onAfterRenderObserver);
-        }
-        this._onAfterRenderObserver = this.onAfterRenderObservable.add(callback);
-    }
-
-    /**
-     * The input texture for this post process and the output texture of the previous post process. When added to a pipeline the previous post process will
-     * render it's output into this texture and this texture will be used as textureSampler in the fragment shader of this post process.
-     */
-    public get inputTexture(): RenderTargetWrapper {
-        return this._textures.data[this._currentRenderTextureInd];
-    }
-
-    public set inputTexture(value: RenderTargetWrapper) {
-        this._forcedOutputTexture = value;
-    }
-
-    /**
-     * Since inputTexture should always be defined, if we previously manually set `inputTexture`,
-     * the only way to unset it is to use this function to restore its internal state
-     */
-    public restoreDefaultInputTexture() {
-        if (this._forcedOutputTexture) {
-            this._forcedOutputTexture = null;
-            this.markTextureDirty();
-        }
-    }
-
-    /**
-     * Gets the camera which post process is applied to.
-     * @returns The camera the post process is applied to.
-     */
-    public getCamera(): Camera {
-        return this._camera;
-    }
-
-    /**
-     * Gets the texel size of the postprocess.
-     * See https://en.wikipedia.org/wiki/Texel_(graphics)
-     */
-    public get texelSize(): Vector2 {
-        if (this._shareOutputWithPostProcess) {
-            return this._shareOutputWithPostProcess.texelSize;
-        }
-
-        if (this._forcedOutputTexture) {
-            this._texelSize.copyFromFloats(1.0 / this._forcedOutputTexture.width, 1.0 / this._forcedOutputTexture.height);
-        }
-
-        return this._texelSize;
-    }
-
-    /**
-     * Creates a new instance PostProcess
-     * @param name The name of the PostProcess.
-     * @param fragmentUrl The url of the fragment shader to be used.
-     * @param options The options to be used when constructing the post process.
-     */
-    constructor(name: string, fragmentUrl: string, options?: PostProcessOptions);
-
-    /**
-     * Creates a new instance PostProcess
-     * @param name The name of the PostProcess.
-     * @param fragmentUrl The url of the fragment shader to be used.
-     * @param parameters Array of the names of uniform non-sampler2D variables that will be passed to the shader.
-     * @param samplers Array of the names of uniform sampler2D variables that will be passed to the shader.
-     * @param options The required width/height ratio to downsize to before computing the render pass. (Use 1.0 for full size)
-     * @param camera The camera to apply the render pass to.
-     * @param samplingMode The sampling mode to be used when computing the pass. (default: 0)
-     * @param engine The engine which the post process will be applied. (default: current engine)
-     * @param reusable If the post process can be reused on the same frame. (default: false)
-     * @param defines String of defines that will be set when running the fragment shader. (default: null)
-     * @param textureType Type of textures used when performing the post process. (default: 0)
-     * @param vertexUrl The url of the vertex shader to be used. (default: "postprocess")
-     * @param indexParameters The index parameters to be used for babylons include syntax "#include<kernelBlurVaryingDeclaration>[0..varyingCount]". (default: undefined) See usage in babylon.blurPostProcess.ts and kernelBlur.vertex.fx
-     * @param blockCompilation If the shader should not be compiled immediatly. (default: false)
-     * @param textureFormat Format of textures used when performing the post process. (default: TEXTUREFORMAT_RGBA)
-     * @param shaderLanguage The shader language of the shader. (default: GLSL)
-     * @param extraInitializations Defines additional code to call to prepare the shader code
-     */
-    constructor(
-        name: string,
-        fragmentUrl: string,
-        parameters: Nullable<string[]>,
-        samplers: Nullable<string[]>,
-        options: number | PostProcessOptions,
-        camera: Nullable<Camera>,
-        samplingMode?: number,
-        engine?: AbstractEngine,
-        reusable?: boolean,
-        defines?: Nullable<string>,
-        textureType?: number,
-        vertexUrl?: string,
-        indexParameters?: any,
-        blockCompilation?: boolean,
-        textureFormat?: number,
-        shaderLanguage?: ShaderLanguage,
-        extraInitializations?: (useWebGPU: boolean) => Promise<void>
-    );
-
-    /** @internal */
-    constructor(
-        name: string,
-        fragmentUrl: string,
-        parameters?: Nullable<string[]> | PostProcessOptions,
-        samplers?: Nullable<string[]>,
-        _size?: number | PostProcessOptions,
-        camera?: Nullable<Camera>,
-        samplingMode: number = Constants.TEXTURE_NEAREST_SAMPLINGMODE,
-        engine?: AbstractEngine,
-        reusable?: boolean,
-        defines: Nullable<string> = null,
-        textureType: number = Constants.TEXTURETYPE_UNSIGNED_INT,
-        vertexUrl: string = "postprocess",
-        indexParameters?: any,
-        blockCompilation = false,
-        textureFormat = Constants.TEXTUREFORMAT_RGBA,
-        shaderLanguage?: ShaderLanguage,
-        extraInitializations?: (useWebGPU: boolean) => Promise<void>
-    ) {
-        this.name = name;
-        let size: number | { width: number; height: number } = 1;
-        let uniformBuffers: Nullable<string[]> = null;
-        if (parameters && !Array.isArray(parameters)) {
-            const options = parameters;
-            parameters = options.uniforms ?? null;
-            samplers = options.samplers ?? null;
-            size = options.size ?? 1;
-            camera = options.camera ?? null;
-            samplingMode = options.samplingMode ?? Constants.TEXTURE_NEAREST_SAMPLINGMODE;
-            engine = options.engine;
-            reusable = options.reusable;
-            defines = options.defines ?? null;
-            textureType = options.textureType ?? Constants.TEXTURETYPE_UNSIGNED_INT;
-            vertexUrl = options.vertexUrl ?? "postprocess";
-            indexParameters = options.indexParameters;
-            blockCompilation = options.blockCompilation ?? false;
-            textureFormat = options.textureFormat ?? Constants.TEXTUREFORMAT_RGBA;
-            shaderLanguage = options.shaderLanguage ?? ShaderLanguage.GLSL;
-            uniformBuffers = options.uniformBuffers ?? null;
-        } else if (_size) {
-            if (typeof _size === "number") {
-                size = _size;
-            } else {
-                size = { width: _size.width!, height: _size.height! };
-            }
-        }
-
-        if (camera != null) {
-            this._camera = camera;
-            this._scene = camera.getScene();
-            camera.attachPostProcess(this);
-            this._engine = this._scene.getEngine();
-
-            this._scene.postProcesses.push(this);
-            this.uniqueId = this._scene.getUniqueId();
-        } else if (engine) {
-            this._engine = engine;
-            this._engine.postProcesses.push(this);
-        }
-
-        this._options = size;
-        this.renderTargetSamplingMode = samplingMode ? samplingMode : Constants.TEXTURE_NEAREST_SAMPLINGMODE;
-        this._reusable = reusable || false;
-        this._textureType = textureType;
-        this._textureFormat = textureFormat;
-        this._shaderLanguage = shaderLanguage || ShaderLanguage.GLSL;
-
-        this._samplers = samplers || [];
-        this._samplers.push("textureSampler");
-
-        this._fragmentUrl = fragmentUrl;
-        this._vertexUrl = vertexUrl;
-        this._parameters = parameters || [];
-
-        this._parameters.push("scale");
-        this._uniformBuffers = uniformBuffers || [];
-
-        this._indexParameters = indexParameters;
-        this._drawWrapper = new DrawWrapper(this._engine);
-
-        this._webGPUReady = this._shaderLanguage === ShaderLanguage.WGSL;
-
-        this._postConstructor(blockCompilation, defines, extraInitializations);
-    }
-
-    protected async _initShaderSourceAsync(useWebGPU = false) {
-        // this._webGPUReady is used to detect when a postprocess is intended to be used with WebGPU
-        if (useWebGPU && this._webGPUReady) {
-            await Promise.all([import("../ShadersWGSL/postprocess.vertex")]);
-        } else {
-            await Promise.all([import("../Shaders/postprocess.vertex")]);
-        }
-
-        this._shadersLoaded = true;
-    }
-
-    private _onInitShadersDone: Nullable<() => void> = null;
-    private async _postConstructor(blockCompilation: boolean, defines: Nullable<string> = null, extraInitializations?: (useWebGPU: boolean) => Promise<void>) {
-        const engine = this.getEngine();
-        const useWebGPU = engine.isWebGPU && !PostProcess.ForceGLSL;
-
-        await this._initShaderSourceAsync(useWebGPU);
-        if (extraInitializations) {
-            await extraInitializations(useWebGPU);
-        }
-
-        if (useWebGPU && this._webGPUReady) {
-            this._shaderLanguage = ShaderLanguage.WGSL;
-        }
-
-        if (this._onInitShadersDone) {
-            this._onInitShadersDone();
-            return;
-        }
-        this._shadersLoaded = true;
-        if (!blockCompilation) {
-            this.updateEffect(defines);
-        }
-    }
-
-    /**
-     * Gets a string identifying the name of the class
-     * @returns "PostProcess" string
-     */
-    public getClassName(): string {
-        return "PostProcess";
-    }
-
-    /**
-     * Gets the engine which this post process belongs to.
-     * @returns The engine the post process was enabled with.
-     */
-    public getEngine(): AbstractEngine {
-        return this._engine;
-    }
-
-    /**
-     * The effect that is created when initializing the post process.
-     * @returns The created effect corresponding to the postprocess.
-     */
-    public getEffect(): Effect {
-        return this._drawWrapper.effect!;
-    }
-
-    /**
-     * To avoid multiple redundant textures for multiple post process, the output the output texture for this post process can be shared with another.
-     * @param postProcess The post process to share the output with.
-     * @returns This post process.
-     */
-    public shareOutputWith(postProcess: PostProcess): PostProcess {
-        this._disposeTextures();
-
-        this._shareOutputWithPostProcess = postProcess;
-
-        return this;
-    }
-
-    /**
-     * Reverses the effect of calling shareOutputWith and returns the post process back to its original state.
-     * This should be called if the post process that shares output with this post process is disabled/disposed.
-     */
-    public useOwnOutput() {
-        if (this._textures.length == 0) {
-            this._textures = new SmartArray<RenderTargetWrapper>(2);
-        }
-
-        this._shareOutputWithPostProcess = null;
-    }
-
-    /**
-     * Updates the effect with the current post process compile time values and recompiles the shader.
-     * @param defines Define statements that should be added at the beginning of the shader. (default: null)
-     * @param uniforms Set of uniform variables that will be passed to the shader. (default: null)
-     * @param samplers Set of Texture2D variables that will be passed to the shader. (default: null)
-     * @param indexParameters The index parameters to be used for babylons include syntax "#include<kernelBlurVaryingDeclaration>[0..varyingCount]". (default: undefined) See usage in babylon.blurPostProcess.ts and kernelBlur.vertex.fx
-     * @param onCompiled Called when the shader has been compiled.
-     * @param onError Called if there is an error when compiling a shader.
-     * @param vertexUrl The url of the vertex shader to be used (default: the one given at construction time)
-     * @param fragmentUrl The url of the fragment shader to be used (default: the one given at construction time)
-     */
-    public updateEffect(
-        defines: Nullable<string> = null,
-        uniforms: Nullable<string[]> = null,
-        samplers: Nullable<string[]> = null,
-        indexParameters?: any,
-        onCompiled?: (effect: Effect) => void,
-        onError?: (effect: Effect, errors: string) => void,
-        vertexUrl?: string,
-        fragmentUrl?: string
-    ) {
-        if (!this._shadersLoaded) {
-            this._onInitShadersDone = () => {
-                this._shadersLoaded = true;
-                this._onInitShadersDone = null;
-                this.updateEffect(defines, uniforms, samplers, indexParameters, onCompiled, onError, vertexUrl, fragmentUrl);
-            };
-            return;
-        }
-
-        const customShaderCodeProcessing = PostProcess._GetShaderCodeProcessing(this.name);
-        if (customShaderCodeProcessing?.defineCustomBindings) {
-            const newUniforms = uniforms?.slice() ?? [];
-            newUniforms.push(...this._parameters);
-
-            const newSamplers = samplers?.slice() ?? [];
-            newSamplers.push(...this._samplers);
-
-            defines = customShaderCodeProcessing.defineCustomBindings(this.name, defines, newUniforms, newSamplers);
-            uniforms = newUniforms;
-            samplers = newSamplers;
-        }
-        this._postProcessDefines = defines;
-        this._drawWrapper.effect = this._engine.createEffect(
-            { vertex: vertexUrl ?? this._vertexUrl, fragment: fragmentUrl ?? this._fragmentUrl },
-            {
-                attributes: ["position"],
-                uniformsNames: uniforms || this._parameters,
-                uniformBuffersNames: this._uniformBuffers,
-                samplers: samplers || this._samplers,
-                defines: defines !== null ? defines : "",
-                fallbacks: null,
-                onCompiled: onCompiled ?? null,
-                onError: onError ?? null,
-                indexParameters: indexParameters || this._indexParameters,
-                processCodeAfterIncludes: customShaderCodeProcessing?.processCodeAfterIncludes
-                    ? (shaderType: string, code: string) => customShaderCodeProcessing!.processCodeAfterIncludes!(this.name, shaderType, code)
-                    : null,
-                processFinalCode: customShaderCodeProcessing?.processFinalCode
-                    ? (shaderType: string, code: string) => customShaderCodeProcessing!.processFinalCode!(this.name, shaderType, code)
-                    : null,
-                shaderLanguage: this._shaderLanguage,
-            },
-            this._engine
-        );
-        this.onEffectCreatedObservable.notifyObservers(this._drawWrapper.effect);
-    }
-
-    /**
-     * The post process is reusable if it can be used multiple times within one frame.
-     * @returns If the post process is reusable
-     */
-    public isReusable(): boolean {
-        return this._reusable;
-    }
-
-    /** invalidate frameBuffer to hint the postprocess to create a depth buffer */
-    public markTextureDirty(): void {
-        this.width = -1;
-    }
-
-    private _createRenderTargetTexture(textureSize: { width: number; height: number }, textureOptions: RenderTargetCreationOptions, channel = 0) {
-        for (let i = 0; i < this._textureCache.length; i++) {
-            if (
-                this._textureCache[i].texture.width === textureSize.width &&
-                this._textureCache[i].texture.height === textureSize.height &&
-                this._textureCache[i].postProcessChannel === channel &&
-                this._textureCache[i].texture._generateDepthBuffer === textureOptions.generateDepthBuffer &&
-                this._textureCache[i].texture.samples === textureOptions.samples
-            ) {
-                return this._textureCache[i].texture;
-            }
-        }
-
-        const tex = this._engine.createRenderTargetTexture(textureSize, textureOptions);
-        this._textureCache.push({ texture: tex, postProcessChannel: channel, lastUsedRenderId: -1 });
-
-        return tex;
-    }
-
-    private _flushTextureCache() {
-        const currentRenderId = this._renderId;
-
-        for (let i = this._textureCache.length - 1; i >= 0; i--) {
-            if (currentRenderId - this._textureCache[i].lastUsedRenderId > 100) {
-                let currentlyUsed = false;
-                for (let j = 0; j < this._textures.length; j++) {
-                    if (this._textures.data[j] === this._textureCache[i].texture) {
-                        currentlyUsed = true;
-                        break;
-                    }
-                }
-
-                if (!currentlyUsed) {
-                    this._textureCache[i].texture.dispose();
-                    this._textureCache.splice(i, 1);
-                }
-            }
-        }
-    }
-
-    /**
-     * Resizes the post-process texture
-     * @param width Width of the texture
-     * @param height Height of the texture
-     * @param camera The camera this post-process is applied to. Pass null if the post-process is used outside the context of a camera post-process chain (default: null)
-     * @param needMipMaps True if mip maps need to be generated after render (default: false)
-     * @param forceDepthStencil True to force post-process texture creation with stencil depth and buffer (default: false)
-     */
-    public resize(width: number, height: number, camera: Nullable<Camera> = null, needMipMaps = false, forceDepthStencil = false) {
-        if (this._textures.length > 0) {
-            this._textures.reset();
-        }
-
-        this.width = width;
-        this.height = height;
-
-        let firstPP = null;
-        if (camera) {
-            for (let i = 0; i < camera._postProcesses.length; i++) {
-                if (camera._postProcesses[i] !== null) {
-                    firstPP = camera._postProcesses[i];
-                    break;
-                }
-            }
-        }
-
-        const textureSize = { width: this.width, height: this.height };
-        const textureOptions = {
-            generateMipMaps: needMipMaps,
-            generateDepthBuffer: forceDepthStencil || firstPP === this,
-            generateStencilBuffer: (forceDepthStencil || firstPP === this) && this._engine.isStencilEnable,
-            samplingMode: this.renderTargetSamplingMode,
-            type: this._textureType,
-            format: this._textureFormat,
-            samples: this._samples,
-            label: "PostProcessRTT-" + this.name,
-        };
-
-        this._textures.push(this._createRenderTargetTexture(textureSize, textureOptions, 0));
-
-        if (this._reusable) {
-            this._textures.push(this._createRenderTargetTexture(textureSize, textureOptions, 1));
-        }
-
-        this._texelSize.copyFromFloats(1.0 / this.width, 1.0 / this.height);
-
-        this.onSizeChangedObservable.notifyObservers(this);
-    }
-
-    private _getTarget() {
-        let target: RenderTargetWrapper;
-
-        if (this._shareOutputWithPostProcess) {
-            target = this._shareOutputWithPostProcess.inputTexture;
-        } else if (this._forcedOutputTexture) {
-            target = this._forcedOutputTexture;
-
-            this.width = this._forcedOutputTexture.width;
-            this.height = this._forcedOutputTexture.height;
-        } else {
-            target = this.inputTexture;
-
-            let cache;
-            for (let i = 0; i < this._textureCache.length; i++) {
-                if (this._textureCache[i].texture === target) {
-                    cache = this._textureCache[i];
-                    break;
-                }
-            }
-
-            if (cache) {
-                cache.lastUsedRenderId = this._renderId;
-            }
-        }
-
-        return target;
-    }
-
-    /**
-     * Activates the post process by intializing the textures to be used when executed. Notifies onActivateObservable.
-     * When this post process is used in a pipeline, this is call will bind the input texture of this post process to the output of the previous.
-     * @param camera The camera that will be used in the post process. This camera will be used when calling onActivateObservable.
-     * @param sourceTexture The source texture to be inspected to get the width and height if not specified in the post process constructor. (default: null)
-     * @param forceDepthStencil If true, a depth and stencil buffer will be generated. (default: false)
-     * @returns The render target wrapper that was bound to be written to.
-     */
-    public activate(camera: Nullable<Camera>, sourceTexture: Nullable<InternalTexture> = null, forceDepthStencil?: boolean): RenderTargetWrapper {
-        camera = camera || this._camera;
-
-        const scene = camera.getScene();
-        const engine = scene.getEngine();
-        const maxSize = engine.getCaps().maxTextureSize;
-
-        const requiredWidth = ((sourceTexture ? sourceTexture.width : this._engine.getRenderWidth(true)) * <number>this._options) | 0;
-        const requiredHeight = ((sourceTexture ? sourceTexture.height : this._engine.getRenderHeight(true)) * <number>this._options) | 0;
-
-        let desiredWidth = (<PostProcessOptions>this._options).width || requiredWidth;
-        let desiredHeight = (<PostProcessOptions>this._options).height || requiredHeight;
-
-        const needMipMaps =
-            this.renderTargetSamplingMode !== Constants.TEXTURE_NEAREST_LINEAR &&
-            this.renderTargetSamplingMode !== Constants.TEXTURE_NEAREST_NEAREST &&
-            this.renderTargetSamplingMode !== Constants.TEXTURE_LINEAR_LINEAR;
-
-        let target: Nullable<RenderTargetWrapper> = null;
-
-        if (!this._shareOutputWithPostProcess && !this._forcedOutputTexture) {
-            if (this.adaptScaleToCurrentViewport) {
-                const currentViewport = engine.currentViewport;
-
-                if (currentViewport) {
-                    desiredWidth *= currentViewport.width;
-                    desiredHeight *= currentViewport.height;
-                }
-            }
-
-            if (needMipMaps || this.alwaysForcePOT) {
-                if (!(<PostProcessOptions>this._options).width) {
-                    desiredWidth = engine.needPOTTextures ? GetExponentOfTwo(desiredWidth, maxSize, this.scaleMode) : desiredWidth;
-                }
-
-                if (!(<PostProcessOptions>this._options).height) {
-                    desiredHeight = engine.needPOTTextures ? GetExponentOfTwo(desiredHeight, maxSize, this.scaleMode) : desiredHeight;
-                }
-            }
-
-            if (this.width !== desiredWidth || this.height !== desiredHeight || !(target = this._getTarget())) {
-                this.resize(desiredWidth, desiredHeight, camera, needMipMaps, forceDepthStencil);
-            }
-
-            this._textures.forEach((texture) => {
-                if (texture.samples !== this.samples) {
-                    this._engine.updateRenderTargetTextureSampleCount(texture, this.samples);
-                }
-            });
-
-            this._flushTextureCache();
-            this._renderId++;
-        }
-
-        if (!target) {
-            target = this._getTarget();
-        }
-
-        // Bind the input of this post process to be used as the output of the previous post process.
-        if (this.enablePixelPerfectMode) {
-            this._scaleRatio.copyFromFloats(requiredWidth / desiredWidth, requiredHeight / desiredHeight);
-            this._engine.bindFramebuffer(target, 0, requiredWidth, requiredHeight, this.forceFullscreenViewport);
-        } else {
-            this._scaleRatio.copyFromFloats(1, 1);
-            this._engine.bindFramebuffer(target, 0, undefined, undefined, this.forceFullscreenViewport);
-        }
-
-        this._engine._debugInsertMarker?.(`post process ${this.name} input`);
-
-        this.onActivateObservable.notifyObservers(camera);
-
-        // Clear
-        if (this.autoClear && (this.alphaMode === Constants.ALPHA_DISABLE || this.forceAutoClearInAlphaMode)) {
-            this._engine.clear(this.clearColor ? this.clearColor : scene.clearColor, scene._allowPostProcessClearColor, true, true);
-        }
-
-        if (this._reusable) {
-            this._currentRenderTextureInd = (this._currentRenderTextureInd + 1) % 2;
-        }
-        return target;
-    }
-
-    /**
-     * If the post process is supported.
-     */
-    public get isSupported(): boolean {
-        if (!this._shadersLoaded) {
-            return true; // Waiting for the effect to be created
-        }
-        return this._drawWrapper.effect!.isSupported;
-    }
-
-    /**
-     * The aspect ratio of the output texture.
-     */
-    public get aspectRatio(): number {
-        if (this._shareOutputWithPostProcess) {
-            return this._shareOutputWithPostProcess.aspectRatio;
-        }
-
-        if (this._forcedOutputTexture) {
-            return this._forcedOutputTexture.width / this._forcedOutputTexture.height;
-        }
-        return this.width / this.height;
-    }
-
-    /**
-     * Get a value indicating if the post-process is ready to be used
-     * @returns true if the post-process is ready (shader is compiled)
-     */
-    public isReady(): boolean {
-        if (!this._shadersLoaded) {
-            return false;
-        }
-        return this._drawWrapper.effect?.isReady() ?? false;
-    }
-
-    protected _bind() {
-        // Alpha
-        this._engine.setAlphaMode(this.alphaMode);
-        if (this.alphaConstants) {
-            this.getEngine().setAlphaConstants(this.alphaConstants.r, this.alphaConstants.g, this.alphaConstants.b, this.alphaConstants.a);
-        }
-
-        if (!this.externalTextureSamplerBinding) {
-            // Bind the output texture of the previous post process as the input to this post process.
-            let source: RenderTargetWrapper;
-            if (this._shareOutputWithPostProcess) {
-                source = this._shareOutputWithPostProcess.inputTexture;
-            } else if (this._forcedOutputTexture) {
-                source = this._forcedOutputTexture;
-            } else {
-                source = this.inputTexture;
-            }
-
-            this._drawWrapper.effect!._bindTexture("textureSampler", source?.texture);
-        }
-
-        // Parameters
-        this._drawWrapper.effect!.setVector2("scale", this._scaleRatio);
-        this.onApplyObservable.notifyObservers(this._drawWrapper.effect!);
-
-        PostProcess._GetShaderCodeProcessing(this.name)?.bindCustomBindings?.(this.name, this._drawWrapper.effect!);
-    }
-
-    /**
-     * Binds all textures and uniforms to the shader, this will be run on every pass.
-     * @returns the effect corresponding to this post process. Null if not compiled or not ready.
-     */
-    public apply(): Nullable<Effect> {
-        // Check
-        if (!this._drawWrapper.effect?.isReady()) {
-            return null;
-        }
-
-        // States
-        this._engine.enableEffect(this._drawWrapper);
-        this._engine.setState(false);
-        this._engine.setDepthBuffer(false);
-        this._engine.setDepthWrite(false);
-
-        this._bind();
-
-        return this._drawWrapper.effect;
-    }
-
-    public recordFrameGraph(frameGraph: FrameGraph, inputData: IFrameGraphPostProcessInputData): void {
-        inputData.sourceSamplingMode = inputData.sourceSamplingMode ?? Constants.TEXTURE_BILINEAR_SAMPLINGMODE;
-
-        const sourceTextureHandle = frameGraph.getTextureHandle(inputData.sourceTexture);
-        const outputTextureHandle = frameGraph.getTextureHandleOrCreateTexture(
-            inputData.outputTexture,
-            `${this.name} Output`,
-            frameGraph.getTextureCreationOptions(inputData.sourceTexture)
-        );
-
-        const pass = frameGraph.addRenderPass(this.name);
-
-        pass.useTexture(sourceTextureHandle);
-        pass.setRenderTarget(outputTextureHandle);
-        pass.setExecuteFunc((context) => {
-            this.inputTexture = context.getTextureFromHandle(sourceTextureHandle)!;
-            context.setTextureSamplingMode(sourceTextureHandle, inputData.sourceSamplingMode!);
-            context.applyFullScreenEffect(this._drawWrapper, () => this._bind());
-        });
-
-        if (!inputData.skipCreationOfDisabledPasses) {
-            const passDisabled = frameGraph.addRenderPass(this.name + "_disabled", true);
-
-            passDisabled.setRenderTarget(sourceTextureHandle);
-            passDisabled.setExecuteFunc((_context) => {
-                if (_context.isBackbufferColor(outputTextureHandle)) {
-                    _context.copyTexture(_context.getTextureFromHandle(sourceTextureHandle)!.texture!, true);
-                }
-            });
-        }
-    }
-
-    private _disposeTextures() {
-        if (this._shareOutputWithPostProcess || this._forcedOutputTexture) {
-            this._disposeTextureCache();
-            return;
-        }
-
-        this._disposeTextureCache();
-        this._textures.dispose();
-    }
-
-    private _disposeTextureCache() {
-        for (let i = this._textureCache.length - 1; i >= 0; i--) {
-            this._textureCache[i].texture.dispose();
-        }
-
-        this._textureCache.length = 0;
-    }
-
-    /**
-     * Sets the required values to the prepass renderer.
-     * @param prePassRenderer defines the prepass renderer to setup.
-     * @returns true if the pre pass is needed.
-     */
-    public setPrePassRenderer(prePassRenderer: PrePassRenderer): boolean {
-        if (this._prePassEffectConfiguration) {
-            this._prePassEffectConfiguration = prePassRenderer.addEffectConfiguration(this._prePassEffectConfiguration);
-            this._prePassEffectConfiguration.enabled = true;
-            return true;
-        }
-
-        return false;
-    }
-
-    /**
-     * Disposes the post process.
-     * @param camera The camera to dispose the post process on.
-     */
-    public dispose(camera?: Camera): void {
-        camera = camera || this._camera;
-
-        this._disposeTextures();
-
-        let index;
-        if (this._scene) {
-            index = this._scene.postProcesses.indexOf(this);
-            if (index !== -1) {
-                this._scene.postProcesses.splice(index, 1);
-            }
-        }
-
-        if (this._parentContainer) {
-            const index = this._parentContainer.postProcesses.indexOf(this);
-            if (index > -1) {
-                this._parentContainer.postProcesses.splice(index, 1);
-            }
-            this._parentContainer = null;
-        }
-
-        index = this._engine.postProcesses.indexOf(this);
-        if (index !== -1) {
-            this._engine.postProcesses.splice(index, 1);
-        }
-
-        if (!camera) {
-            return;
-        }
-        camera.detachPostProcess(this);
-
-        index = camera._postProcesses.indexOf(this);
-        if (index === 0 && camera._postProcesses.length > 0) {
-            const firstPostProcess = this._camera._getFirstPostProcess();
-            if (firstPostProcess) {
-                firstPostProcess.markTextureDirty();
-            }
-        }
-
-        this.onActivateObservable.clear();
-        this.onAfterRenderObservable.clear();
-        this.onApplyObservable.clear();
-        this.onBeforeRenderObservable.clear();
-        this.onSizeChangedObservable.clear();
-        this.onEffectCreatedObservable.clear();
-    }
-
-    /**
-     * Serializes the post process to a JSON object
-     * @returns the JSON object
-     */
-    public serialize(): any {
-        const serializationObject = SerializationHelper.Serialize(this);
-        const camera = this.getCamera() || (this._scene && this._scene.activeCamera);
-        serializationObject.customType = "BABYLON." + this.getClassName();
-        serializationObject.cameraId = camera ? camera.id : null;
-        serializationObject.reusable = this._reusable;
-        serializationObject.textureType = this._textureType;
-        serializationObject.fragmentUrl = this._fragmentUrl;
-        serializationObject.parameters = this._parameters;
-        serializationObject.samplers = this._samplers;
-        serializationObject.options = this._options;
-        serializationObject.defines = this._postProcessDefines;
-        serializationObject.textureFormat = this._textureFormat;
-        serializationObject.vertexUrl = this._vertexUrl;
-        serializationObject.indexParameters = this._indexParameters;
-
-        return serializationObject;
-    }
-
-    /**
-     * Clones this post process
-     * @returns a new post process similar to this one
-     */
-    public clone(): Nullable<PostProcess> {
-        const serializationObject = this.serialize();
-        serializationObject._engine = this._engine;
-        serializationObject.cameraId = null;
-
-        const result = PostProcess.Parse(serializationObject, this._scene, "");
-
-        if (!result) {
-            return null;
-        }
-
-        result.onActivateObservable = this.onActivateObservable.clone();
-        result.onSizeChangedObservable = this.onSizeChangedObservable.clone();
-        result.onApplyObservable = this.onApplyObservable.clone();
-        result.onBeforeRenderObservable = this.onBeforeRenderObservable.clone();
-        result.onAfterRenderObservable = this.onAfterRenderObservable.clone();
-
-        result._prePassEffectConfiguration = this._prePassEffectConfiguration;
-
-        return result;
-    }
-
-    /**
-     * Creates a material from parsed material data
-     * @param parsedPostProcess defines parsed post process data
-     * @param scene defines the hosting scene
-     * @param rootUrl defines the root URL to use to load textures
-     * @returns a new post process
-     */
-    public static Parse(parsedPostProcess: any, scene: Scene, rootUrl: string): Nullable<PostProcess> {
-        const postProcessType = GetClass(parsedPostProcess.customType);
-
-        if (!postProcessType || !postProcessType._Parse) {
-            return null;
-        }
-
-        const camera = scene ? scene.getCameraById(parsedPostProcess.cameraId) : null;
-        return postProcessType._Parse(parsedPostProcess, camera, scene, rootUrl);
-    }
-
-    /**
-     * @internal
-     */
-    public static _Parse(parsedPostProcess: any, targetCamera: Camera, scene: Scene, rootUrl: string): Nullable<PostProcess> {
-        return SerializationHelper.Parse(
-            () => {
-                return new PostProcess(
-                    parsedPostProcess.name,
-                    parsedPostProcess.fragmentUrl,
-                    parsedPostProcess.parameters,
-                    parsedPostProcess.samplers,
-                    parsedPostProcess.options,
-                    targetCamera,
-                    parsedPostProcess.renderTargetSamplingMode,
-                    parsedPostProcess._engine,
-                    parsedPostProcess.reusable,
-                    parsedPostProcess.defines,
-                    parsedPostProcess.textureType,
-                    parsedPostProcess.vertexUrl,
-                    parsedPostProcess.indexParameters,
-                    false,
-                    parsedPostProcess.textureFormat
-                );
-            },
-            parsedPostProcess,
-            scene,
-            rootUrl
-        );
-    }
-}
-
-RegisterClass("BABYLON.PostProcess", PostProcess);
+import type { Nullable } from "../types";
+import { SmartArray } from "../Misc/smartArray";
+import type { Observer } from "../Misc/observable";
+import { Observable } from "../Misc/observable";
+import { Vector2 } from "../Maths/math.vector";
+import type { Camera } from "../Cameras/camera";
+import { Effect } from "../Materials/effect";
+import { Constants } from "../Engines/constants";
+import type { RenderTargetCreationOptions } from "../Materials/Textures/textureCreationOptions";
+import "../Shaders/postprocess.vertex";
+import type { IInspectable } from "../Misc/iInspectable";
+import type { Color4 } from "../Maths/math.color";
+
+import "../Engines/Extensions/engine.renderTarget";
+import type { NodeMaterial } from "../Materials/Node/nodeMaterial";
+import { serialize, serializeAsColor4 } from "../Misc/decorators";
+import { SerializationHelper } from "../Misc/decorators.serialization";
+import { GetClass, RegisterClass } from "../Misc/typeStore";
+import { DrawWrapper } from "../Materials/drawWrapper";
+import type { AbstractScene } from "../abstractScene";
+import type { RenderTargetWrapper } from "../Engines/renderTargetWrapper";
+import { ShaderLanguage } from "../Materials/shaderLanguage";
+
+import type { Scene } from "../scene";
+import type { InternalTexture } from "../Materials/Textures/internalTexture";
+import type { Animation } from "../Animations/animation";
+import type { PrePassRenderer } from "../Rendering/prePassRenderer";
+import type { PrePassEffectConfiguration } from "../Rendering/prePassEffectConfiguration";
+import { AbstractEngine } from "../Engines/abstractEngine";
+import { GetExponentOfTwo } from "../Misc/tools.functions";
+import type { FrameGraphTaskOutputTexture, IFrameGraphInputData, IFrameGraphTask } from "../FrameGraph/Tasks/IFrameGraphTask";
+import type { FrameGraph } from "../FrameGraph/frameGraph";
+import type { TextureHandle } from "../FrameGraph/frameGraphTextureManager";
+
+declare module "../Engines/abstractEngine" {
+    export interface AbstractEngine {
+        /**
+         * Sets a texture to the context from a postprocess
+         * @param channel defines the channel to use
+         * @param postProcess defines the source postprocess
+         * @param name name of the channel
+         */
+        setTextureFromPostProcess(channel: number, postProcess: Nullable<PostProcess>, name: string): void;
+
+        /**
+         * Binds the output of the passed in post process to the texture channel specified
+         * @param channel The channel the texture should be bound to
+         * @param postProcess The post process which's output should be bound
+         * @param name name of the channel
+         */
+        setTextureFromPostProcessOutput(channel: number, postProcess: Nullable<PostProcess>, name: string): void;
+    }
+}
+
+AbstractEngine.prototype.setTextureFromPostProcess = function (channel: number, postProcess: Nullable<PostProcess>, name: string): void {
+    let postProcessInput = null;
+    if (postProcess) {
+        if (postProcess._forcedOutputTexture) {
+            postProcessInput = postProcess._forcedOutputTexture;
+        } else if (postProcess._textures.data[postProcess._currentRenderTextureInd]) {
+            postProcessInput = postProcess._textures.data[postProcess._currentRenderTextureInd];
+        }
+    }
+
+    this._bindTexture(channel, postProcessInput?.texture ?? null, name);
+};
+
+AbstractEngine.prototype.setTextureFromPostProcessOutput = function (channel: number, postProcess: Nullable<PostProcess>, name: string): void {
+    this._bindTexture(channel, postProcess?._outputTexture?.texture ?? null, name);
+};
+
+export interface IFrameGraphPostProcessInputData extends IFrameGraphInputData {
+    sourceTexture: FrameGraphTaskOutputTexture | TextureHandle;
+    sourceSamplingMode?: number;
+    outputTexture?: FrameGraphTaskOutputTexture | TextureHandle;
+    skipCreationOfDisabledPasses?: boolean;
+}
+
+declare module "../Materials/effect" {
+    export interface Effect {
+        /**
+         * Sets a texture to be the input of the specified post process. (To use the output, pass in the next post process in the pipeline)
+         * @param channel Name of the sampler variable.
+         * @param postProcess Post process to get the input texture from.
+         */
+        setTextureFromPostProcess(channel: string, postProcess: Nullable<PostProcess>): void;
+
+        /**
+         * (Warning! setTextureFromPostProcessOutput may be desired instead)
+         * Sets the input texture of the passed in post process to be input of this effect. (To use the output of the passed in post process use setTextureFromPostProcessOutput)
+         * @param channel Name of the sampler variable.
+         * @param postProcess Post process to get the output texture from.
+         */
+        setTextureFromPostProcessOutput(channel: string, postProcess: Nullable<PostProcess>): void;
+    }
+}
+
+/**
+ * Sets a texture to be the input of the specified post process. (To use the output, pass in the next post process in the pipeline)
+ * @param channel Name of the sampler variable.
+ * @param postProcess Post process to get the input texture from.
+ */
+Effect.prototype.setTextureFromPostProcess = function (channel: string, postProcess: Nullable<PostProcess>): void {
+    this._engine.setTextureFromPostProcess(this._samplers[channel], postProcess, channel);
+};
+
+/**
+ * (Warning! setTextureFromPostProcessOutput may be desired instead)
+ * Sets the input texture of the passed in post process to be input of this effect. (To use the output of the passed in post process use setTextureFromPostProcessOutput)
+ * @param channel Name of the sampler variable.
+ * @param postProcess Post process to get the output texture from.
+ */
+Effect.prototype.setTextureFromPostProcessOutput = function (channel: string, postProcess: Nullable<PostProcess>): void {
+    this._engine.setTextureFromPostProcessOutput(this._samplers[channel], postProcess, channel);
+};
+
+/**
+ * Allows for custom processing of the shader code used by a post process
+ */
+export type PostProcessCustomShaderCodeProcessing = {
+    /**
+     * If provided, will be called two times with the vertex and fragment code so that this code can be updated after the #include have been processed
+     */
+    processCodeAfterIncludes?: (postProcessName: string, shaderType: string, code: string) => string;
+    /**
+     * If provided, will be called two times with the vertex and fragment code so that this code can be updated before it is compiled by the GPU
+     */
+    processFinalCode?: (postProcessName: string, shaderType: string, code: string) => string;
+    /**
+     * If provided, will be called before creating the effect to collect additional custom bindings (defines, uniforms, samplers)
+     */
+    defineCustomBindings?: (postProcessName: string, defines: Nullable<string>, uniforms: string[], samplers: string[]) => Nullable<string>;
+    /**
+     * If provided, will be called when binding inputs to the shader code to allow the user to add custom bindings
+     */
+    bindCustomBindings?: (postProcessName: string, effect: Effect) => void;
+};
+
+/**
+ * Options for the PostProcess constructor
+ */
+export type PostProcessOptions = {
+    /**
+     * The width of the texture created for this post process.
+     * This parameter (and height) is only used when passing a value for the 5th parameter (options) to the PostProcess constructor function.
+     * If you use a PostProcessOptions for the 3rd parameter of the constructor, size is used instead of width and height.
+     */
+    width?: number;
+    /**
+     * The height of the texture created for this post process.
+     * This parameter (and width) is only used when passing a value for the 5th parameter (options) to the PostProcess constructor function.
+     * If you use a PostProcessOptions for the 3rd parameter of the constructor, size is used instead of width and height.
+     */
+    height?: number;
+
+    /**
+     * The list of uniforms used in the shader (if any)
+     */
+    uniforms?: Nullable<string[]>;
+    /**
+     * The list of samplers used in the shader (if any)
+     */
+    samplers?: Nullable<string[]>;
+    /**
+     * The list of uniform buffers used in the shader (if any)
+     */
+    uniformBuffers?: Nullable<string[]>;
+    /**
+     * String of defines that will be set when running the fragment shader. (default: null)
+     */
+    defines?: Nullable<string>;
+    /**
+     * The size of the post process texture.
+     * It is either a ratio to downscale or upscale the texture create for this post process, or an object containing width and height values.
+     * Default: 1
+     */
+    size?: number | { width: number; height: number };
+    /**
+     * The camera that the post process will be attached to (default: null)
+     */
+    camera?: Nullable<Camera>;
+    /**
+     * The sampling mode to be used by the shader (default: Constants.TEXTURE_NEAREST_SAMPLINGMODE)
+     */
+    samplingMode?: number;
+    /**
+     * The engine to be used to render the post process (default: engine from scene)
+     */
+    engine?: AbstractEngine;
+    /**
+     * If the post process can be reused on the same frame. (default: false)
+     */
+    reusable?: boolean;
+    /**
+     * Type of the texture created for this post process (default: Constants.TEXTURETYPE_UNSIGNED_INT)
+     */
+    textureType?: number;
+    /**
+     * The url of the vertex shader to be used. (default: "postprocess")
+     */
+    vertexUrl?: string;
+    /**
+     * The index parameters to be used for babylons include syntax "#include<kernelBlurVaryingDeclaration>[0..varyingCount]". (default: undefined)
+     * See usage in babylon.blurPostProcess.ts and kernelBlur.vertex.fx
+     */
+    indexParameters?: any;
+    /**
+     * If the shader should not be compiled immediately. (default: false)
+     */
+    blockCompilation?: boolean;
+    /**
+     * Format of the texture created for this post process (default: TEXTUREFORMAT_RGBA)
+     */
+    textureFormat?: number;
+    /**
+     * The shader language of the shader. (default: GLSL)
+     */
+    shaderLanguage?: ShaderLanguage;
+};
+
+type TextureCache = { texture: RenderTargetWrapper; postProcessChannel: number; lastUsedRenderId: number };
+
+/**
+ * PostProcess can be used to apply a shader to a texture after it has been rendered
+ * See https://doc.babylonjs.com/features/featuresDeepDive/postProcesses/usePostProcesses
+ */
+export class PostProcess implements IFrameGraphTask {
+    /**
+     * Force all the postprocesses to compile to glsl even on WebGPU engines.
+     * False by default. This is mostly meant for backward compatibility.
+     */
+    public static ForceGLSL = false;
+
+    /** @internal */
+    public _parentContainer: Nullable<AbstractScene> = null;
+
+    private static _CustomShaderCodeProcessing: { [postProcessName: string]: PostProcessCustomShaderCodeProcessing } = {};
+
+    public disabledFromGraph = false;
+
+    /**
+     * Registers a shader code processing with a post process name.
+     * @param postProcessName name of the post process. Use null for the fallback shader code processing. This is the shader code processing that will be used in case no specific shader code processing has been associated to a post process name
+     * @param customShaderCodeProcessing shader code processing to associate to the post process name
+     */
+    public static RegisterShaderCodeProcessing(postProcessName: Nullable<string>, customShaderCodeProcessing?: PostProcessCustomShaderCodeProcessing) {
+        if (!customShaderCodeProcessing) {
+            delete PostProcess._CustomShaderCodeProcessing[postProcessName ?? ""];
+            return;
+        }
+
+        PostProcess._CustomShaderCodeProcessing[postProcessName ?? ""] = customShaderCodeProcessing;
+    }
+
+    private static _GetShaderCodeProcessing(postProcessName: string) {
+        return PostProcess._CustomShaderCodeProcessing[postProcessName] ?? PostProcess._CustomShaderCodeProcessing[""];
+    }
+
+    /**
+     * Gets or sets the unique id of the post process
+     */
+    @serialize()
+    public uniqueId: number;
+
+    /** Name of the PostProcess. */
+    @serialize()
+    public name: string;
+
+    /**
+     * Width of the texture to apply the post process on
+     */
+    @serialize()
+    public width = -1;
+
+    /**
+     * Height of the texture to apply the post process on
+     */
+    @serialize()
+    public height = -1;
+
+    /**
+     * Gets the node material used to create this postprocess (null if the postprocess was manually created)
+     */
+    public nodeMaterialSource: Nullable<NodeMaterial> = null;
+
+    /**
+     * Internal, reference to the location where this postprocess was output to. (Typically the texture on the next postprocess in the chain)
+     * @internal
+     */
+    public _outputTexture: Nullable<RenderTargetWrapper> = null;
+    /**
+     * Sampling mode used by the shader
+     */
+    @serialize()
+    public renderTargetSamplingMode: number;
+    /**
+     * Clear color to use when screen clearing
+     */
+    @serializeAsColor4()
+    public clearColor: Color4;
+    /**
+     * If the buffer needs to be cleared before applying the post process. (default: true)
+     * Should be set to false if shader will overwrite all previous pixels.
+     */
+    @serialize()
+    public autoClear = true;
+    /**
+     * If clearing the buffer should be forced in autoClear mode, even when alpha mode is enabled (default: false).
+     * By default, the buffer will only be cleared if alpha mode is disabled (and autoClear is true).
+     */
+    @serialize()
+    public forceAutoClearInAlphaMode = false;
+    /**
+     * Type of alpha mode to use when performing the post process (default: Engine.ALPHA_DISABLE)
+     */
+    @serialize()
+    public alphaMode = Constants.ALPHA_DISABLE;
+    /**
+     * Sets the setAlphaBlendConstants of the babylon engine
+     */
+    @serialize()
+    public alphaConstants: Color4;
+    /**
+     * Animations to be used for the post processing
+     */
+    public animations: Animation[] = [];
+
+    /**
+     * Enable Pixel Perfect mode where texture is not scaled to be power of 2.
+     * Can only be used on a single postprocess or on the last one of a chain. (default: false)
+     */
+    @serialize()
+    public enablePixelPerfectMode = false;
+
+    /**
+     * Force the postprocess to be applied without taking in account viewport
+     */
+    @serialize()
+    public forceFullscreenViewport = true;
+
+    /**
+     * List of inspectable custom properties (used by the Inspector)
+     * @see https://doc.babylonjs.com/toolsAndResources/inspector#extensibility
+     */
+    public inspectableCustomProperties: IInspectable[];
+
+    /**
+     * Scale mode for the post process (default: Engine.SCALEMODE_FLOOR)
+     *
+     * | Value | Type                                | Description |
+     * | ----- | ----------------------------------- | ----------- |
+     * | 1     | SCALEMODE_FLOOR                     | [engine.scalemode_floor](https://doc.babylonjs.com/api/classes/babylon.engine#scalemode_floor) |
+     * | 2     | SCALEMODE_NEAREST                   | [engine.scalemode_nearest](https://doc.babylonjs.com/api/classes/babylon.engine#scalemode_nearest) |
+     * | 3     | SCALEMODE_CEILING                   | [engine.scalemode_ceiling](https://doc.babylonjs.com/api/classes/babylon.engine#scalemode_ceiling) |
+     *
+     */
+    @serialize()
+    public scaleMode = Constants.SCALEMODE_FLOOR;
+    /**
+     * Force textures to be a power of two (default: false)
+     */
+    @serialize()
+    public alwaysForcePOT = false;
+
+    @serialize("samples")
+    private _samples = 1;
+
+    /**
+     * Number of sample textures (default: 1)
+     */
+    public get samples() {
+        return this._samples;
+    }
+
+    public set samples(n: number) {
+        this._samples = Math.min(n, this._engine.getCaps().maxMSAASamples);
+
+        this._textures.forEach((texture) => {
+            texture.setSamples(this._samples);
+        });
+    }
+
+    /**
+     * Modify the scale of the post process to be the same as the viewport (default: false)
+     */
+    @serialize()
+    public adaptScaleToCurrentViewport = false;
+
+    private _camera: Camera;
+    protected _scene: Scene;
+    private _engine: AbstractEngine;
+
+    private _shadersLoaded = false;
+    protected _webGPUReady = false;
+
+    private _options: number | { width: number; height: number };
+    private _reusable = false;
+    private _renderId = 0;
+    private _textureType: number;
+    private _textureFormat: number;
+    /** @internal */
+    private _shaderLanguage: ShaderLanguage;
+
+    /**
+     * Gets the shader language type used to generate vertex and fragment source code.
+     */
+    public get shaderLanguage(): ShaderLanguage {
+        return this._shaderLanguage;
+    }
+
+    /**
+     * if externalTextureSamplerBinding is true, the "apply" method won't bind the textureSampler texture, it is expected to be done by the "outside" (by the onApplyObservable observer most probably).
+     * counter-productive in some cases because if the texture bound by "apply" is different from the currently texture bound, (the one set by the onApplyObservable observer, for eg) some
+     * internal structures (materialContext) will be dirtified, which may impact performances
+     */
+    public externalTextureSamplerBinding = false;
+
+    /**
+     * Smart array of input and output textures for the post process.
+     * @internal
+     */
+    public _textures = new SmartArray<RenderTargetWrapper>(2);
+    /**
+     * Smart array of input and output textures for the post process.
+     * @internal
+     */
+    private _textureCache: TextureCache[] = [];
+    /**
+     * The index in _textures that corresponds to the output texture.
+     * @internal
+     */
+    public _currentRenderTextureInd = 0;
+    protected _drawWrapper: DrawWrapper;
+    private _samplers: string[];
+    private _fragmentUrl: string;
+    private _vertexUrl: string;
+    private _parameters: string[];
+    private _uniformBuffers: string[];
+    protected _postProcessDefines: Nullable<string>;
+    private _scaleRatio = new Vector2(1, 1);
+    protected _indexParameters: any;
+    private _shareOutputWithPostProcess: Nullable<PostProcess>;
+    private _texelSize = Vector2.Zero();
+
+    /** @internal */
+    public _forcedOutputTexture: Nullable<RenderTargetWrapper>;
+
+    /**
+     * Prepass configuration in case this post process needs a texture from prepass
+     * @internal
+     */
+    public _prePassEffectConfiguration: PrePassEffectConfiguration;
+
+    /**
+     * Returns the fragment url or shader name used in the post process.
+     * @returns the fragment url or name in the shader store.
+     */
+    public getEffectName(): string {
+        return this._fragmentUrl;
+    }
+
+    /**
+     * Executed when the effect was created
+     * @returns effect that was created for this post process
+     */
+    public onEffectCreatedObservable = new Observable<Effect>(undefined, true);
+
+    // Events
+
+    /**
+     * An event triggered when the postprocess is activated.
+     */
+    public onActivateObservable = new Observable<Camera>();
+
+    private _onActivateObserver: Nullable<Observer<Camera>>;
+    /**
+     * A function that is added to the onActivateObservable
+     */
+    public set onActivate(callback: Nullable<(camera: Camera) => void>) {
+        if (this._onActivateObserver) {
+            this.onActivateObservable.remove(this._onActivateObserver);
+        }
+        if (callback) {
+            this._onActivateObserver = this.onActivateObservable.add(callback);
+        }
+    }
+
+    /**
+     * An event triggered when the postprocess changes its size.
+     */
+    public onSizeChangedObservable = new Observable<PostProcess>();
+
+    private _onSizeChangedObserver: Nullable<Observer<PostProcess>>;
+    /**
+     * A function that is added to the onSizeChangedObservable
+     */
+    public set onSizeChanged(callback: (postProcess: PostProcess) => void) {
+        if (this._onSizeChangedObserver) {
+            this.onSizeChangedObservable.remove(this._onSizeChangedObserver);
+        }
+        this._onSizeChangedObserver = this.onSizeChangedObservable.add(callback);
+    }
+
+    /**
+     * An event triggered when the postprocess applies its effect.
+     */
+    public onApplyObservable = new Observable<Effect>();
+
+    private _onApplyObserver: Nullable<Observer<Effect>>;
+    /**
+     * A function that is added to the onApplyObservable
+     */
+    public set onApply(callback: (effect: Effect) => void) {
+        if (this._onApplyObserver) {
+            this.onApplyObservable.remove(this._onApplyObserver);
+        }
+        this._onApplyObserver = this.onApplyObservable.add(callback);
+    }
+
+    /**
+     * An event triggered before rendering the postprocess
+     */
+    public onBeforeRenderObservable = new Observable<Effect>();
+
+    private _onBeforeRenderObserver: Nullable<Observer<Effect>>;
+    /**
+     * A function that is added to the onBeforeRenderObservable
+     */
+    public set onBeforeRender(callback: (effect: Effect) => void) {
+        if (this._onBeforeRenderObserver) {
+            this.onBeforeRenderObservable.remove(this._onBeforeRenderObserver);
+        }
+        this._onBeforeRenderObserver = this.onBeforeRenderObservable.add(callback);
+    }
+
+    /**
+     * An event triggered after rendering the postprocess
+     */
+    public onAfterRenderObservable = new Observable<Effect>();
+
+    private _onAfterRenderObserver: Nullable<Observer<Effect>>;
+    /**
+     * A function that is added to the onAfterRenderObservable
+     */
+    public set onAfterRender(callback: (efect: Effect) => void) {
+        if (this._onAfterRenderObserver) {
+            this.onAfterRenderObservable.remove(this._onAfterRenderObserver);
+        }
+        this._onAfterRenderObserver = this.onAfterRenderObservable.add(callback);
+    }
+
+    /**
+     * The input texture for this post process and the output texture of the previous post process. When added to a pipeline the previous post process will
+     * render it's output into this texture and this texture will be used as textureSampler in the fragment shader of this post process.
+     */
+    public get inputTexture(): RenderTargetWrapper {
+        return this._textures.data[this._currentRenderTextureInd];
+    }
+
+    public set inputTexture(value: RenderTargetWrapper) {
+        this._forcedOutputTexture = value;
+    }
+
+    /**
+     * Since inputTexture should always be defined, if we previously manually set `inputTexture`,
+     * the only way to unset it is to use this function to restore its internal state
+     */
+    public restoreDefaultInputTexture() {
+        if (this._forcedOutputTexture) {
+            this._forcedOutputTexture = null;
+            this.markTextureDirty();
+        }
+    }
+
+    /**
+     * Gets the camera which post process is applied to.
+     * @returns The camera the post process is applied to.
+     */
+    public getCamera(): Camera {
+        return this._camera;
+    }
+
+    /**
+     * Gets the texel size of the postprocess.
+     * See https://en.wikipedia.org/wiki/Texel_(graphics)
+     */
+    public get texelSize(): Vector2 {
+        if (this._shareOutputWithPostProcess) {
+            return this._shareOutputWithPostProcess.texelSize;
+        }
+
+        if (this._forcedOutputTexture) {
+            this._texelSize.copyFromFloats(1.0 / this._forcedOutputTexture.width, 1.0 / this._forcedOutputTexture.height);
+        }
+
+        return this._texelSize;
+    }
+
+    /**
+     * Creates a new instance PostProcess
+     * @param name The name of the PostProcess.
+     * @param fragmentUrl The url of the fragment shader to be used.
+     * @param options The options to be used when constructing the post process.
+     */
+    constructor(name: string, fragmentUrl: string, options?: PostProcessOptions);
+
+    /**
+     * Creates a new instance PostProcess
+     * @param name The name of the PostProcess.
+     * @param fragmentUrl The url of the fragment shader to be used.
+     * @param parameters Array of the names of uniform non-sampler2D variables that will be passed to the shader.
+     * @param samplers Array of the names of uniform sampler2D variables that will be passed to the shader.
+     * @param options The required width/height ratio to downsize to before computing the render pass. (Use 1.0 for full size)
+     * @param camera The camera to apply the render pass to.
+     * @param samplingMode The sampling mode to be used when computing the pass. (default: 0)
+     * @param engine The engine which the post process will be applied. (default: current engine)
+     * @param reusable If the post process can be reused on the same frame. (default: false)
+     * @param defines String of defines that will be set when running the fragment shader. (default: null)
+     * @param textureType Type of textures used when performing the post process. (default: 0)
+     * @param vertexUrl The url of the vertex shader to be used. (default: "postprocess")
+     * @param indexParameters The index parameters to be used for babylons include syntax "#include<kernelBlurVaryingDeclaration>[0..varyingCount]". (default: undefined) See usage in babylon.blurPostProcess.ts and kernelBlur.vertex.fx
+     * @param blockCompilation If the shader should not be compiled immediatly. (default: false)
+     * @param textureFormat Format of textures used when performing the post process. (default: TEXTUREFORMAT_RGBA)
+     * @param shaderLanguage The shader language of the shader. (default: GLSL)
+     * @param extraInitializations Defines additional code to call to prepare the shader code
+     */
+    constructor(
+        name: string,
+        fragmentUrl: string,
+        parameters: Nullable<string[]>,
+        samplers: Nullable<string[]>,
+        options: number | PostProcessOptions,
+        camera: Nullable<Camera>,
+        samplingMode?: number,
+        engine?: AbstractEngine,
+        reusable?: boolean,
+        defines?: Nullable<string>,
+        textureType?: number,
+        vertexUrl?: string,
+        indexParameters?: any,
+        blockCompilation?: boolean,
+        textureFormat?: number,
+        shaderLanguage?: ShaderLanguage,
+        extraInitializations?: (useWebGPU: boolean) => Promise<void>
+    );
+
+    /** @internal */
+    constructor(
+        name: string,
+        fragmentUrl: string,
+        parameters?: Nullable<string[]> | PostProcessOptions,
+        samplers?: Nullable<string[]>,
+        _size?: number | PostProcessOptions,
+        camera?: Nullable<Camera>,
+        samplingMode: number = Constants.TEXTURE_NEAREST_SAMPLINGMODE,
+        engine?: AbstractEngine,
+        reusable?: boolean,
+        defines: Nullable<string> = null,
+        textureType: number = Constants.TEXTURETYPE_UNSIGNED_INT,
+        vertexUrl: string = "postprocess",
+        indexParameters?: any,
+        blockCompilation = false,
+        textureFormat = Constants.TEXTUREFORMAT_RGBA,
+        shaderLanguage?: ShaderLanguage,
+        extraInitializations?: (useWebGPU: boolean) => Promise<void>
+    ) {
+        this.name = name;
+        let size: number | { width: number; height: number } = 1;
+        let uniformBuffers: Nullable<string[]> = null;
+        if (parameters && !Array.isArray(parameters)) {
+            const options = parameters;
+            parameters = options.uniforms ?? null;
+            samplers = options.samplers ?? null;
+            size = options.size ?? 1;
+            camera = options.camera ?? null;
+            samplingMode = options.samplingMode ?? Constants.TEXTURE_NEAREST_SAMPLINGMODE;
+            engine = options.engine;
+            reusable = options.reusable;
+            defines = options.defines ?? null;
+            textureType = options.textureType ?? Constants.TEXTURETYPE_UNSIGNED_INT;
+            vertexUrl = options.vertexUrl ?? "postprocess";
+            indexParameters = options.indexParameters;
+            blockCompilation = options.blockCompilation ?? false;
+            textureFormat = options.textureFormat ?? Constants.TEXTUREFORMAT_RGBA;
+            shaderLanguage = options.shaderLanguage ?? ShaderLanguage.GLSL;
+            uniformBuffers = options.uniformBuffers ?? null;
+        } else if (_size) {
+            if (typeof _size === "number") {
+                size = _size;
+            } else {
+                size = { width: _size.width!, height: _size.height! };
+            }
+        }
+
+        if (camera != null) {
+            this._camera = camera;
+            this._scene = camera.getScene();
+            camera.attachPostProcess(this);
+            this._engine = this._scene.getEngine();
+
+            this._scene.postProcesses.push(this);
+            this.uniqueId = this._scene.getUniqueId();
+        } else if (engine) {
+            this._engine = engine;
+            this._engine.postProcesses.push(this);
+        }
+
+        this._options = size;
+        this.renderTargetSamplingMode = samplingMode ? samplingMode : Constants.TEXTURE_NEAREST_SAMPLINGMODE;
+        this._reusable = reusable || false;
+        this._textureType = textureType;
+        this._textureFormat = textureFormat;
+        this._shaderLanguage = shaderLanguage || ShaderLanguage.GLSL;
+
+        this._samplers = samplers || [];
+        this._samplers.push("textureSampler");
+
+        this._fragmentUrl = fragmentUrl;
+        this._vertexUrl = vertexUrl;
+        this._parameters = parameters || [];
+
+        this._parameters.push("scale");
+        this._uniformBuffers = uniformBuffers || [];
+
+        this._indexParameters = indexParameters;
+        this._drawWrapper = new DrawWrapper(this._engine);
+
+        this._webGPUReady = this._shaderLanguage === ShaderLanguage.WGSL;
+
+        this._postConstructor(blockCompilation, defines, extraInitializations);
+    }
+
+    protected async _initShaderSourceAsync(useWebGPU = false) {
+        // this._webGPUReady is used to detect when a postprocess is intended to be used with WebGPU
+        if (useWebGPU && this._webGPUReady) {
+            await Promise.all([import("../ShadersWGSL/postprocess.vertex")]);
+        } else {
+            await Promise.all([import("../Shaders/postprocess.vertex")]);
+        }
+
+        this._shadersLoaded = true;
+    }
+
+    private _onInitShadersDone: Nullable<() => void> = null;
+    private async _postConstructor(blockCompilation: boolean, defines: Nullable<string> = null, extraInitializations?: (useWebGPU: boolean) => Promise<void>) {
+        const engine = this.getEngine();
+        const useWebGPU = engine.isWebGPU && !PostProcess.ForceGLSL;
+
+        await this._initShaderSourceAsync(useWebGPU);
+        if (extraInitializations) {
+            await extraInitializations(useWebGPU);
+        }
+
+        if (useWebGPU && this._webGPUReady) {
+            this._shaderLanguage = ShaderLanguage.WGSL;
+        }
+
+        if (this._onInitShadersDone) {
+            this._onInitShadersDone();
+            return;
+        }
+        this._shadersLoaded = true;
+        if (!blockCompilation) {
+            this.updateEffect(defines);
+        }
+    }
+
+    /**
+     * Gets a string identifying the name of the class
+     * @returns "PostProcess" string
+     */
+    public getClassName(): string {
+        return "PostProcess";
+    }
+
+    /**
+     * Gets the engine which this post process belongs to.
+     * @returns The engine the post process was enabled with.
+     */
+    public getEngine(): AbstractEngine {
+        return this._engine;
+    }
+
+    /**
+     * The effect that is created when initializing the post process.
+     * @returns The created effect corresponding to the postprocess.
+     */
+    public getEffect(): Effect {
+        return this._drawWrapper.effect!;
+    }
+
+    /**
+     * To avoid multiple redundant textures for multiple post process, the output the output texture for this post process can be shared with another.
+     * @param postProcess The post process to share the output with.
+     * @returns This post process.
+     */
+    public shareOutputWith(postProcess: PostProcess): PostProcess {
+        this._disposeTextures();
+
+        this._shareOutputWithPostProcess = postProcess;
+
+        return this;
+    }
+
+    /**
+     * Reverses the effect of calling shareOutputWith and returns the post process back to its original state.
+     * This should be called if the post process that shares output with this post process is disabled/disposed.
+     */
+    public useOwnOutput() {
+        if (this._textures.length == 0) {
+            this._textures = new SmartArray<RenderTargetWrapper>(2);
+        }
+
+        this._shareOutputWithPostProcess = null;
+    }
+
+    /**
+     * Updates the effect with the current post process compile time values and recompiles the shader.
+     * @param defines Define statements that should be added at the beginning of the shader. (default: null)
+     * @param uniforms Set of uniform variables that will be passed to the shader. (default: null)
+     * @param samplers Set of Texture2D variables that will be passed to the shader. (default: null)
+     * @param indexParameters The index parameters to be used for babylons include syntax "#include<kernelBlurVaryingDeclaration>[0..varyingCount]". (default: undefined) See usage in babylon.blurPostProcess.ts and kernelBlur.vertex.fx
+     * @param onCompiled Called when the shader has been compiled.
+     * @param onError Called if there is an error when compiling a shader.
+     * @param vertexUrl The url of the vertex shader to be used (default: the one given at construction time)
+     * @param fragmentUrl The url of the fragment shader to be used (default: the one given at construction time)
+     */
+    public updateEffect(
+        defines: Nullable<string> = null,
+        uniforms: Nullable<string[]> = null,
+        samplers: Nullable<string[]> = null,
+        indexParameters?: any,
+        onCompiled?: (effect: Effect) => void,
+        onError?: (effect: Effect, errors: string) => void,
+        vertexUrl?: string,
+        fragmentUrl?: string
+    ) {
+        if (!this._shadersLoaded) {
+            this._onInitShadersDone = () => {
+                this._shadersLoaded = true;
+                this._onInitShadersDone = null;
+                this.updateEffect(defines, uniforms, samplers, indexParameters, onCompiled, onError, vertexUrl, fragmentUrl);
+            };
+            return;
+        }
+
+        const customShaderCodeProcessing = PostProcess._GetShaderCodeProcessing(this.name);
+        if (customShaderCodeProcessing?.defineCustomBindings) {
+            const newUniforms = uniforms?.slice() ?? [];
+            newUniforms.push(...this._parameters);
+
+            const newSamplers = samplers?.slice() ?? [];
+            newSamplers.push(...this._samplers);
+
+            defines = customShaderCodeProcessing.defineCustomBindings(this.name, defines, newUniforms, newSamplers);
+            uniforms = newUniforms;
+            samplers = newSamplers;
+        }
+        this._postProcessDefines = defines;
+        this._drawWrapper.effect = this._engine.createEffect(
+            { vertex: vertexUrl ?? this._vertexUrl, fragment: fragmentUrl ?? this._fragmentUrl },
+            {
+                attributes: ["position"],
+                uniformsNames: uniforms || this._parameters,
+                uniformBuffersNames: this._uniformBuffers,
+                samplers: samplers || this._samplers,
+                defines: defines !== null ? defines : "",
+                fallbacks: null,
+                onCompiled: onCompiled ?? null,
+                onError: onError ?? null,
+                indexParameters: indexParameters || this._indexParameters,
+                processCodeAfterIncludes: customShaderCodeProcessing?.processCodeAfterIncludes
+                    ? (shaderType: string, code: string) => customShaderCodeProcessing!.processCodeAfterIncludes!(this.name, shaderType, code)
+                    : null,
+                processFinalCode: customShaderCodeProcessing?.processFinalCode
+                    ? (shaderType: string, code: string) => customShaderCodeProcessing!.processFinalCode!(this.name, shaderType, code)
+                    : null,
+                shaderLanguage: this._shaderLanguage,
+            },
+            this._engine
+        );
+        this.onEffectCreatedObservable.notifyObservers(this._drawWrapper.effect);
+    }
+
+    /**
+     * The post process is reusable if it can be used multiple times within one frame.
+     * @returns If the post process is reusable
+     */
+    public isReusable(): boolean {
+        return this._reusable;
+    }
+
+    /** invalidate frameBuffer to hint the postprocess to create a depth buffer */
+    public markTextureDirty(): void {
+        this.width = -1;
+    }
+
+    private _createRenderTargetTexture(textureSize: { width: number; height: number }, textureOptions: RenderTargetCreationOptions, channel = 0) {
+        for (let i = 0; i < this._textureCache.length; i++) {
+            if (
+                this._textureCache[i].texture.width === textureSize.width &&
+                this._textureCache[i].texture.height === textureSize.height &&
+                this._textureCache[i].postProcessChannel === channel &&
+                this._textureCache[i].texture._generateDepthBuffer === textureOptions.generateDepthBuffer &&
+                this._textureCache[i].texture.samples === textureOptions.samples
+            ) {
+                return this._textureCache[i].texture;
+            }
+        }
+
+        const tex = this._engine.createRenderTargetTexture(textureSize, textureOptions);
+        this._textureCache.push({ texture: tex, postProcessChannel: channel, lastUsedRenderId: -1 });
+
+        return tex;
+    }
+
+    private _flushTextureCache() {
+        const currentRenderId = this._renderId;
+
+        for (let i = this._textureCache.length - 1; i >= 0; i--) {
+            if (currentRenderId - this._textureCache[i].lastUsedRenderId > 100) {
+                let currentlyUsed = false;
+                for (let j = 0; j < this._textures.length; j++) {
+                    if (this._textures.data[j] === this._textureCache[i].texture) {
+                        currentlyUsed = true;
+                        break;
+                    }
+                }
+
+                if (!currentlyUsed) {
+                    this._textureCache[i].texture.dispose();
+                    this._textureCache.splice(i, 1);
+                }
+            }
+        }
+    }
+
+    /**
+     * Resizes the post-process texture
+     * @param width Width of the texture
+     * @param height Height of the texture
+     * @param camera The camera this post-process is applied to. Pass null if the post-process is used outside the context of a camera post-process chain (default: null)
+     * @param needMipMaps True if mip maps need to be generated after render (default: false)
+     * @param forceDepthStencil True to force post-process texture creation with stencil depth and buffer (default: false)
+     */
+    public resize(width: number, height: number, camera: Nullable<Camera> = null, needMipMaps = false, forceDepthStencil = false) {
+        if (this._textures.length > 0) {
+            this._textures.reset();
+        }
+
+        this.width = width;
+        this.height = height;
+
+        let firstPP = null;
+        if (camera) {
+            for (let i = 0; i < camera._postProcesses.length; i++) {
+                if (camera._postProcesses[i] !== null) {
+                    firstPP = camera._postProcesses[i];
+                    break;
+                }
+            }
+        }
+
+        const textureSize = { width: this.width, height: this.height };
+        const textureOptions = {
+            generateMipMaps: needMipMaps,
+            generateDepthBuffer: forceDepthStencil || firstPP === this,
+            generateStencilBuffer: (forceDepthStencil || firstPP === this) && this._engine.isStencilEnable,
+            samplingMode: this.renderTargetSamplingMode,
+            type: this._textureType,
+            format: this._textureFormat,
+            samples: this._samples,
+            label: "PostProcessRTT-" + this.name,
+        };
+
+        this._textures.push(this._createRenderTargetTexture(textureSize, textureOptions, 0));
+
+        if (this._reusable) {
+            this._textures.push(this._createRenderTargetTexture(textureSize, textureOptions, 1));
+        }
+
+        this._texelSize.copyFromFloats(1.0 / this.width, 1.0 / this.height);
+
+        this.onSizeChangedObservable.notifyObservers(this);
+    }
+
+    private _getTarget() {
+        let target: RenderTargetWrapper;
+
+        if (this._shareOutputWithPostProcess) {
+            target = this._shareOutputWithPostProcess.inputTexture;
+        } else if (this._forcedOutputTexture) {
+            target = this._forcedOutputTexture;
+
+            this.width = this._forcedOutputTexture.width;
+            this.height = this._forcedOutputTexture.height;
+        } else {
+            target = this.inputTexture;
+
+            let cache;
+            for (let i = 0; i < this._textureCache.length; i++) {
+                if (this._textureCache[i].texture === target) {
+                    cache = this._textureCache[i];
+                    break;
+                }
+            }
+
+            if (cache) {
+                cache.lastUsedRenderId = this._renderId;
+            }
+        }
+
+        return target;
+    }
+
+    /**
+     * Activates the post process by intializing the textures to be used when executed. Notifies onActivateObservable.
+     * When this post process is used in a pipeline, this is call will bind the input texture of this post process to the output of the previous.
+     * @param camera The camera that will be used in the post process. This camera will be used when calling onActivateObservable.
+     * @param sourceTexture The source texture to be inspected to get the width and height if not specified in the post process constructor. (default: null)
+     * @param forceDepthStencil If true, a depth and stencil buffer will be generated. (default: false)
+     * @returns The render target wrapper that was bound to be written to.
+     */
+    public activate(camera: Nullable<Camera>, sourceTexture: Nullable<InternalTexture> = null, forceDepthStencil?: boolean): RenderTargetWrapper {
+        camera = camera || this._camera;
+
+        const scene = camera.getScene();
+        const engine = scene.getEngine();
+        const maxSize = engine.getCaps().maxTextureSize;
+
+        const requiredWidth = ((sourceTexture ? sourceTexture.width : this._engine.getRenderWidth(true)) * <number>this._options) | 0;
+        const requiredHeight = ((sourceTexture ? sourceTexture.height : this._engine.getRenderHeight(true)) * <number>this._options) | 0;
+
+        let desiredWidth = (<PostProcessOptions>this._options).width || requiredWidth;
+        let desiredHeight = (<PostProcessOptions>this._options).height || requiredHeight;
+
+        const needMipMaps =
+            this.renderTargetSamplingMode !== Constants.TEXTURE_NEAREST_LINEAR &&
+            this.renderTargetSamplingMode !== Constants.TEXTURE_NEAREST_NEAREST &&
+            this.renderTargetSamplingMode !== Constants.TEXTURE_LINEAR_LINEAR;
+
+        let target: Nullable<RenderTargetWrapper> = null;
+
+        if (!this._shareOutputWithPostProcess && !this._forcedOutputTexture) {
+            if (this.adaptScaleToCurrentViewport) {
+                const currentViewport = engine.currentViewport;
+
+                if (currentViewport) {
+                    desiredWidth *= currentViewport.width;
+                    desiredHeight *= currentViewport.height;
+                }
+            }
+
+            if (needMipMaps || this.alwaysForcePOT) {
+                if (!(<PostProcessOptions>this._options).width) {
+                    desiredWidth = engine.needPOTTextures ? GetExponentOfTwo(desiredWidth, maxSize, this.scaleMode) : desiredWidth;
+                }
+
+                if (!(<PostProcessOptions>this._options).height) {
+                    desiredHeight = engine.needPOTTextures ? GetExponentOfTwo(desiredHeight, maxSize, this.scaleMode) : desiredHeight;
+                }
+            }
+
+            if (this.width !== desiredWidth || this.height !== desiredHeight || !(target = this._getTarget())) {
+                this.resize(desiredWidth, desiredHeight, camera, needMipMaps, forceDepthStencil);
+            }
+
+            this._textures.forEach((texture) => {
+                if (texture.samples !== this.samples) {
+                    this._engine.updateRenderTargetTextureSampleCount(texture, this.samples);
+                }
+            });
+
+            this._flushTextureCache();
+            this._renderId++;
+        }
+
+        if (!target) {
+            target = this._getTarget();
+        }
+
+        // Bind the input of this post process to be used as the output of the previous post process.
+        if (this.enablePixelPerfectMode) {
+            this._scaleRatio.copyFromFloats(requiredWidth / desiredWidth, requiredHeight / desiredHeight);
+            this._engine.bindFramebuffer(target, 0, requiredWidth, requiredHeight, this.forceFullscreenViewport);
+        } else {
+            this._scaleRatio.copyFromFloats(1, 1);
+            this._engine.bindFramebuffer(target, 0, undefined, undefined, this.forceFullscreenViewport);
+        }
+
+        this._engine._debugInsertMarker?.(`post process ${this.name} input`);
+
+        this.onActivateObservable.notifyObservers(camera);
+
+        // Clear
+        if (this.autoClear && (this.alphaMode === Constants.ALPHA_DISABLE || this.forceAutoClearInAlphaMode)) {
+            this._engine.clear(this.clearColor ? this.clearColor : scene.clearColor, scene._allowPostProcessClearColor, true, true);
+        }
+
+        if (this._reusable) {
+            this._currentRenderTextureInd = (this._currentRenderTextureInd + 1) % 2;
+        }
+        return target;
+    }
+
+    /**
+     * If the post process is supported.
+     */
+    public get isSupported(): boolean {
+        if (!this._shadersLoaded) {
+            return true; // Waiting for the effect to be created
+        }
+        return this._drawWrapper.effect!.isSupported;
+    }
+
+    /**
+     * The aspect ratio of the output texture.
+     */
+    public get aspectRatio(): number {
+        if (this._shareOutputWithPostProcess) {
+            return this._shareOutputWithPostProcess.aspectRatio;
+        }
+
+        if (this._forcedOutputTexture) {
+            return this._forcedOutputTexture.width / this._forcedOutputTexture.height;
+        }
+        return this.width / this.height;
+    }
+
+    /**
+     * Get a value indicating if the post-process is ready to be used
+     * @returns true if the post-process is ready (shader is compiled)
+     */
+    public isReady(): boolean {
+        if (!this._shadersLoaded) {
+            return false;
+        }
+        return this._drawWrapper.effect?.isReady() ?? false;
+    }
+
+    protected _bind() {
+        // Alpha
+        this._engine.setAlphaMode(this.alphaMode);
+        if (this.alphaConstants) {
+            this.getEngine().setAlphaConstants(this.alphaConstants.r, this.alphaConstants.g, this.alphaConstants.b, this.alphaConstants.a);
+        }
+
+        if (!this.externalTextureSamplerBinding) {
+            // Bind the output texture of the previous post process as the input to this post process.
+            let source: RenderTargetWrapper;
+            if (this._shareOutputWithPostProcess) {
+                source = this._shareOutputWithPostProcess.inputTexture;
+            } else if (this._forcedOutputTexture) {
+                source = this._forcedOutputTexture;
+            } else {
+                source = this.inputTexture;
+            }
+
+            this._drawWrapper.effect!._bindTexture("textureSampler", source?.texture);
+        }
+
+        // Parameters
+        this._drawWrapper.effect!.setVector2("scale", this._scaleRatio);
+        this.onApplyObservable.notifyObservers(this._drawWrapper.effect!);
+
+        PostProcess._GetShaderCodeProcessing(this.name)?.bindCustomBindings?.(this.name, this._drawWrapper.effect!);
+    }
+
+    /**
+     * Binds all textures and uniforms to the shader, this will be run on every pass.
+     * @returns the effect corresponding to this post process. Null if not compiled or not ready.
+     */
+    public apply(): Nullable<Effect> {
+        // Check
+        if (!this._drawWrapper.effect?.isReady()) {
+            return null;
+        }
+
+        // States
+        this._engine.enableEffect(this._drawWrapper);
+        this._engine.setState(false);
+        this._engine.setDepthBuffer(false);
+        this._engine.setDepthWrite(false);
+
+        this._bind();
+
+        return this._drawWrapper.effect;
+    }
+
+    public recordFrameGraph(frameGraph: FrameGraph, inputData: IFrameGraphPostProcessInputData): void {
+        inputData.sourceSamplingMode = inputData.sourceSamplingMode ?? Constants.TEXTURE_BILINEAR_SAMPLINGMODE;
+
+        const sourceTextureHandle = frameGraph.getTextureHandle(inputData.sourceTexture);
+        const outputTextureHandle = frameGraph.getTextureHandleOrCreateTexture(
+            inputData.outputTexture,
+            `${this.name} Output`,
+            frameGraph.getTextureCreationOptions(inputData.sourceTexture)
+        );
+
+        const pass = frameGraph.addRenderPass(this.name);
+
+        pass.useTexture(sourceTextureHandle);
+        pass.setRenderTarget(outputTextureHandle);
+        pass.setExecuteFunc((context) => {
+            this.inputTexture = context.getTextureFromHandle(sourceTextureHandle)!;
+            context.setTextureSamplingMode(sourceTextureHandle, inputData.sourceSamplingMode!);
+            context.applyFullScreenEffect(this._drawWrapper, () => this._bind());
+        });
+
+        if (!inputData.skipCreationOfDisabledPasses) {
+            const passDisabled = frameGraph.addRenderPass(this.name + "_disabled", true);
+
+            passDisabled.setRenderTarget(sourceTextureHandle);
+            passDisabled.setExecuteFunc((_context) => {
+                if (_context.isBackbufferColor(outputTextureHandle)) {
+                    _context.copyTexture(_context.getTextureFromHandle(sourceTextureHandle)!.texture!, true);
+                }
+            });
+        }
+    }
+
+    private _disposeTextures() {
+        if (this._shareOutputWithPostProcess || this._forcedOutputTexture) {
+            this._disposeTextureCache();
+            return;
+        }
+
+        this._disposeTextureCache();
+        this._textures.dispose();
+    }
+
+    private _disposeTextureCache() {
+        for (let i = this._textureCache.length - 1; i >= 0; i--) {
+            this._textureCache[i].texture.dispose();
+        }
+
+        this._textureCache.length = 0;
+    }
+
+    /**
+     * Sets the required values to the prepass renderer.
+     * @param prePassRenderer defines the prepass renderer to setup.
+     * @returns true if the pre pass is needed.
+     */
+    public setPrePassRenderer(prePassRenderer: PrePassRenderer): boolean {
+        if (this._prePassEffectConfiguration) {
+            this._prePassEffectConfiguration = prePassRenderer.addEffectConfiguration(this._prePassEffectConfiguration);
+            this._prePassEffectConfiguration.enabled = true;
+            return true;
+        }
+
+        return false;
+    }
+
+    /**
+     * Disposes the post process.
+     * @param camera The camera to dispose the post process on.
+     */
+    public dispose(camera?: Camera): void {
+        camera = camera || this._camera;
+
+        this._disposeTextures();
+
+        let index;
+        if (this._scene) {
+            index = this._scene.postProcesses.indexOf(this);
+            if (index !== -1) {
+                this._scene.postProcesses.splice(index, 1);
+            }
+        }
+
+        if (this._parentContainer) {
+            const index = this._parentContainer.postProcesses.indexOf(this);
+            if (index > -1) {
+                this._parentContainer.postProcesses.splice(index, 1);
+            }
+            this._parentContainer = null;
+        }
+
+        index = this._engine.postProcesses.indexOf(this);
+        if (index !== -1) {
+            this._engine.postProcesses.splice(index, 1);
+        }
+
+        if (!camera) {
+            return;
+        }
+        camera.detachPostProcess(this);
+
+        index = camera._postProcesses.indexOf(this);
+        if (index === 0 && camera._postProcesses.length > 0) {
+            const firstPostProcess = this._camera._getFirstPostProcess();
+            if (firstPostProcess) {
+                firstPostProcess.markTextureDirty();
+            }
+        }
+
+        this.onActivateObservable.clear();
+        this.onAfterRenderObservable.clear();
+        this.onApplyObservable.clear();
+        this.onBeforeRenderObservable.clear();
+        this.onSizeChangedObservable.clear();
+        this.onEffectCreatedObservable.clear();
+    }
+
+    /**
+     * Serializes the post process to a JSON object
+     * @returns the JSON object
+     */
+    public serialize(): any {
+        const serializationObject = SerializationHelper.Serialize(this);
+        const camera = this.getCamera() || (this._scene && this._scene.activeCamera);
+        serializationObject.customType = "BABYLON." + this.getClassName();
+        serializationObject.cameraId = camera ? camera.id : null;
+        serializationObject.reusable = this._reusable;
+        serializationObject.textureType = this._textureType;
+        serializationObject.fragmentUrl = this._fragmentUrl;
+        serializationObject.parameters = this._parameters;
+        serializationObject.samplers = this._samplers;
+        serializationObject.options = this._options;
+        serializationObject.defines = this._postProcessDefines;
+        serializationObject.textureFormat = this._textureFormat;
+        serializationObject.vertexUrl = this._vertexUrl;
+        serializationObject.indexParameters = this._indexParameters;
+
+        return serializationObject;
+    }
+
+    /**
+     * Clones this post process
+     * @returns a new post process similar to this one
+     */
+    public clone(): Nullable<PostProcess> {
+        const serializationObject = this.serialize();
+        serializationObject._engine = this._engine;
+        serializationObject.cameraId = null;
+
+        const result = PostProcess.Parse(serializationObject, this._scene, "");
+
+        if (!result) {
+            return null;
+        }
+
+        result.onActivateObservable = this.onActivateObservable.clone();
+        result.onSizeChangedObservable = this.onSizeChangedObservable.clone();
+        result.onApplyObservable = this.onApplyObservable.clone();
+        result.onBeforeRenderObservable = this.onBeforeRenderObservable.clone();
+        result.onAfterRenderObservable = this.onAfterRenderObservable.clone();
+
+        result._prePassEffectConfiguration = this._prePassEffectConfiguration;
+
+        return result;
+    }
+
+    /**
+     * Creates a material from parsed material data
+     * @param parsedPostProcess defines parsed post process data
+     * @param scene defines the hosting scene
+     * @param rootUrl defines the root URL to use to load textures
+     * @returns a new post process
+     */
+    public static Parse(parsedPostProcess: any, scene: Scene, rootUrl: string): Nullable<PostProcess> {
+        const postProcessType = GetClass(parsedPostProcess.customType);
+
+        if (!postProcessType || !postProcessType._Parse) {
+            return null;
+        }
+
+        const camera = scene ? scene.getCameraById(parsedPostProcess.cameraId) : null;
+        return postProcessType._Parse(parsedPostProcess, camera, scene, rootUrl);
+    }
+
+    /**
+     * @internal
+     */
+    public static _Parse(parsedPostProcess: any, targetCamera: Camera, scene: Scene, rootUrl: string): Nullable<PostProcess> {
+        return SerializationHelper.Parse(
+            () => {
+                return new PostProcess(
+                    parsedPostProcess.name,
+                    parsedPostProcess.fragmentUrl,
+                    parsedPostProcess.parameters,
+                    parsedPostProcess.samplers,
+                    parsedPostProcess.options,
+                    targetCamera,
+                    parsedPostProcess.renderTargetSamplingMode,
+                    parsedPostProcess._engine,
+                    parsedPostProcess.reusable,
+                    parsedPostProcess.defines,
+                    parsedPostProcess.textureType,
+                    parsedPostProcess.vertexUrl,
+                    parsedPostProcess.indexParameters,
+                    false,
+                    parsedPostProcess.textureFormat
+                );
+            },
+            parsedPostProcess,
+            scene,
+            rootUrl
+        );
+    }
+}
+
+RegisterClass("BABYLON.PostProcess", PostProcess);