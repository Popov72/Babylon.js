import { Constants } from "../../Engines/constants";
import { EngineStore } from "../../Engines/engineStore";
import { Matrix, Vector3, Vector4, Quaternion } from "../../Maths/math.vector";
import { Mesh } from "../../Meshes/mesh";
import type { Scene } from "../../scene";
import type { BaseTexture } from "../../Materials/Textures/baseTexture";
import { Texture } from "../../Materials/Textures/texture";
import { Logger } from "../../Misc/logger";
import { _IblShadowsVoxelRenderer } from "./iblShadowsVoxelRenderer";
import { _IblShadowsVoxelTracingPass } from "./iblShadowsVoxelTracingPass";

import { PostProcess } from "../../PostProcesses/postProcess";
import type { PostProcessOptions } from "../../PostProcesses/postProcess";
import { _IblShadowsImportanceSamplingRenderer } from "./iblShadowsImportanceSamplingRenderer";
import { _IblShadowsSpatialBlurPass } from "./iblShadowsSpatialBlurPass";
import { _IblShadowsAccumulationPass } from "./iblShadowsAccumulationPass";
import { ArcRotateCamera } from "../../Cameras/arcRotateCamera";
import { FreeCamera } from "../../Cameras/freeCamera";
import { PostProcessRenderPipeline } from "../../PostProcesses/RenderPipeline/postProcessRenderPipeline";
import { PostProcessRenderEffect } from "core/PostProcesses/RenderPipeline/postProcessRenderEffect";
import type { Camera } from "core/Cameras/camera";
import { ShaderLanguage } from "core/Materials/shaderLanguage";
import { GeometryBufferRenderer } from "core/Rendering/geometryBufferRenderer";
import { RawTexture } from "core/Materials/Textures/rawTexture";
import { RawTexture3D } from "core/Materials/Textures/rawTexture3D";
import { Engine } from "core/Engines/engine";
import { IBLShadowsPluginMaterial } from "./iblShadowsPluginMaterial";
import { Material } from "core/Materials/material";

interface IblShadowsSettings {
    /**
     * The exponent of the resolution of the voxel shadow grid. Higher resolutions will result in sharper
     * shadows but are more expensive to compute and require more memory.
     * The resolution is calculated as 2 to the power of this number.
     */
    resolutionExp: number;

    /**
     * The number of different directions to sample during the voxel tracing pass. Higher
     * values will result in better quality, more stable shadows but are more expensive to compute.
     */
    sampleDirections: number;

    /**
     * How dark the shadows are. 1.0 is full opacity, 0.0 is no shadows.
     */
    shadowOpacity: number;

    /**
     * How long the shadows remain in the scene. 0.0 is no persistence, 1.0 is full persistence.
     */
    shadowRemenance: number;

    /**
     * Render the voxel grid from 3 different axis. This will result in better quality shadows with fewer
     * bits of missing geometry.
     */
    triPlanarVoxelization: boolean;

    /**
     * A multiplier for the render size of the shadows. Used for rendering lower-resolution shadows
     * to increase performance. Should be a value between 0 and 1.
     */
    shadowRenderSizeFactor: number;

    /**
     * Separate control for the opacity of the voxel shadows.
     */
    voxelShadowOpacity: number;

    /**
     * Include screen-space shadows in the IBL shadow pipeline. This adds sharp shadows to small details
     * but only applies close to a shadow-casting object.
     */
    ssShadowsEnabled: boolean;

    /**
     * The number of samples used in the screen space shadow pass.
     */
    ssShadowSampleCount: number;

    /**
     * The stride of the screen-space shadow pass. This controls the distance between samples.
     */
    ssShadowStride: number;

    /**
     * The maximum distance a shadow can be cast in screen space. This should usually be kept small
     * as screenspace shadows are mostly useful for small details.
     */
    ssShadowDistanceScale: number;

    /**
     * Screen-space shadow thickness. This value controls the perceived thickness of the SS shadows.
     */
    ssShadowThickness: number;
}

/**
 * Voxel-based shadow rendering for IBL's.
 * This should not be instanciated directly, as it is part of a scene component
 */
export class IblShadowsRenderPipeline extends PostProcessRenderPipeline {
    /**
     * The scene that this pipeline is attached to
     */
    public scene: Scene;

    private _allowDebugPasses: boolean = false;
    private _debugPasses: { pass: PostProcess; enabled: boolean }[] = [];

    private _geometryBufferRenderer: GeometryBufferRenderer;

    private _shadowCastingMeshes: Mesh[] = [];

    private _voxelRenderer: _IblShadowsVoxelRenderer;
    private _importanceSamplingRenderer: _IblShadowsImportanceSamplingRenderer;
    private _voxelTracingPass: _IblShadowsVoxelTracingPass;
    private _spatialBlurPass: _IblShadowsSpatialBlurPass;
    private _accumulationPass: _IblShadowsAccumulationPass;
    private _noiseTexture: Texture;
    private _dummyTexture2d: RawTexture;
    private _dummyTexture3d: RawTexture3D;
    private _shadowOpacity: number = 0.75;
    private _enabled: boolean = true;
    private _materialsWithRenderPlugin: Material[] = [];

    /**
     * The current world-space size of that the voxel grid covers in the scene.
     */
    public voxelGridSize: number = 1.0;

    /**
     * How dark the shadows appear. 1.0 is full opacity, 0.0 is no shadows.
     */
    public get shadowOpacity(): number {
        return this._shadowOpacity;
    }

    public set shadowOpacity(value: number) {
        this._shadowOpacity = value;
        this._setPluginParameters();
    }

    private _renderSizeFactor: number = 1.0;

    /**
     * A multiplier for the render size of the shadows. Used for rendering lower-resolution shadows.
     */
    public get shadowRenderSizeFactor(): number {
        return this._renderSizeFactor;
    }

    public set shadowRenderSizeFactor(value: number) {
        this._renderSizeFactor = Math.max(Math.min(value, 1.0), 0.0);
        this._voxelTracingPass?.resize(value);
        this._spatialBlurPass?.resize(value);
        this._accumulationPass?.resize(value);
        this._setPluginParameters();
    }

    /**
     * How dark the voxel shadows appear. 1.0 is full opacity, 0.0 is no shadows.
     */
    public get voxelShadowOpacity() {
        return this._voxelTracingPass?.voxelShadowOpacity;
    }

    public set voxelShadowOpacity(value: number) {
        if (!this._voxelTracingPass) return;
        this._voxelTracingPass.voxelShadowOpacity = value;
    }

    /**
     * How dark the screen-space shadows appear. 1.0 is full opacity, 0.0 is no shadows.
     */
    public get ssShadowOpacity(): number {
        return this._voxelTracingPass?.ssShadowOpacity;
    }

    public set ssShadowOpacity(value: number) {
        if (!this._voxelTracingPass) return;
        this._voxelTracingPass.ssShadowOpacity = value;
    }

    /**
     * The number of samples used in the screen space shadow pass.
     */
    public get ssShadowSamples(): number {
        return this._voxelTracingPass?.sssSamples;
    }

    public set ssShadowSamples(value: number) {
        if (!this._voxelTracingPass) return;
        this._voxelTracingPass.sssSamples = value;
    }

    /**
     * The stride of the screen-space shadow pass. This controls the distance between samples.
     */
    public get ssShadowStride(): number {
        return this._voxelTracingPass?.sssStride;
    }

    public set ssShadowStride(value: number) {
        if (!this._voxelTracingPass) return;
        this._voxelTracingPass.sssStride = value;
    }

    private _sssMaxDistScale: number;

    /**
     * A scale for the maximum distance a shadow can be cast in screen space.
     * The absolute distance for SS shadows is derived from the voxel size and this scalar.
     */
    public get ssShadowDistanceScale(): number {
        return this._sssMaxDistScale;
    }

    public set ssShadowDistanceScale(value: number) {
        if (!this._voxelTracingPass) return;
        this._sssMaxDistScale = value;
        this._updateShadowMaxDist();
    }

    /**
     * Screen-space shadow thickness. This value controls the perceived thickness of the SS shadows.
     */
    public get ssShadowThickness(): number {
        return this._voxelTracingPass?.sssThickness;
    }

    public set ssShadowThickness(value: number) {
        if (!this._voxelTracingPass) return;
        this._voxelTracingPass.sssThickness = value;
    }

    /**
     * Set the IBL image to be used for shadowing. It can be either a cubemap
     * or a 2D equirectangular texture.
     * @param iblSource The texture to use for IBL shadowing
     */
    public setIblTexture(iblSource: BaseTexture) {
        if (!this._importanceSamplingRenderer) return;
        this._importanceSamplingRenderer.iblSource = iblSource;
    }

    /**
     * Returns the texture containing the voxel grid data
     * @returns The texture containing the voxel grid data
     * @internal
     */
    public getVoxelGridTexture(): Texture {
        // return this._voxelRenderer?.getVoxelGrid();
        const tex = this._voxelRenderer?.getVoxelGrid();
        if (tex && tex.isReady()) {
            return tex;
        }
        return this._dummyTexture3d;
    }

    /**
     * Returns the texture containing the importance sampling CDF data for the IBL shadow pipeline
     * @returns The texture containing the importance sampling CDF data for the IBL shadow pipeline
     * @internal
     */
    public getIcdfyTexture(): Texture {
        const tex = this._importanceSamplingRenderer!.getIcdfyTexture();
        if (tex && tex.isReady()) {
            return tex;
        }
        return this._dummyTexture2d;
    }

    /**
     * Returns the texture containing the importance sampling CDF data for the IBL shadow pipeline
     * @returns The texture containing the importance sampling CDF data for the IBL shadow pipeline
     * @internal
     */
    public getIcdfxTexture(): Texture {
        const tex = this._importanceSamplingRenderer!.getIcdfxTexture();
        if (tex && tex.isReady()) {
            return tex;
        }
        return this._dummyTexture2d;
    }

    /**
     * Returns the noise texture.
     * @returns The noise texture.
     * @internal
     */
    public getNoiseTexture(): Texture {
        const tex = this._noiseTexture;
        if (tex && tex.isReady()) {
            return tex;
        }
        return this._dummyTexture2d;
    }

    /**
     * Returns the voxel-tracing texture.
     * @returns The voxel-tracing texture.
     * @internal
     */
    public getVoxelTracingTexture(): Texture {
        const tex = this._voxelTracingPass?.getOutputTexture();
        if (tex && tex.isReady()) {
            return tex;
        }
        return this._dummyTexture2d;
    }

    /**
     * Returns the spatial blur texture.
     * @returns The spatial blur texture.
     * @internal
     */
    public getSpatialBlurTexture(): Texture {
        const tex = this._spatialBlurPass?.getOutputTexture();
        if (tex && tex.isReady()) {
            return tex;
        }
        return this._dummyTexture2d;
<<<<<<< HEAD
=======
    }

    /**
     * Returns the accumulated shadow texture.
     * @returns The accumulated shadow texture.
     * @internal
     */
    public getAccumulatedTexture(): Texture {
        const tex = this._accumulationPass?.getOutputTexture();
        if (tex && tex.isReady()) {
            return tex;
        }
        return this._dummyTexture2d;
>>>>>>> 89e44615
    }

    private _gbufferDebugPass: PostProcess;
    private _gbufferDebugEnabled: boolean = false;
    private _gBufferDebugSizeParams: Vector4 = new Vector4(0.0, 0.0, 0.0, 0.0);

    /**
     * Is the debug view of the G-Buffer enabled?
     */
    public get gbufferDebugEnabled(): boolean {
        return this._gbufferDebugEnabled;
    }

    /**
     * Turn on or off the debug view of the G-Buffer
     */
    public set gbufferDebugEnabled(enabled: boolean) {
        if (enabled && !this.allowDebugPasses) {
            Logger.Warn("Can't enable G-Buffer debug view without setting allowDebugPasses to true.");
            return;
        }
        this._gbufferDebugEnabled = enabled;
        if (enabled) {
            this._enableEffect(this._getGBufferDebugPass().name, this.cameras);
        } else {
            this._disableEffect(this._getGBufferDebugPass().name, this.cameras);
        }
    }

    /**
     * Turn on or off the debug view of the CDF importance sampling data
     */
    public get importanceSamplingDebugEnabled(): boolean {
        return this._importanceSamplingRenderer?.debugEnabled;
    }

    /**
     * Turn on or off the debug view of the CDF importance sampling data
     */
    public set importanceSamplingDebugEnabled(enabled: boolean) {
        if (!this._importanceSamplingRenderer) return;
        if (enabled && !this.allowDebugPasses) {
            Logger.Warn("Can't enable importance sampling debug view without setting allowDebugPasses to true.");
            return;
        }
        if (enabled === this._importanceSamplingRenderer.debugEnabled) return;
        this._importanceSamplingRenderer.debugEnabled = enabled;
        if (enabled) {
            this._enableEffect(this._importanceSamplingRenderer.debugPassName, this.cameras);
        } else {
            this._disableEffect(this._importanceSamplingRenderer.debugPassName, this.cameras);
        }
    }

    /**
     * Turn on or off the debug view of the voxel grid
     */
    public get voxelDebugEnabled(): boolean {
        return this._voxelRenderer?.voxelDebugEnabled;
    }

    /**
     * Turn on or off the debug view of the voxel grid
     */
    public set voxelDebugEnabled(enabled: boolean) {
        if (!this._voxelRenderer) return;
        if (enabled && !this.allowDebugPasses) {
            Logger.Warn("Can't enable voxel debug view without setting allowDebugPasses to true.");
            return;
        }
        this._voxelRenderer.voxelDebugEnabled = enabled;
        if (enabled) {
            this._enableEffect(this._voxelRenderer.debugPassName, this.cameras);
        } else {
            this._disableEffect(this._voxelRenderer.debugPassName, this.cameras);
        }
    }

    /**
     * Set the axis to display for the voxel grid debug view
     * When using tri-axis voxelization, this will display the voxel grid for the specified axis
     */
    public get voxelDebugAxis(): number {
        return this._voxelRenderer?.voxelDebugAxis;
    }

    /**
     * Set the axis to display for the voxel grid debug view
     * When using tri-axis voxelization, this will display the voxel grid for the specified axis
     */
    public set voxelDebugAxis(axisNum: number) {
        if (!this._voxelRenderer) return;
        this._voxelRenderer.voxelDebugAxis = axisNum;
    }

    /**
     * Set the mip level to display for the voxel grid debug view
     */
    public set voxelDebugDisplayMip(mipNum: number) {
        if (!this._voxelRenderer) return;
        this._voxelRenderer.setDebugMipNumber(mipNum);
    }

    /**
     * Display the debug view for the voxel tracing pass
     */
    public get voxelTracingDebugEnabled(): boolean {
        return this._voxelTracingPass?.debugEnabled;
    }

    /**
     * Display the debug view for the voxel tracing pass
     */
    public set voxelTracingDebugEnabled(enabled: boolean) {
        if (!this._voxelTracingPass) return;
        if (enabled && !this.allowDebugPasses) {
            Logger.Warn("Can't enable voxel tracing debug view without setting allowDebugPasses to true.");
            return;
        }
        if (enabled === this._voxelTracingPass.debugEnabled) return;
        this._voxelTracingPass.debugEnabled = enabled;
        if (enabled) {
            this._enableEffect(this._voxelTracingPass.debugPassName, this.cameras);
        } else {
            this._disableEffect(this._voxelTracingPass.debugPassName, this.cameras);
        }
    }

    /**
     * Display the debug view for the spatial blur pass
     */
    public get spatialBlurPassDebugEnabled(): boolean {
        return this._spatialBlurPass?.debugEnabled;
    }

    /**
     * Display the debug view for the spatial blur pass
     */
    public set spatialBlurPassDebugEnabled(enabled: boolean) {
        if (!this._spatialBlurPass) return;
        if (enabled && !this.allowDebugPasses) {
            Logger.Warn("Can't enable spatial blur debug view without setting allowDebugPasses to true.");
            return;
        }
        if (enabled === this._spatialBlurPass.debugEnabled) return;
        this._spatialBlurPass.debugEnabled = enabled;
        if (enabled) {
            this._enableEffect(this._spatialBlurPass.debugPassName, this.cameras);
        } else {
            this._disableEffect(this._spatialBlurPass.debugPassName, this.cameras);
        }
    }

    /**
     * Display the debug view for the accumulation pass
     */
    public get accumulationPassDebugEnabled(): boolean {
        return this._accumulationPass?.debugEnabled;
    }

    /**
     * Display the debug view for the accumulation pass
     */
    public set accumulationPassDebugEnabled(enabled: boolean) {
        if (!this._accumulationPass) return;
        if (enabled && !this.allowDebugPasses) {
            Logger.Warn("Can't enable accumulation pass debug view without setting allowDebugPasses to true.");
            return;
        }
        if (enabled === this._accumulationPass.debugEnabled) return;
        this._accumulationPass.debugEnabled = enabled;
        if (enabled) {
            this._enableEffect(this._accumulationPass.debugPassName, this.cameras);
        } else {
            this._disableEffect(this._accumulationPass.debugPassName, this.cameras);
        }
    }

    /**
     * Add a mesh to be used for shadow casting in the IBL shadow pipeline
     * @param mesh A mesh that you want to cast shadows
     */
    public addShadowCastingMesh(mesh: Mesh): void {
        if (this._shadowCastingMeshes.indexOf(mesh) === -1) {
            this._shadowCastingMeshes.push(mesh);
        }
    }

    /**
     * Remove a mesh from the shadow-casting list.
     * @param mesh The mesh that you don't want to cast shadows.
     */
    public removeShadowCastingMesh(mesh: Mesh): void {
        const index = this._shadowCastingMeshes.indexOf(mesh);
        if (index !== -1) {
            this._shadowCastingMeshes.splice(index, 1);
        }
    }

    /**
     * The exponent of the resolution of the voxel shadow grid. Higher resolutions will result in sharper
     * shadows but are more expensive to compute and require more memory.
     * The resolution is calculated as 2 to the power of this number.
     */
    public get resolutionExp() {
        return this._voxelRenderer.voxelResolutionExp;
    }

    /**
     * The exponent of the resolution of the voxel shadow grid. Higher resolutions will result in sharper
     * shadows but are more expensive to compute and require more memory.
     * The resolution is calculated as 2 to the power of this number.
     */
    public set resolutionExp(newResolution: number) {
        if (newResolution === this._voxelRenderer.voxelResolutionExp) return;
        if (this._voxelRenderer.isVoxelizationInProgress()) {
            Logger.Warn("Can't change the resolution of the voxel grid while voxelization is in progress.");
            return;
        }
        this._voxelRenderer.voxelResolutionExp = newResolution;
        this.updateVoxelization();
        this._accumulationPass.reset = true;
    }

    /**
     * The number of different directions to sample during the voxel tracing pass
     */
    public get sampleDirections() {
        return this._voxelTracingPass?.sampleDirections;
    }

    /**
     * The number of different directions to sample during the voxel tracing pass
     */
    public set sampleDirections(value: number) {
        if (!this._voxelTracingPass) return;
        this._voxelTracingPass.sampleDirections = value;
    }

    /**
     * The decree to which the shadows persist between frames. 0.0 is no persistence, 1.0 is full persistence.
     **/
    public get shadowRemenance(): number {
        return this._accumulationPass?.remenance;
    }

    /**
     * The decree to which the shadows persist between frames. 0.0 is no persistence, 1.0 is full persistence.
     **/
    public set shadowRemenance(value: number) {
        if (!this._accumulationPass) return;
        this._accumulationPass.remenance = value;
    }

    /**
     * The global rotation of the IBL for shadows
     */
    public get envRotation() {
        return this._voxelTracingPass?.envRotation;
    }

    /**
     * The global rotation of the IBL for shadows
     */
    public set envRotation(value: number) {
        if (!this._voxelTracingPass) return;
        this._voxelTracingPass.envRotation = value;
    }

    /**
     * Allow debug passes to be enabled. Default is false.
     */
    public get allowDebugPasses(): boolean {
        return this._allowDebugPasses;
    }

    /**
     * Allow debug passes to be enabled. Default is false.
     */
    public set allowDebugPasses(value: boolean) {
        if (this._allowDebugPasses === value) return;
        this._allowDebugPasses = value;
        if (value) {
            if (this._importanceSamplingRenderer.isReady()) {
                this._createDebugPasses();
            } else {
                this._importanceSamplingRenderer.onReadyObservable.addOnce(() => {
                    this._createDebugPasses();
                });
            }
        } else {
            this._disposeDebugPasses();
        }
    }

    /**
     *  Support test.
     */
    public static get IsSupported(): boolean {
        const engine = EngineStore.LastCreatedEngine;
        if (!engine) {
            return false;
        }
        return engine._features.supportIBLShadows;
    }

    /**
     * @param name The rendering pipeline name
     * @param scene The scene linked to this pipeline
     * @param options Options to configure the pipeline
     * @param cameras Cameras to apply the pipeline to.
     */
    constructor(name: string, scene: Scene, options: Partial<IblShadowsSettings> = {}, cameras?: Camera[]) {
        super(scene.getEngine(), name);
        this.scene = scene;
        this._cameras = cameras || [scene.activeCamera!];
        // Create the dummy textures to be used when the pipeline is not ready
        const blackPixels = new Uint8Array([0, 0, 0, 255]);
        this._dummyTexture2d = new RawTexture(blackPixels, 1, 1, Engine.TEXTUREFORMAT_RGBA, scene, false);
        this._dummyTexture3d = new RawTexture3D(blackPixels, 1, 1, 1, Engine.TEXTUREFORMAT_RGBA, scene, false);

        // Setup the geometry buffer target formats
        const textureTypesAndFormats: { [key: number]: { textureType: number; textureFormat: number } } = {};
        textureTypesAndFormats[GeometryBufferRenderer.SCREENSPACE_DEPTH_TEXTURE_TYPE] = {
<<<<<<< HEAD
            textureFormat: Constants.TEXTUREFORMAT_DEPTH32_FLOAT,
=======
            textureFormat: Constants.TEXTUREFORMAT_R,
>>>>>>> 89e44615
            textureType: Constants.TEXTURETYPE_FLOAT,
        };
        textureTypesAndFormats[GeometryBufferRenderer.VELOCITY_LINEAR_TEXTURE_TYPE] = {
            textureFormat: Constants.TEXTUREFORMAT_RG,
            textureType: Constants.TEXTURETYPE_HALF_FLOAT,
        };
        textureTypesAndFormats[GeometryBufferRenderer.POSITION_TEXTURE_TYPE] = {
            textureFormat: Constants.TEXTUREFORMAT_RGBA,
            textureType: Constants.TEXTURETYPE_HALF_FLOAT,
        };
        textureTypesAndFormats[GeometryBufferRenderer.NORMAL_TEXTURE_TYPE] = {
            textureFormat: Constants.TEXTUREFORMAT_RGBA,
            textureType: Constants.TEXTURETYPE_HALF_FLOAT,
        };
        const geometryBufferRenderer = scene.enableGeometryBufferRenderer(undefined, undefined, textureTypesAndFormats);
        if (!geometryBufferRenderer) {
            Logger.Error("Geometry buffer renderer is required for IBL shadows to work.");
            return;
        }
        this._geometryBufferRenderer = geometryBufferRenderer;
        this._geometryBufferRenderer.enableScreenspaceDepth = true;
        this._geometryBufferRenderer.enableVelocityLinear = true;
        this._geometryBufferRenderer.enablePosition = true;
        this._geometryBufferRenderer.enableNormal = true;
        this._geometryBufferRenderer.generateNormalsInWorldSpace = true;

        this.shadowOpacity = options.shadowOpacity || 0.75;
        this._voxelRenderer = new _IblShadowsVoxelRenderer(
            this.scene,
            this,
            options ? options.resolutionExp : 6,
            options.triPlanarVoxelization !== undefined ? options.triPlanarVoxelization : true
        );
        this._importanceSamplingRenderer = new _IblShadowsImportanceSamplingRenderer(this.scene);
        this._voxelTracingPass = new _IblShadowsVoxelTracingPass(this.scene, this);
        this.sampleDirections = options.sampleDirections || 2;
        this.voxelShadowOpacity = options.voxelShadowOpacity || 1.0;
        this.shadowRenderSizeFactor = options.shadowRenderSizeFactor || 1.0;
        this.ssShadowOpacity = options.ssShadowsEnabled === undefined || options.ssShadowsEnabled ? 1.0 : 0.0;
        this.ssShadowDistanceScale = options.ssShadowDistanceScale || 2.5;
        this.ssShadowSamples = options.ssShadowSampleCount || 16;
        this.ssShadowStride = options.ssShadowStride || 8;
        this.ssShadowThickness = options.ssShadowThickness || 0.02;
        this._spatialBlurPass = new _IblShadowsSpatialBlurPass(this.scene, this);
        this._accumulationPass = new _IblShadowsAccumulationPass(this.scene, this);
        this.shadowRemenance = options.shadowRemenance || 0.75;
        this._noiseTexture = new Texture("https://assets.babylonjs.com/textures/blue_noise/blue_noise_rgb.png", this.scene, false, true, Constants.TEXTURE_NEAREST_SAMPLINGMODE);
        if (this.scene.environmentTexture) {
            this._importanceSamplingRenderer.iblSource = this.scene.environmentTexture;
        }

        scene.postProcessRenderPipelineManager.addPipeline(this);

<<<<<<< HEAD
        // this.scene.onNewMeshAddedObservable.add(this.updateSceneBounds.bind(this));
        // this.scene.onMeshRemovedObservable.add(this.updateSceneBounds.bind(this));
=======
>>>>>>> 89e44615
        this.scene.onActiveCameraChanged.add(this._listenForCameraChanges.bind(this));
        this.scene.onBeforeRenderObservable.add(this._updateBeforeRender.bind(this));

        this._listenForCameraChanges();
        this.scene.getEngine().onResizeObservable.add(this._handleResize.bind(this));

        // Only turn on the pipeline when the importance sampling RT's are ready
        this._importanceSamplingRenderer.onReadyObservable.addOnce(() => {
            this.updateVoxelization();
            this.toggleShadow(this._enabled);
        });
    }

    /**
     * Toggle the shadow tracing on or off
     * @param enabled Toggle the shadow tracing on or off
     */
    public toggleShadow(enabled: boolean) {
        this._enabled = enabled;
        this._voxelTracingPass.enabled = enabled;
        this._spatialBlurPass.enabled = enabled;
        this._accumulationPass.enabled = enabled;
        this._materialsWithRenderPlugin.forEach((mat) => {
            if (mat.pluginManager) {
                const plugin = mat.pluginManager.getPlugin(IBLShadowsPluginMaterial.Name) as IBLShadowsPluginMaterial;
                plugin.isEnabled = enabled;
            }
        });
        this._setPluginParameters();
    }

    private _handleResize() {
        this._voxelRenderer.resize();
        this._voxelTracingPass?.resize(this.shadowRenderSizeFactor);
        this._spatialBlurPass?.resize(this.shadowRenderSizeFactor);
        this._accumulationPass?.resize(this.shadowRenderSizeFactor);
        this._setPluginParameters();
    }

    private _getGBufferDebugPass(): PostProcess {
        if (this._gbufferDebugPass) {
            return this._gbufferDebugPass;
        }
        const isWebGPU = this.engine.isWebGPU;
        const textureNames: string[] = ["depthSampler", "normalSampler", "positionSampler", "velocitySampler"];

        const options: PostProcessOptions = {
            width: this.scene.getEngine().getRenderWidth(),
            height: this.scene.getEngine().getRenderHeight(),
            samplingMode: Constants.TEXTURE_NEAREST_SAMPLINGMODE,
            engine: this.scene.getEngine(),
            textureType: Constants.TEXTURETYPE_UNSIGNED_INT,
            textureFormat: Constants.TEXTUREFORMAT_RGBA,
            uniforms: ["sizeParams"],
            samplers: textureNames,
            reusable: false,
            shaderLanguage: isWebGPU ? ShaderLanguage.WGSL : ShaderLanguage.GLSL,
            extraInitializations: (useWebGPU: boolean, list: Promise<any>[]) => {
                if (useWebGPU) {
                    list.push(import("../../ShadersWGSL/iblShadowGBufferDebug.fragment"));
                } else {
                    list.push(import("../../Shaders/iblShadowGBufferDebug.fragment"));
                }
            },
        };
        this._gbufferDebugPass = new PostProcess("iblShadowGBufferDebug", "iblShadowGBufferDebug", options);
        this._gbufferDebugPass.autoClear = false;
        this._gbufferDebugPass.onApplyObservable.add((effect) => {
            const depthIndex = this._geometryBufferRenderer.getTextureIndex(GeometryBufferRenderer.SCREENSPACE_DEPTH_TEXTURE_TYPE);
            effect.setTexture("depthSampler", this._geometryBufferRenderer.getGBuffer().textures[depthIndex]);
            const normalIndex = this._geometryBufferRenderer.getTextureIndex(GeometryBufferRenderer.NORMAL_TEXTURE_TYPE);
            effect.setTexture("normalSampler", this._geometryBufferRenderer.getGBuffer().textures[normalIndex]);
            const positionIndex = this._geometryBufferRenderer.getTextureIndex(GeometryBufferRenderer.POSITION_TEXTURE_TYPE);
            effect.setTexture("positionSampler", this._geometryBufferRenderer.getGBuffer().textures[positionIndex]);
            const velocityIndex = this._geometryBufferRenderer.getTextureIndex(GeometryBufferRenderer.VELOCITY_LINEAR_TEXTURE_TYPE);
            effect.setTexture("velocitySampler", this._geometryBufferRenderer.getGBuffer().textures[velocityIndex]);
            effect.setVector4("sizeParams", this._gBufferDebugSizeParams);
            if (this.scene.activeCamera) {
                effect.setFloat("maxDepth", this.scene.activeCamera.maxZ);
            }
        });
        return this._gbufferDebugPass;
    }

    private _createDebugPasses() {
        this._debugPasses = [
            { pass: this._importanceSamplingRenderer?.getDebugPassPP(), enabled: this.importanceSamplingDebugEnabled },
            { pass: this._voxelRenderer?.getDebugPassPP(), enabled: this.voxelDebugEnabled },
            { pass: this._voxelTracingPass?.getDebugPassPP(), enabled: this.voxelTracingDebugEnabled },
            { pass: this._spatialBlurPass?.getDebugPassPP(), enabled: this.spatialBlurPassDebugEnabled },
            { pass: this._accumulationPass?.getDebugPassPP(), enabled: this.accumulationPassDebugEnabled },
            { pass: this._getGBufferDebugPass(), enabled: this.gbufferDebugEnabled },
        ];
        for (let i = 0; i < this._debugPasses.length; i++) {
            if (!this._debugPasses[i].pass) continue;
            this.addEffect(
                new PostProcessRenderEffect(
                    this.scene.getEngine(),
                    this._debugPasses[i].pass.name,
                    () => {
                        return this._debugPasses[i].pass;
                    },
                    true
                )
            );
        }
        const cameras = this.cameras.slice();
        this.scene.postProcessRenderPipelineManager.detachCamerasFromRenderPipeline(this.name, this.cameras);
        this.scene.postProcessRenderPipelineManager.attachCamerasToRenderPipeline(this.name, cameras);
        for (let i = 0; i < this._debugPasses.length; i++) {
            if (!this._debugPasses[i].pass) continue;
            if (this._debugPasses[i].enabled) {
                this._enableEffect(this._debugPasses[i].pass.name, this.cameras);
            } else {
                this._disableEffect(this._debugPasses[i].pass.name, this.cameras);
            }
        }
    }

    private _disposeEffectPasses() {
        this.scene.postProcessRenderPipelineManager.detachCamerasFromRenderPipeline(this.name, this.cameras);
        this._disableEffect("IBLShadowVoxelTracingPass", this.cameras);
        this._disableEffect("IBLShadowSpatialBlurPass", this.cameras);
        this._disableEffect("IBLShadowAccumulationBlurPass", this.cameras);
        this._disableEffect("IBLShadowCompositePass", this.cameras);
        this._disposeDebugPasses();
        this._reset();
    }

    private _disposeDebugPasses() {
        for (let i = 0; i < this._debugPasses.length; i++) {
            this._disableEffect(this._debugPasses[i].pass.name, this.cameras);
            this._debugPasses[i].pass.dispose();
        }
        this._debugPasses = [];
    }

    private _updateDebugPasses() {
        let count = 0;
        if (this._gbufferDebugEnabled) count++;
        if (this.importanceSamplingDebugEnabled) count++;
        if (this.voxelDebugEnabled) count++;
        if (this.voxelTracingDebugEnabled) count++;
        if (this.spatialBlurPassDebugEnabled) count++;
        if (this.accumulationPassDebugEnabled) count++;

        const rows = Math.ceil(Math.sqrt(count));
        const cols = Math.ceil(count / rows);
        const width = 1.0 / cols;
        const height = 1.0 / rows;
        let x = 0;
        let y = 0;
        if (this.gbufferDebugEnabled) {
            this._gBufferDebugSizeParams.set(x, y, cols, rows);
            x -= width;
            if (x <= -1) {
                x = 0;
                y -= height;
            }
        }

        if (this.importanceSamplingDebugEnabled) {
            this._importanceSamplingRenderer.setDebugDisplayParams(x, y, cols, rows);
            x -= width;
            if (x <= -1) {
                x = 0;
                y -= height;
            }
        }
        if (this.voxelDebugEnabled) {
            this._voxelRenderer.setDebugDisplayParams(x, y, cols, rows);
            x -= width;
            if (x <= -1) {
                x = 0;
                y -= height;
            }
        }
        if (this.voxelTracingDebugEnabled) {
            this._voxelTracingPass.setDebugDisplayParams(x, y, cols, rows);
            x -= width;
            if (x <= -1) {
                x = 0;
                y -= height;
            }
        }
        if (this.spatialBlurPassDebugEnabled) {
            this._spatialBlurPass.setDebugDisplayParams(x, y, cols, rows);
            x -= width;
            if (x <= -1) {
                x = 0;
                y -= height;
            }
        }
        if (this.accumulationPassDebugEnabled) {
            this._accumulationPass.setDebugDisplayParams(x, y, cols, rows);
            x -= width;
            if (x <= -1) {
                x = 0;
                y -= height;
            }
        }
    }

    /**
     * Trigger the scene to be re-voxelized. This is useful when the scene has changed and the voxel grid needs to be updated.
     */
    public updateVoxelization() {
<<<<<<< HEAD
        this._voxelRenderer.updateVoxelGrid(this._excludedMeshes);
=======
        this._voxelRenderer.updateVoxelGrid(this._shadowCastingMeshes);
>>>>>>> 89e44615
        // Update the SS shadow max distance based on the voxel grid size and resolution.
        // The max distance should be just a little larger than the world size of a single voxel.
        this._updateShadowMaxDist();
    }

    /**
     * Trigger the scene bounds of shadow-casters to be updated. This is useful when the scene has changed and the bounds need
     * to be recalculated. This will also trigger a re-voxelization.
     */
    public updateSceneBounds() {
        const bounds = this.scene.getWorldExtends((mesh) => {
<<<<<<< HEAD
            return mesh instanceof Mesh && this._excludedMeshes.indexOf(mesh.uniqueId) === -1;
=======
            return mesh instanceof Mesh && this._shadowCastingMeshes.indexOf(mesh) !== -1;
>>>>>>> 89e44615
        });
        const size = bounds.max.subtract(bounds.min);
        this.voxelGridSize = Math.max(size.x, Math.max(size.y, size.z));
        if (!isFinite(this.voxelGridSize) || this.voxelGridSize === 0) {
            Logger.Warn("IBL Shadows: Scene size is invalid. Can't update bounds.");
            this.voxelGridSize = 1.0;
            return;
        }
        const halfSize = this.voxelGridSize / 2.0;
        const centre = bounds.max.add(bounds.min).multiplyByFloats(-0.5, -0.5, -0.5);
        const invWorldScaleMatrix = Matrix.Compose(new Vector3(1.0 / halfSize, 1.0 / halfSize, 1.0 / halfSize), new Quaternion(), new Vector3(0, 0, 0));
        const invTranslationMatrix = Matrix.Compose(new Vector3(1.0, 1.0, 1.0), new Quaternion(), centre);
        invTranslationMatrix.multiplyToRef(invWorldScaleMatrix, invWorldScaleMatrix);
        this._voxelTracingPass?.setWorldScaleMatrix(invWorldScaleMatrix);
        this._voxelRenderer.setWorldScaleMatrix(invWorldScaleMatrix);
        // Set world scale for spatial blur.
        this._spatialBlurPass?.setWorldScale(halfSize * 2.0);
        // Logger.Log("IBL Shadows: Scene size: " + size);
        // Logger.Log("Half size: " + halfSize);
        // Logger.Log("Centre translation: " + centre);

        // Update the SS shadow max distance based on the voxel grid size and resolution.
        // The max distance should be just a little larger than the world size of a single voxel.
        this._updateShadowMaxDist();
    }

    private _updateShadowMaxDist(): void {
        this._voxelTracingPass.sssMaxDist = (this._sssMaxDistScale * this.voxelGridSize) / (1 << this.resolutionExp);
    }

    /**
     * Apply the shadows to a material.
     * @param material Material that will be affected by the shadows. If not provided, all materials of the scene will be affected.
     */
<<<<<<< HEAD
    public addMaterial(material?: Material) {
=======
    public addShadowReceivingMaterial(material?: Material) {
>>>>>>> 89e44615
        if (material) {
            this._addShadowSupportToMaterial(material);
        } else {
            this.scene.meshes.forEach((mesh) => {
                if (mesh.getTotalVertices() > 0 && mesh.isEnabled() && mesh.material instanceof Material) {
                    this._addShadowSupportToMaterial(mesh.material);
                }
            });
        }
    }

<<<<<<< HEAD
=======
    /**
     * Remove a material from receiving shadows
     * @param material The material that will no longer receive shadows
     */
    public removeShadowReceivingMaterial(material: Material) {
        const matIndex = this._materialsWithRenderPlugin.indexOf(material);
        if (matIndex !== -1) {
            this._materialsWithRenderPlugin.splice(matIndex, 1);
            const plugin = material.pluginManager?.getPlugin(IBLShadowsPluginMaterial.Name) as IBLShadowsPluginMaterial;
            plugin.isEnabled = false;
        }
    }

>>>>>>> 89e44615
    protected _addShadowSupportToMaterial(material: Material) {
        if (material.pluginManager?.getPlugin(IBLShadowsPluginMaterial.Name)) {
            return;
        }

        const plugin = new IBLShadowsPluginMaterial(material);

        if (this._enabled) {
<<<<<<< HEAD
            const shadowTexture = this._accumulationPass.getOutputTexture();
            plugin.iblShadowsTexture = shadowTexture.getInternalTexture() ?? this._dummyTexture3d.getInternalTexture()!;
=======
            plugin.iblShadowsTexture = this.getAccumulatedTexture().getInternalTexture()!;
>>>>>>> 89e44615
            plugin.shadowOpacity = this.shadowOpacity;
        }

        plugin.isEnabled = this._enabled;

        this._materialsWithRenderPlugin.push(material);
    }

    protected _setPluginParameters() {
        if (!this._enabled) {
            return;
        }

        this._materialsWithRenderPlugin.forEach((mat) => {
            if (mat.pluginManager) {
                const plugin = mat.pluginManager.getPlugin<IBLShadowsPluginMaterial>(IBLShadowsPluginMaterial.Name)!;
<<<<<<< HEAD
                const shadowTexture = this._accumulationPass.getOutputTexture().getInternalTexture() ?? this._dummyTexture3d.getInternalTexture()!;
                plugin.iblShadowsTexture = shadowTexture;
=======
                plugin.iblShadowsTexture = this.getAccumulatedTexture().getInternalTexture()!;
>>>>>>> 89e44615
                plugin.shadowOpacity = this.shadowOpacity;
            }
        });
    }

    private _updateBeforeRender() {
        this._updateDebugPasses();
    }

    private _listenForCameraChanges() {
        // We want to listen for camera changes and change settings while the camera is moving.
        if (this.scene.activeCamera instanceof ArcRotateCamera) {
            this.scene.onBeforeCameraRenderObservable.add((camera) => {
                let isMoving: boolean = false;
                if (camera instanceof ArcRotateCamera) {
                    isMoving =
                        camera.inertialAlphaOffset !== 0 ||
                        camera.inertialBetaOffset !== 0 ||
                        camera.inertialRadiusOffset !== 0 ||
                        camera.inertialPanningX !== 0 ||
                        camera.inertialPanningY !== 0;
                } else if (camera instanceof FreeCamera) {
                    isMoving =
                        camera.cameraDirection.x !== 0 ||
                        camera.cameraDirection.y !== 0 ||
                        camera.cameraDirection.z !== 0 ||
                        camera.cameraRotation.x !== 0 ||
                        camera.cameraRotation.y !== 0;
                }
                if (this._accumulationPass) {
                    if (isMoving) {
                        // this._accumulationPass.reset = true;
                        // this._accumulationPass.remenance = 1.0;
                    } else {
                        // this._accumulationPass.reset = false;
                        // this._accumulationPass.remenance = 0.9;
                    }
                }
            });
        }
    }

    /**
     * Checks if the IBL shadow pipeline is ready to render shadows
     * @returns true if the IBL shadow pipeline is ready to render the shadows
     */
    public isReady() {
        return (
            this._noiseTexture.isReady() &&
            this._voxelRenderer.isReady() &&
            this._importanceSamplingRenderer.isReady() &&
            (!this._voxelTracingPass || this._voxelTracingPass.isReady()) &&
            (!this._spatialBlurPass || this._spatialBlurPass.isReady()) &&
            (!this._accumulationPass || this._accumulationPass.isReady())
        );
    }

    /**
     * Get the class name
     * @returns "IBLShadowsRenderPipeline"
     */
    public override getClassName(): string {
        return "IBLShadowsRenderPipeline";
    }

    /**
     * Disposes the IBL shadow pipeline and associated resources
     */
    public override dispose() {
        this._disposeEffectPasses();
        this._noiseTexture.dispose();
        this._voxelRenderer.dispose();
        this._importanceSamplingRenderer.dispose();
        this._voxelTracingPass?.dispose();
        this._spatialBlurPass?.dispose();
        this._accumulationPass?.dispose();
        super.dispose();
    }
}
<|MERGE_RESOLUTION|>--- conflicted
+++ resolved
@@ -1,1136 +1,1099 @@
-import { Constants } from "../../Engines/constants";
-import { EngineStore } from "../../Engines/engineStore";
-import { Matrix, Vector3, Vector4, Quaternion } from "../../Maths/math.vector";
-import { Mesh } from "../../Meshes/mesh";
-import type { Scene } from "../../scene";
-import type { BaseTexture } from "../../Materials/Textures/baseTexture";
-import { Texture } from "../../Materials/Textures/texture";
-import { Logger } from "../../Misc/logger";
-import { _IblShadowsVoxelRenderer } from "./iblShadowsVoxelRenderer";
-import { _IblShadowsVoxelTracingPass } from "./iblShadowsVoxelTracingPass";
-
-import { PostProcess } from "../../PostProcesses/postProcess";
-import type { PostProcessOptions } from "../../PostProcesses/postProcess";
-import { _IblShadowsImportanceSamplingRenderer } from "./iblShadowsImportanceSamplingRenderer";
-import { _IblShadowsSpatialBlurPass } from "./iblShadowsSpatialBlurPass";
-import { _IblShadowsAccumulationPass } from "./iblShadowsAccumulationPass";
-import { ArcRotateCamera } from "../../Cameras/arcRotateCamera";
-import { FreeCamera } from "../../Cameras/freeCamera";
-import { PostProcessRenderPipeline } from "../../PostProcesses/RenderPipeline/postProcessRenderPipeline";
-import { PostProcessRenderEffect } from "core/PostProcesses/RenderPipeline/postProcessRenderEffect";
-import type { Camera } from "core/Cameras/camera";
-import { ShaderLanguage } from "core/Materials/shaderLanguage";
-import { GeometryBufferRenderer } from "core/Rendering/geometryBufferRenderer";
-import { RawTexture } from "core/Materials/Textures/rawTexture";
-import { RawTexture3D } from "core/Materials/Textures/rawTexture3D";
-import { Engine } from "core/Engines/engine";
-import { IBLShadowsPluginMaterial } from "./iblShadowsPluginMaterial";
-import { Material } from "core/Materials/material";
-
-interface IblShadowsSettings {
-    /**
-     * The exponent of the resolution of the voxel shadow grid. Higher resolutions will result in sharper
-     * shadows but are more expensive to compute and require more memory.
-     * The resolution is calculated as 2 to the power of this number.
-     */
-    resolutionExp: number;
-
-    /**
-     * The number of different directions to sample during the voxel tracing pass. Higher
-     * values will result in better quality, more stable shadows but are more expensive to compute.
-     */
-    sampleDirections: number;
-
-    /**
-     * How dark the shadows are. 1.0 is full opacity, 0.0 is no shadows.
-     */
-    shadowOpacity: number;
-
-    /**
-     * How long the shadows remain in the scene. 0.0 is no persistence, 1.0 is full persistence.
-     */
-    shadowRemenance: number;
-
-    /**
-     * Render the voxel grid from 3 different axis. This will result in better quality shadows with fewer
-     * bits of missing geometry.
-     */
-    triPlanarVoxelization: boolean;
-
-    /**
-     * A multiplier for the render size of the shadows. Used for rendering lower-resolution shadows
-     * to increase performance. Should be a value between 0 and 1.
-     */
-    shadowRenderSizeFactor: number;
-
-    /**
-     * Separate control for the opacity of the voxel shadows.
-     */
-    voxelShadowOpacity: number;
-
-    /**
-     * Include screen-space shadows in the IBL shadow pipeline. This adds sharp shadows to small details
-     * but only applies close to a shadow-casting object.
-     */
-    ssShadowsEnabled: boolean;
-
-    /**
-     * The number of samples used in the screen space shadow pass.
-     */
-    ssShadowSampleCount: number;
-
-    /**
-     * The stride of the screen-space shadow pass. This controls the distance between samples.
-     */
-    ssShadowStride: number;
-
-    /**
-     * The maximum distance a shadow can be cast in screen space. This should usually be kept small
-     * as screenspace shadows are mostly useful for small details.
-     */
-    ssShadowDistanceScale: number;
-
-    /**
-     * Screen-space shadow thickness. This value controls the perceived thickness of the SS shadows.
-     */
-    ssShadowThickness: number;
-}
-
-/**
- * Voxel-based shadow rendering for IBL's.
- * This should not be instanciated directly, as it is part of a scene component
- */
-export class IblShadowsRenderPipeline extends PostProcessRenderPipeline {
-    /**
-     * The scene that this pipeline is attached to
-     */
-    public scene: Scene;
-
-    private _allowDebugPasses: boolean = false;
-    private _debugPasses: { pass: PostProcess; enabled: boolean }[] = [];
-
-    private _geometryBufferRenderer: GeometryBufferRenderer;
-
-    private _shadowCastingMeshes: Mesh[] = [];
-
-    private _voxelRenderer: _IblShadowsVoxelRenderer;
-    private _importanceSamplingRenderer: _IblShadowsImportanceSamplingRenderer;
-    private _voxelTracingPass: _IblShadowsVoxelTracingPass;
-    private _spatialBlurPass: _IblShadowsSpatialBlurPass;
-    private _accumulationPass: _IblShadowsAccumulationPass;
-    private _noiseTexture: Texture;
-    private _dummyTexture2d: RawTexture;
-    private _dummyTexture3d: RawTexture3D;
-    private _shadowOpacity: number = 0.75;
-    private _enabled: boolean = true;
-    private _materialsWithRenderPlugin: Material[] = [];
-
-    /**
-     * The current world-space size of that the voxel grid covers in the scene.
-     */
-    public voxelGridSize: number = 1.0;
-
-    /**
-     * How dark the shadows appear. 1.0 is full opacity, 0.0 is no shadows.
-     */
-    public get shadowOpacity(): number {
-        return this._shadowOpacity;
-    }
-
-    public set shadowOpacity(value: number) {
-        this._shadowOpacity = value;
-        this._setPluginParameters();
-    }
-
-    private _renderSizeFactor: number = 1.0;
-
-    /**
-     * A multiplier for the render size of the shadows. Used for rendering lower-resolution shadows.
-     */
-    public get shadowRenderSizeFactor(): number {
-        return this._renderSizeFactor;
-    }
-
-    public set shadowRenderSizeFactor(value: number) {
-        this._renderSizeFactor = Math.max(Math.min(value, 1.0), 0.0);
-        this._voxelTracingPass?.resize(value);
-        this._spatialBlurPass?.resize(value);
-        this._accumulationPass?.resize(value);
-        this._setPluginParameters();
-    }
-
-    /**
-     * How dark the voxel shadows appear. 1.0 is full opacity, 0.0 is no shadows.
-     */
-    public get voxelShadowOpacity() {
-        return this._voxelTracingPass?.voxelShadowOpacity;
-    }
-
-    public set voxelShadowOpacity(value: number) {
-        if (!this._voxelTracingPass) return;
-        this._voxelTracingPass.voxelShadowOpacity = value;
-    }
-
-    /**
-     * How dark the screen-space shadows appear. 1.0 is full opacity, 0.0 is no shadows.
-     */
-    public get ssShadowOpacity(): number {
-        return this._voxelTracingPass?.ssShadowOpacity;
-    }
-
-    public set ssShadowOpacity(value: number) {
-        if (!this._voxelTracingPass) return;
-        this._voxelTracingPass.ssShadowOpacity = value;
-    }
-
-    /**
-     * The number of samples used in the screen space shadow pass.
-     */
-    public get ssShadowSamples(): number {
-        return this._voxelTracingPass?.sssSamples;
-    }
-
-    public set ssShadowSamples(value: number) {
-        if (!this._voxelTracingPass) return;
-        this._voxelTracingPass.sssSamples = value;
-    }
-
-    /**
-     * The stride of the screen-space shadow pass. This controls the distance between samples.
-     */
-    public get ssShadowStride(): number {
-        return this._voxelTracingPass?.sssStride;
-    }
-
-    public set ssShadowStride(value: number) {
-        if (!this._voxelTracingPass) return;
-        this._voxelTracingPass.sssStride = value;
-    }
-
-    private _sssMaxDistScale: number;
-
-    /**
-     * A scale for the maximum distance a shadow can be cast in screen space.
-     * The absolute distance for SS shadows is derived from the voxel size and this scalar.
-     */
-    public get ssShadowDistanceScale(): number {
-        return this._sssMaxDistScale;
-    }
-
-    public set ssShadowDistanceScale(value: number) {
-        if (!this._voxelTracingPass) return;
-        this._sssMaxDistScale = value;
-        this._updateShadowMaxDist();
-    }
-
-    /**
-     * Screen-space shadow thickness. This value controls the perceived thickness of the SS shadows.
-     */
-    public get ssShadowThickness(): number {
-        return this._voxelTracingPass?.sssThickness;
-    }
-
-    public set ssShadowThickness(value: number) {
-        if (!this._voxelTracingPass) return;
-        this._voxelTracingPass.sssThickness = value;
-    }
-
-    /**
-     * Set the IBL image to be used for shadowing. It can be either a cubemap
-     * or a 2D equirectangular texture.
-     * @param iblSource The texture to use for IBL shadowing
-     */
-    public setIblTexture(iblSource: BaseTexture) {
-        if (!this._importanceSamplingRenderer) return;
-        this._importanceSamplingRenderer.iblSource = iblSource;
-    }
-
-    /**
-     * Returns the texture containing the voxel grid data
-     * @returns The texture containing the voxel grid data
-     * @internal
-     */
-    public getVoxelGridTexture(): Texture {
-        // return this._voxelRenderer?.getVoxelGrid();
-        const tex = this._voxelRenderer?.getVoxelGrid();
-        if (tex && tex.isReady()) {
-            return tex;
-        }
-        return this._dummyTexture3d;
-    }
-
-    /**
-     * Returns the texture containing the importance sampling CDF data for the IBL shadow pipeline
-     * @returns The texture containing the importance sampling CDF data for the IBL shadow pipeline
-     * @internal
-     */
-    public getIcdfyTexture(): Texture {
-        const tex = this._importanceSamplingRenderer!.getIcdfyTexture();
-        if (tex && tex.isReady()) {
-            return tex;
-        }
-        return this._dummyTexture2d;
-    }
-
-    /**
-     * Returns the texture containing the importance sampling CDF data for the IBL shadow pipeline
-     * @returns The texture containing the importance sampling CDF data for the IBL shadow pipeline
-     * @internal
-     */
-    public getIcdfxTexture(): Texture {
-        const tex = this._importanceSamplingRenderer!.getIcdfxTexture();
-        if (tex && tex.isReady()) {
-            return tex;
-        }
-        return this._dummyTexture2d;
-    }
-
-    /**
-     * Returns the noise texture.
-     * @returns The noise texture.
-     * @internal
-     */
-    public getNoiseTexture(): Texture {
-        const tex = this._noiseTexture;
-        if (tex && tex.isReady()) {
-            return tex;
-        }
-        return this._dummyTexture2d;
-    }
-
-    /**
-     * Returns the voxel-tracing texture.
-     * @returns The voxel-tracing texture.
-     * @internal
-     */
-    public getVoxelTracingTexture(): Texture {
-        const tex = this._voxelTracingPass?.getOutputTexture();
-        if (tex && tex.isReady()) {
-            return tex;
-        }
-        return this._dummyTexture2d;
-    }
-
-    /**
-     * Returns the spatial blur texture.
-     * @returns The spatial blur texture.
-     * @internal
-     */
-    public getSpatialBlurTexture(): Texture {
-        const tex = this._spatialBlurPass?.getOutputTexture();
-        if (tex && tex.isReady()) {
-            return tex;
-        }
-        return this._dummyTexture2d;
-<<<<<<< HEAD
-=======
-    }
-
-    /**
-     * Returns the accumulated shadow texture.
-     * @returns The accumulated shadow texture.
-     * @internal
-     */
-    public getAccumulatedTexture(): Texture {
-        const tex = this._accumulationPass?.getOutputTexture();
-        if (tex && tex.isReady()) {
-            return tex;
-        }
-        return this._dummyTexture2d;
->>>>>>> 89e44615
-    }
-
-    private _gbufferDebugPass: PostProcess;
-    private _gbufferDebugEnabled: boolean = false;
-    private _gBufferDebugSizeParams: Vector4 = new Vector4(0.0, 0.0, 0.0, 0.0);
-
-    /**
-     * Is the debug view of the G-Buffer enabled?
-     */
-    public get gbufferDebugEnabled(): boolean {
-        return this._gbufferDebugEnabled;
-    }
-
-    /**
-     * Turn on or off the debug view of the G-Buffer
-     */
-    public set gbufferDebugEnabled(enabled: boolean) {
-        if (enabled && !this.allowDebugPasses) {
-            Logger.Warn("Can't enable G-Buffer debug view without setting allowDebugPasses to true.");
-            return;
-        }
-        this._gbufferDebugEnabled = enabled;
-        if (enabled) {
-            this._enableEffect(this._getGBufferDebugPass().name, this.cameras);
-        } else {
-            this._disableEffect(this._getGBufferDebugPass().name, this.cameras);
-        }
-    }
-
-    /**
-     * Turn on or off the debug view of the CDF importance sampling data
-     */
-    public get importanceSamplingDebugEnabled(): boolean {
-        return this._importanceSamplingRenderer?.debugEnabled;
-    }
-
-    /**
-     * Turn on or off the debug view of the CDF importance sampling data
-     */
-    public set importanceSamplingDebugEnabled(enabled: boolean) {
-        if (!this._importanceSamplingRenderer) return;
-        if (enabled && !this.allowDebugPasses) {
-            Logger.Warn("Can't enable importance sampling debug view without setting allowDebugPasses to true.");
-            return;
-        }
-        if (enabled === this._importanceSamplingRenderer.debugEnabled) return;
-        this._importanceSamplingRenderer.debugEnabled = enabled;
-        if (enabled) {
-            this._enableEffect(this._importanceSamplingRenderer.debugPassName, this.cameras);
-        } else {
-            this._disableEffect(this._importanceSamplingRenderer.debugPassName, this.cameras);
-        }
-    }
-
-    /**
-     * Turn on or off the debug view of the voxel grid
-     */
-    public get voxelDebugEnabled(): boolean {
-        return this._voxelRenderer?.voxelDebugEnabled;
-    }
-
-    /**
-     * Turn on or off the debug view of the voxel grid
-     */
-    public set voxelDebugEnabled(enabled: boolean) {
-        if (!this._voxelRenderer) return;
-        if (enabled && !this.allowDebugPasses) {
-            Logger.Warn("Can't enable voxel debug view without setting allowDebugPasses to true.");
-            return;
-        }
-        this._voxelRenderer.voxelDebugEnabled = enabled;
-        if (enabled) {
-            this._enableEffect(this._voxelRenderer.debugPassName, this.cameras);
-        } else {
-            this._disableEffect(this._voxelRenderer.debugPassName, this.cameras);
-        }
-    }
-
-    /**
-     * Set the axis to display for the voxel grid debug view
-     * When using tri-axis voxelization, this will display the voxel grid for the specified axis
-     */
-    public get voxelDebugAxis(): number {
-        return this._voxelRenderer?.voxelDebugAxis;
-    }
-
-    /**
-     * Set the axis to display for the voxel grid debug view
-     * When using tri-axis voxelization, this will display the voxel grid for the specified axis
-     */
-    public set voxelDebugAxis(axisNum: number) {
-        if (!this._voxelRenderer) return;
-        this._voxelRenderer.voxelDebugAxis = axisNum;
-    }
-
-    /**
-     * Set the mip level to display for the voxel grid debug view
-     */
-    public set voxelDebugDisplayMip(mipNum: number) {
-        if (!this._voxelRenderer) return;
-        this._voxelRenderer.setDebugMipNumber(mipNum);
-    }
-
-    /**
-     * Display the debug view for the voxel tracing pass
-     */
-    public get voxelTracingDebugEnabled(): boolean {
-        return this._voxelTracingPass?.debugEnabled;
-    }
-
-    /**
-     * Display the debug view for the voxel tracing pass
-     */
-    public set voxelTracingDebugEnabled(enabled: boolean) {
-        if (!this._voxelTracingPass) return;
-        if (enabled && !this.allowDebugPasses) {
-            Logger.Warn("Can't enable voxel tracing debug view without setting allowDebugPasses to true.");
-            return;
-        }
-        if (enabled === this._voxelTracingPass.debugEnabled) return;
-        this._voxelTracingPass.debugEnabled = enabled;
-        if (enabled) {
-            this._enableEffect(this._voxelTracingPass.debugPassName, this.cameras);
-        } else {
-            this._disableEffect(this._voxelTracingPass.debugPassName, this.cameras);
-        }
-    }
-
-    /**
-     * Display the debug view for the spatial blur pass
-     */
-    public get spatialBlurPassDebugEnabled(): boolean {
-        return this._spatialBlurPass?.debugEnabled;
-    }
-
-    /**
-     * Display the debug view for the spatial blur pass
-     */
-    public set spatialBlurPassDebugEnabled(enabled: boolean) {
-        if (!this._spatialBlurPass) return;
-        if (enabled && !this.allowDebugPasses) {
-            Logger.Warn("Can't enable spatial blur debug view without setting allowDebugPasses to true.");
-            return;
-        }
-        if (enabled === this._spatialBlurPass.debugEnabled) return;
-        this._spatialBlurPass.debugEnabled = enabled;
-        if (enabled) {
-            this._enableEffect(this._spatialBlurPass.debugPassName, this.cameras);
-        } else {
-            this._disableEffect(this._spatialBlurPass.debugPassName, this.cameras);
-        }
-    }
-
-    /**
-     * Display the debug view for the accumulation pass
-     */
-    public get accumulationPassDebugEnabled(): boolean {
-        return this._accumulationPass?.debugEnabled;
-    }
-
-    /**
-     * Display the debug view for the accumulation pass
-     */
-    public set accumulationPassDebugEnabled(enabled: boolean) {
-        if (!this._accumulationPass) return;
-        if (enabled && !this.allowDebugPasses) {
-            Logger.Warn("Can't enable accumulation pass debug view without setting allowDebugPasses to true.");
-            return;
-        }
-        if (enabled === this._accumulationPass.debugEnabled) return;
-        this._accumulationPass.debugEnabled = enabled;
-        if (enabled) {
-            this._enableEffect(this._accumulationPass.debugPassName, this.cameras);
-        } else {
-            this._disableEffect(this._accumulationPass.debugPassName, this.cameras);
-        }
-    }
-
-    /**
-     * Add a mesh to be used for shadow casting in the IBL shadow pipeline
-     * @param mesh A mesh that you want to cast shadows
-     */
-    public addShadowCastingMesh(mesh: Mesh): void {
-        if (this._shadowCastingMeshes.indexOf(mesh) === -1) {
-            this._shadowCastingMeshes.push(mesh);
-        }
-    }
-
-    /**
-     * Remove a mesh from the shadow-casting list.
-     * @param mesh The mesh that you don't want to cast shadows.
-     */
-    public removeShadowCastingMesh(mesh: Mesh): void {
-        const index = this._shadowCastingMeshes.indexOf(mesh);
-        if (index !== -1) {
-            this._shadowCastingMeshes.splice(index, 1);
-        }
-    }
-
-    /**
-     * The exponent of the resolution of the voxel shadow grid. Higher resolutions will result in sharper
-     * shadows but are more expensive to compute and require more memory.
-     * The resolution is calculated as 2 to the power of this number.
-     */
-    public get resolutionExp() {
-        return this._voxelRenderer.voxelResolutionExp;
-    }
-
-    /**
-     * The exponent of the resolution of the voxel shadow grid. Higher resolutions will result in sharper
-     * shadows but are more expensive to compute and require more memory.
-     * The resolution is calculated as 2 to the power of this number.
-     */
-    public set resolutionExp(newResolution: number) {
-        if (newResolution === this._voxelRenderer.voxelResolutionExp) return;
-        if (this._voxelRenderer.isVoxelizationInProgress()) {
-            Logger.Warn("Can't change the resolution of the voxel grid while voxelization is in progress.");
-            return;
-        }
-        this._voxelRenderer.voxelResolutionExp = newResolution;
-        this.updateVoxelization();
-        this._accumulationPass.reset = true;
-    }
-
-    /**
-     * The number of different directions to sample during the voxel tracing pass
-     */
-    public get sampleDirections() {
-        return this._voxelTracingPass?.sampleDirections;
-    }
-
-    /**
-     * The number of different directions to sample during the voxel tracing pass
-     */
-    public set sampleDirections(value: number) {
-        if (!this._voxelTracingPass) return;
-        this._voxelTracingPass.sampleDirections = value;
-    }
-
-    /**
-     * The decree to which the shadows persist between frames. 0.0 is no persistence, 1.0 is full persistence.
-     **/
-    public get shadowRemenance(): number {
-        return this._accumulationPass?.remenance;
-    }
-
-    /**
-     * The decree to which the shadows persist between frames. 0.0 is no persistence, 1.0 is full persistence.
-     **/
-    public set shadowRemenance(value: number) {
-        if (!this._accumulationPass) return;
-        this._accumulationPass.remenance = value;
-    }
-
-    /**
-     * The global rotation of the IBL for shadows
-     */
-    public get envRotation() {
-        return this._voxelTracingPass?.envRotation;
-    }
-
-    /**
-     * The global rotation of the IBL for shadows
-     */
-    public set envRotation(value: number) {
-        if (!this._voxelTracingPass) return;
-        this._voxelTracingPass.envRotation = value;
-    }
-
-    /**
-     * Allow debug passes to be enabled. Default is false.
-     */
-    public get allowDebugPasses(): boolean {
-        return this._allowDebugPasses;
-    }
-
-    /**
-     * Allow debug passes to be enabled. Default is false.
-     */
-    public set allowDebugPasses(value: boolean) {
-        if (this._allowDebugPasses === value) return;
-        this._allowDebugPasses = value;
-        if (value) {
-            if (this._importanceSamplingRenderer.isReady()) {
-                this._createDebugPasses();
-            } else {
-                this._importanceSamplingRenderer.onReadyObservable.addOnce(() => {
-                    this._createDebugPasses();
-                });
-            }
-        } else {
-            this._disposeDebugPasses();
-        }
-    }
-
-    /**
-     *  Support test.
-     */
-    public static get IsSupported(): boolean {
-        const engine = EngineStore.LastCreatedEngine;
-        if (!engine) {
-            return false;
-        }
-        return engine._features.supportIBLShadows;
-    }
-
-    /**
-     * @param name The rendering pipeline name
-     * @param scene The scene linked to this pipeline
-     * @param options Options to configure the pipeline
-     * @param cameras Cameras to apply the pipeline to.
-     */
-    constructor(name: string, scene: Scene, options: Partial<IblShadowsSettings> = {}, cameras?: Camera[]) {
-        super(scene.getEngine(), name);
-        this.scene = scene;
-        this._cameras = cameras || [scene.activeCamera!];
-        // Create the dummy textures to be used when the pipeline is not ready
-        const blackPixels = new Uint8Array([0, 0, 0, 255]);
-        this._dummyTexture2d = new RawTexture(blackPixels, 1, 1, Engine.TEXTUREFORMAT_RGBA, scene, false);
-        this._dummyTexture3d = new RawTexture3D(blackPixels, 1, 1, 1, Engine.TEXTUREFORMAT_RGBA, scene, false);
-
-        // Setup the geometry buffer target formats
-        const textureTypesAndFormats: { [key: number]: { textureType: number; textureFormat: number } } = {};
-        textureTypesAndFormats[GeometryBufferRenderer.SCREENSPACE_DEPTH_TEXTURE_TYPE] = {
-<<<<<<< HEAD
-            textureFormat: Constants.TEXTUREFORMAT_DEPTH32_FLOAT,
-=======
-            textureFormat: Constants.TEXTUREFORMAT_R,
->>>>>>> 89e44615
-            textureType: Constants.TEXTURETYPE_FLOAT,
-        };
-        textureTypesAndFormats[GeometryBufferRenderer.VELOCITY_LINEAR_TEXTURE_TYPE] = {
-            textureFormat: Constants.TEXTUREFORMAT_RG,
-            textureType: Constants.TEXTURETYPE_HALF_FLOAT,
-        };
-        textureTypesAndFormats[GeometryBufferRenderer.POSITION_TEXTURE_TYPE] = {
-            textureFormat: Constants.TEXTUREFORMAT_RGBA,
-            textureType: Constants.TEXTURETYPE_HALF_FLOAT,
-        };
-        textureTypesAndFormats[GeometryBufferRenderer.NORMAL_TEXTURE_TYPE] = {
-            textureFormat: Constants.TEXTUREFORMAT_RGBA,
-            textureType: Constants.TEXTURETYPE_HALF_FLOAT,
-        };
-        const geometryBufferRenderer = scene.enableGeometryBufferRenderer(undefined, undefined, textureTypesAndFormats);
-        if (!geometryBufferRenderer) {
-            Logger.Error("Geometry buffer renderer is required for IBL shadows to work.");
-            return;
-        }
-        this._geometryBufferRenderer = geometryBufferRenderer;
-        this._geometryBufferRenderer.enableScreenspaceDepth = true;
-        this._geometryBufferRenderer.enableVelocityLinear = true;
-        this._geometryBufferRenderer.enablePosition = true;
-        this._geometryBufferRenderer.enableNormal = true;
-        this._geometryBufferRenderer.generateNormalsInWorldSpace = true;
-
-        this.shadowOpacity = options.shadowOpacity || 0.75;
-        this._voxelRenderer = new _IblShadowsVoxelRenderer(
-            this.scene,
-            this,
-            options ? options.resolutionExp : 6,
-            options.triPlanarVoxelization !== undefined ? options.triPlanarVoxelization : true
-        );
-        this._importanceSamplingRenderer = new _IblShadowsImportanceSamplingRenderer(this.scene);
-        this._voxelTracingPass = new _IblShadowsVoxelTracingPass(this.scene, this);
-        this.sampleDirections = options.sampleDirections || 2;
-        this.voxelShadowOpacity = options.voxelShadowOpacity || 1.0;
-        this.shadowRenderSizeFactor = options.shadowRenderSizeFactor || 1.0;
-        this.ssShadowOpacity = options.ssShadowsEnabled === undefined || options.ssShadowsEnabled ? 1.0 : 0.0;
-        this.ssShadowDistanceScale = options.ssShadowDistanceScale || 2.5;
-        this.ssShadowSamples = options.ssShadowSampleCount || 16;
-        this.ssShadowStride = options.ssShadowStride || 8;
-        this.ssShadowThickness = options.ssShadowThickness || 0.02;
-        this._spatialBlurPass = new _IblShadowsSpatialBlurPass(this.scene, this);
-        this._accumulationPass = new _IblShadowsAccumulationPass(this.scene, this);
-        this.shadowRemenance = options.shadowRemenance || 0.75;
-        this._noiseTexture = new Texture("https://assets.babylonjs.com/textures/blue_noise/blue_noise_rgb.png", this.scene, false, true, Constants.TEXTURE_NEAREST_SAMPLINGMODE);
-        if (this.scene.environmentTexture) {
-            this._importanceSamplingRenderer.iblSource = this.scene.environmentTexture;
-        }
-
-        scene.postProcessRenderPipelineManager.addPipeline(this);
-
-<<<<<<< HEAD
-        // this.scene.onNewMeshAddedObservable.add(this.updateSceneBounds.bind(this));
-        // this.scene.onMeshRemovedObservable.add(this.updateSceneBounds.bind(this));
-=======
->>>>>>> 89e44615
-        this.scene.onActiveCameraChanged.add(this._listenForCameraChanges.bind(this));
-        this.scene.onBeforeRenderObservable.add(this._updateBeforeRender.bind(this));
-
-        this._listenForCameraChanges();
-        this.scene.getEngine().onResizeObservable.add(this._handleResize.bind(this));
-
-        // Only turn on the pipeline when the importance sampling RT's are ready
-        this._importanceSamplingRenderer.onReadyObservable.addOnce(() => {
-            this.updateVoxelization();
-            this.toggleShadow(this._enabled);
-        });
-    }
-
-    /**
-     * Toggle the shadow tracing on or off
-     * @param enabled Toggle the shadow tracing on or off
-     */
-    public toggleShadow(enabled: boolean) {
-        this._enabled = enabled;
-        this._voxelTracingPass.enabled = enabled;
-        this._spatialBlurPass.enabled = enabled;
-        this._accumulationPass.enabled = enabled;
-        this._materialsWithRenderPlugin.forEach((mat) => {
-            if (mat.pluginManager) {
-                const plugin = mat.pluginManager.getPlugin(IBLShadowsPluginMaterial.Name) as IBLShadowsPluginMaterial;
-                plugin.isEnabled = enabled;
-            }
-        });
-        this._setPluginParameters();
-    }
-
-    private _handleResize() {
-        this._voxelRenderer.resize();
-        this._voxelTracingPass?.resize(this.shadowRenderSizeFactor);
-        this._spatialBlurPass?.resize(this.shadowRenderSizeFactor);
-        this._accumulationPass?.resize(this.shadowRenderSizeFactor);
-        this._setPluginParameters();
-    }
-
-    private _getGBufferDebugPass(): PostProcess {
-        if (this._gbufferDebugPass) {
-            return this._gbufferDebugPass;
-        }
-        const isWebGPU = this.engine.isWebGPU;
-        const textureNames: string[] = ["depthSampler", "normalSampler", "positionSampler", "velocitySampler"];
-
-        const options: PostProcessOptions = {
-            width: this.scene.getEngine().getRenderWidth(),
-            height: this.scene.getEngine().getRenderHeight(),
-            samplingMode: Constants.TEXTURE_NEAREST_SAMPLINGMODE,
-            engine: this.scene.getEngine(),
-            textureType: Constants.TEXTURETYPE_UNSIGNED_INT,
-            textureFormat: Constants.TEXTUREFORMAT_RGBA,
-            uniforms: ["sizeParams"],
-            samplers: textureNames,
-            reusable: false,
-            shaderLanguage: isWebGPU ? ShaderLanguage.WGSL : ShaderLanguage.GLSL,
-            extraInitializations: (useWebGPU: boolean, list: Promise<any>[]) => {
-                if (useWebGPU) {
-                    list.push(import("../../ShadersWGSL/iblShadowGBufferDebug.fragment"));
-                } else {
-                    list.push(import("../../Shaders/iblShadowGBufferDebug.fragment"));
-                }
-            },
-        };
-        this._gbufferDebugPass = new PostProcess("iblShadowGBufferDebug", "iblShadowGBufferDebug", options);
-        this._gbufferDebugPass.autoClear = false;
-        this._gbufferDebugPass.onApplyObservable.add((effect) => {
-            const depthIndex = this._geometryBufferRenderer.getTextureIndex(GeometryBufferRenderer.SCREENSPACE_DEPTH_TEXTURE_TYPE);
-            effect.setTexture("depthSampler", this._geometryBufferRenderer.getGBuffer().textures[depthIndex]);
-            const normalIndex = this._geometryBufferRenderer.getTextureIndex(GeometryBufferRenderer.NORMAL_TEXTURE_TYPE);
-            effect.setTexture("normalSampler", this._geometryBufferRenderer.getGBuffer().textures[normalIndex]);
-            const positionIndex = this._geometryBufferRenderer.getTextureIndex(GeometryBufferRenderer.POSITION_TEXTURE_TYPE);
-            effect.setTexture("positionSampler", this._geometryBufferRenderer.getGBuffer().textures[positionIndex]);
-            const velocityIndex = this._geometryBufferRenderer.getTextureIndex(GeometryBufferRenderer.VELOCITY_LINEAR_TEXTURE_TYPE);
-            effect.setTexture("velocitySampler", this._geometryBufferRenderer.getGBuffer().textures[velocityIndex]);
-            effect.setVector4("sizeParams", this._gBufferDebugSizeParams);
-            if (this.scene.activeCamera) {
-                effect.setFloat("maxDepth", this.scene.activeCamera.maxZ);
-            }
-        });
-        return this._gbufferDebugPass;
-    }
-
-    private _createDebugPasses() {
-        this._debugPasses = [
-            { pass: this._importanceSamplingRenderer?.getDebugPassPP(), enabled: this.importanceSamplingDebugEnabled },
-            { pass: this._voxelRenderer?.getDebugPassPP(), enabled: this.voxelDebugEnabled },
-            { pass: this._voxelTracingPass?.getDebugPassPP(), enabled: this.voxelTracingDebugEnabled },
-            { pass: this._spatialBlurPass?.getDebugPassPP(), enabled: this.spatialBlurPassDebugEnabled },
-            { pass: this._accumulationPass?.getDebugPassPP(), enabled: this.accumulationPassDebugEnabled },
-            { pass: this._getGBufferDebugPass(), enabled: this.gbufferDebugEnabled },
-        ];
-        for (let i = 0; i < this._debugPasses.length; i++) {
-            if (!this._debugPasses[i].pass) continue;
-            this.addEffect(
-                new PostProcessRenderEffect(
-                    this.scene.getEngine(),
-                    this._debugPasses[i].pass.name,
-                    () => {
-                        return this._debugPasses[i].pass;
-                    },
-                    true
-                )
-            );
-        }
-        const cameras = this.cameras.slice();
-        this.scene.postProcessRenderPipelineManager.detachCamerasFromRenderPipeline(this.name, this.cameras);
-        this.scene.postProcessRenderPipelineManager.attachCamerasToRenderPipeline(this.name, cameras);
-        for (let i = 0; i < this._debugPasses.length; i++) {
-            if (!this._debugPasses[i].pass) continue;
-            if (this._debugPasses[i].enabled) {
-                this._enableEffect(this._debugPasses[i].pass.name, this.cameras);
-            } else {
-                this._disableEffect(this._debugPasses[i].pass.name, this.cameras);
-            }
-        }
-    }
-
-    private _disposeEffectPasses() {
-        this.scene.postProcessRenderPipelineManager.detachCamerasFromRenderPipeline(this.name, this.cameras);
-        this._disableEffect("IBLShadowVoxelTracingPass", this.cameras);
-        this._disableEffect("IBLShadowSpatialBlurPass", this.cameras);
-        this._disableEffect("IBLShadowAccumulationBlurPass", this.cameras);
-        this._disableEffect("IBLShadowCompositePass", this.cameras);
-        this._disposeDebugPasses();
-        this._reset();
-    }
-
-    private _disposeDebugPasses() {
-        for (let i = 0; i < this._debugPasses.length; i++) {
-            this._disableEffect(this._debugPasses[i].pass.name, this.cameras);
-            this._debugPasses[i].pass.dispose();
-        }
-        this._debugPasses = [];
-    }
-
-    private _updateDebugPasses() {
-        let count = 0;
-        if (this._gbufferDebugEnabled) count++;
-        if (this.importanceSamplingDebugEnabled) count++;
-        if (this.voxelDebugEnabled) count++;
-        if (this.voxelTracingDebugEnabled) count++;
-        if (this.spatialBlurPassDebugEnabled) count++;
-        if (this.accumulationPassDebugEnabled) count++;
-
-        const rows = Math.ceil(Math.sqrt(count));
-        const cols = Math.ceil(count / rows);
-        const width = 1.0 / cols;
-        const height = 1.0 / rows;
-        let x = 0;
-        let y = 0;
-        if (this.gbufferDebugEnabled) {
-            this._gBufferDebugSizeParams.set(x, y, cols, rows);
-            x -= width;
-            if (x <= -1) {
-                x = 0;
-                y -= height;
-            }
-        }
-
-        if (this.importanceSamplingDebugEnabled) {
-            this._importanceSamplingRenderer.setDebugDisplayParams(x, y, cols, rows);
-            x -= width;
-            if (x <= -1) {
-                x = 0;
-                y -= height;
-            }
-        }
-        if (this.voxelDebugEnabled) {
-            this._voxelRenderer.setDebugDisplayParams(x, y, cols, rows);
-            x -= width;
-            if (x <= -1) {
-                x = 0;
-                y -= height;
-            }
-        }
-        if (this.voxelTracingDebugEnabled) {
-            this._voxelTracingPass.setDebugDisplayParams(x, y, cols, rows);
-            x -= width;
-            if (x <= -1) {
-                x = 0;
-                y -= height;
-            }
-        }
-        if (this.spatialBlurPassDebugEnabled) {
-            this._spatialBlurPass.setDebugDisplayParams(x, y, cols, rows);
-            x -= width;
-            if (x <= -1) {
-                x = 0;
-                y -= height;
-            }
-        }
-        if (this.accumulationPassDebugEnabled) {
-            this._accumulationPass.setDebugDisplayParams(x, y, cols, rows);
-            x -= width;
-            if (x <= -1) {
-                x = 0;
-                y -= height;
-            }
-        }
-    }
-
-    /**
-     * Trigger the scene to be re-voxelized. This is useful when the scene has changed and the voxel grid needs to be updated.
-     */
-    public updateVoxelization() {
-<<<<<<< HEAD
-        this._voxelRenderer.updateVoxelGrid(this._excludedMeshes);
-=======
-        this._voxelRenderer.updateVoxelGrid(this._shadowCastingMeshes);
->>>>>>> 89e44615
-        // Update the SS shadow max distance based on the voxel grid size and resolution.
-        // The max distance should be just a little larger than the world size of a single voxel.
-        this._updateShadowMaxDist();
-    }
-
-    /**
-     * Trigger the scene bounds of shadow-casters to be updated. This is useful when the scene has changed and the bounds need
-     * to be recalculated. This will also trigger a re-voxelization.
-     */
-    public updateSceneBounds() {
-        const bounds = this.scene.getWorldExtends((mesh) => {
-<<<<<<< HEAD
-            return mesh instanceof Mesh && this._excludedMeshes.indexOf(mesh.uniqueId) === -1;
-=======
-            return mesh instanceof Mesh && this._shadowCastingMeshes.indexOf(mesh) !== -1;
->>>>>>> 89e44615
-        });
-        const size = bounds.max.subtract(bounds.min);
-        this.voxelGridSize = Math.max(size.x, Math.max(size.y, size.z));
-        if (!isFinite(this.voxelGridSize) || this.voxelGridSize === 0) {
-            Logger.Warn("IBL Shadows: Scene size is invalid. Can't update bounds.");
-            this.voxelGridSize = 1.0;
-            return;
-        }
-        const halfSize = this.voxelGridSize / 2.0;
-        const centre = bounds.max.add(bounds.min).multiplyByFloats(-0.5, -0.5, -0.5);
-        const invWorldScaleMatrix = Matrix.Compose(new Vector3(1.0 / halfSize, 1.0 / halfSize, 1.0 / halfSize), new Quaternion(), new Vector3(0, 0, 0));
-        const invTranslationMatrix = Matrix.Compose(new Vector3(1.0, 1.0, 1.0), new Quaternion(), centre);
-        invTranslationMatrix.multiplyToRef(invWorldScaleMatrix, invWorldScaleMatrix);
-        this._voxelTracingPass?.setWorldScaleMatrix(invWorldScaleMatrix);
-        this._voxelRenderer.setWorldScaleMatrix(invWorldScaleMatrix);
-        // Set world scale for spatial blur.
-        this._spatialBlurPass?.setWorldScale(halfSize * 2.0);
-        // Logger.Log("IBL Shadows: Scene size: " + size);
-        // Logger.Log("Half size: " + halfSize);
-        // Logger.Log("Centre translation: " + centre);
-
-        // Update the SS shadow max distance based on the voxel grid size and resolution.
-        // The max distance should be just a little larger than the world size of a single voxel.
-        this._updateShadowMaxDist();
-    }
-
-    private _updateShadowMaxDist(): void {
-        this._voxelTracingPass.sssMaxDist = (this._sssMaxDistScale * this.voxelGridSize) / (1 << this.resolutionExp);
-    }
-
-    /**
-     * Apply the shadows to a material.
-     * @param material Material that will be affected by the shadows. If not provided, all materials of the scene will be affected.
-     */
-<<<<<<< HEAD
-    public addMaterial(material?: Material) {
-=======
-    public addShadowReceivingMaterial(material?: Material) {
->>>>>>> 89e44615
-        if (material) {
-            this._addShadowSupportToMaterial(material);
-        } else {
-            this.scene.meshes.forEach((mesh) => {
-                if (mesh.getTotalVertices() > 0 && mesh.isEnabled() && mesh.material instanceof Material) {
-                    this._addShadowSupportToMaterial(mesh.material);
-                }
-            });
-        }
-    }
-
-<<<<<<< HEAD
-=======
-    /**
-     * Remove a material from receiving shadows
-     * @param material The material that will no longer receive shadows
-     */
-    public removeShadowReceivingMaterial(material: Material) {
-        const matIndex = this._materialsWithRenderPlugin.indexOf(material);
-        if (matIndex !== -1) {
-            this._materialsWithRenderPlugin.splice(matIndex, 1);
-            const plugin = material.pluginManager?.getPlugin(IBLShadowsPluginMaterial.Name) as IBLShadowsPluginMaterial;
-            plugin.isEnabled = false;
-        }
-    }
-
->>>>>>> 89e44615
-    protected _addShadowSupportToMaterial(material: Material) {
-        if (material.pluginManager?.getPlugin(IBLShadowsPluginMaterial.Name)) {
-            return;
-        }
-
-        const plugin = new IBLShadowsPluginMaterial(material);
-
-        if (this._enabled) {
-<<<<<<< HEAD
-            const shadowTexture = this._accumulationPass.getOutputTexture();
-            plugin.iblShadowsTexture = shadowTexture.getInternalTexture() ?? this._dummyTexture3d.getInternalTexture()!;
-=======
-            plugin.iblShadowsTexture = this.getAccumulatedTexture().getInternalTexture()!;
->>>>>>> 89e44615
-            plugin.shadowOpacity = this.shadowOpacity;
-        }
-
-        plugin.isEnabled = this._enabled;
-
-        this._materialsWithRenderPlugin.push(material);
-    }
-
-    protected _setPluginParameters() {
-        if (!this._enabled) {
-            return;
-        }
-
-        this._materialsWithRenderPlugin.forEach((mat) => {
-            if (mat.pluginManager) {
-                const plugin = mat.pluginManager.getPlugin<IBLShadowsPluginMaterial>(IBLShadowsPluginMaterial.Name)!;
-<<<<<<< HEAD
-                const shadowTexture = this._accumulationPass.getOutputTexture().getInternalTexture() ?? this._dummyTexture3d.getInternalTexture()!;
-                plugin.iblShadowsTexture = shadowTexture;
-=======
-                plugin.iblShadowsTexture = this.getAccumulatedTexture().getInternalTexture()!;
->>>>>>> 89e44615
-                plugin.shadowOpacity = this.shadowOpacity;
-            }
-        });
-    }
-
-    private _updateBeforeRender() {
-        this._updateDebugPasses();
-    }
-
-    private _listenForCameraChanges() {
-        // We want to listen for camera changes and change settings while the camera is moving.
-        if (this.scene.activeCamera instanceof ArcRotateCamera) {
-            this.scene.onBeforeCameraRenderObservable.add((camera) => {
-                let isMoving: boolean = false;
-                if (camera instanceof ArcRotateCamera) {
-                    isMoving =
-                        camera.inertialAlphaOffset !== 0 ||
-                        camera.inertialBetaOffset !== 0 ||
-                        camera.inertialRadiusOffset !== 0 ||
-                        camera.inertialPanningX !== 0 ||
-                        camera.inertialPanningY !== 0;
-                } else if (camera instanceof FreeCamera) {
-                    isMoving =
-                        camera.cameraDirection.x !== 0 ||
-                        camera.cameraDirection.y !== 0 ||
-                        camera.cameraDirection.z !== 0 ||
-                        camera.cameraRotation.x !== 0 ||
-                        camera.cameraRotation.y !== 0;
-                }
-                if (this._accumulationPass) {
-                    if (isMoving) {
-                        // this._accumulationPass.reset = true;
-                        // this._accumulationPass.remenance = 1.0;
-                    } else {
-                        // this._accumulationPass.reset = false;
-                        // this._accumulationPass.remenance = 0.9;
-                    }
-                }
-            });
-        }
-    }
-
-    /**
-     * Checks if the IBL shadow pipeline is ready to render shadows
-     * @returns true if the IBL shadow pipeline is ready to render the shadows
-     */
-    public isReady() {
-        return (
-            this._noiseTexture.isReady() &&
-            this._voxelRenderer.isReady() &&
-            this._importanceSamplingRenderer.isReady() &&
-            (!this._voxelTracingPass || this._voxelTracingPass.isReady()) &&
-            (!this._spatialBlurPass || this._spatialBlurPass.isReady()) &&
-            (!this._accumulationPass || this._accumulationPass.isReady())
-        );
-    }
-
-    /**
-     * Get the class name
-     * @returns "IBLShadowsRenderPipeline"
-     */
-    public override getClassName(): string {
-        return "IBLShadowsRenderPipeline";
-    }
-
-    /**
-     * Disposes the IBL shadow pipeline and associated resources
-     */
-    public override dispose() {
-        this._disposeEffectPasses();
-        this._noiseTexture.dispose();
-        this._voxelRenderer.dispose();
-        this._importanceSamplingRenderer.dispose();
-        this._voxelTracingPass?.dispose();
-        this._spatialBlurPass?.dispose();
-        this._accumulationPass?.dispose();
-        super.dispose();
-    }
-}
+import { Constants } from "../../Engines/constants";
+import { EngineStore } from "../../Engines/engineStore";
+import { Matrix, Vector3, Vector4, Quaternion } from "../../Maths/math.vector";
+import { Mesh } from "../../Meshes/mesh";
+import type { Scene } from "../../scene";
+import type { BaseTexture } from "../../Materials/Textures/baseTexture";
+import { Texture } from "../../Materials/Textures/texture";
+import { Logger } from "../../Misc/logger";
+import { _IblShadowsVoxelRenderer } from "./iblShadowsVoxelRenderer";
+import { _IblShadowsVoxelTracingPass } from "./iblShadowsVoxelTracingPass";
+
+import { PostProcess } from "../../PostProcesses/postProcess";
+import type { PostProcessOptions } from "../../PostProcesses/postProcess";
+import { _IblShadowsImportanceSamplingRenderer } from "./iblShadowsImportanceSamplingRenderer";
+import { _IblShadowsSpatialBlurPass } from "./iblShadowsSpatialBlurPass";
+import { _IblShadowsAccumulationPass } from "./iblShadowsAccumulationPass";
+import { ArcRotateCamera } from "../../Cameras/arcRotateCamera";
+import { FreeCamera } from "../../Cameras/freeCamera";
+import { PostProcessRenderPipeline } from "../../PostProcesses/RenderPipeline/postProcessRenderPipeline";
+import { PostProcessRenderEffect } from "core/PostProcesses/RenderPipeline/postProcessRenderEffect";
+import type { Camera } from "core/Cameras/camera";
+import { ShaderLanguage } from "core/Materials/shaderLanguage";
+import { GeometryBufferRenderer } from "core/Rendering/geometryBufferRenderer";
+import { RawTexture } from "core/Materials/Textures/rawTexture";
+import { RawTexture3D } from "core/Materials/Textures/rawTexture3D";
+import { Engine } from "core/Engines/engine";
+import { IBLShadowsPluginMaterial } from "./iblShadowsPluginMaterial";
+import { Material } from "core/Materials/material";
+
+interface IblShadowsSettings {
+    /**
+     * The exponent of the resolution of the voxel shadow grid. Higher resolutions will result in sharper
+     * shadows but are more expensive to compute and require more memory.
+     * The resolution is calculated as 2 to the power of this number.
+     */
+    resolutionExp: number;
+
+    /**
+     * The number of different directions to sample during the voxel tracing pass. Higher
+     * values will result in better quality, more stable shadows but are more expensive to compute.
+     */
+    sampleDirections: number;
+
+    /**
+     * How dark the shadows are. 1.0 is full opacity, 0.0 is no shadows.
+     */
+    shadowOpacity: number;
+
+    /**
+     * How long the shadows remain in the scene. 0.0 is no persistence, 1.0 is full persistence.
+     */
+    shadowRemenance: number;
+
+    /**
+     * Render the voxel grid from 3 different axis. This will result in better quality shadows with fewer
+     * bits of missing geometry.
+     */
+    triPlanarVoxelization: boolean;
+
+    /**
+     * A multiplier for the render size of the shadows. Used for rendering lower-resolution shadows
+     * to increase performance. Should be a value between 0 and 1.
+     */
+    shadowRenderSizeFactor: number;
+
+    /**
+     * Separate control for the opacity of the voxel shadows.
+     */
+    voxelShadowOpacity: number;
+
+    /**
+     * Include screen-space shadows in the IBL shadow pipeline. This adds sharp shadows to small details
+     * but only applies close to a shadow-casting object.
+     */
+    ssShadowsEnabled: boolean;
+
+    /**
+     * The number of samples used in the screen space shadow pass.
+     */
+    ssShadowSampleCount: number;
+
+    /**
+     * The stride of the screen-space shadow pass. This controls the distance between samples.
+     */
+    ssShadowStride: number;
+
+    /**
+     * The maximum distance a shadow can be cast in screen space. This should usually be kept small
+     * as screenspace shadows are mostly useful for small details.
+     */
+    ssShadowDistanceScale: number;
+
+    /**
+     * Screen-space shadow thickness. This value controls the perceived thickness of the SS shadows.
+     */
+    ssShadowThickness: number;
+}
+
+/**
+ * Voxel-based shadow rendering for IBL's.
+ * This should not be instanciated directly, as it is part of a scene component
+ */
+export class IblShadowsRenderPipeline extends PostProcessRenderPipeline {
+    /**
+     * The scene that this pipeline is attached to
+     */
+    public scene: Scene;
+
+    private _allowDebugPasses: boolean = false;
+    private _debugPasses: { pass: PostProcess; enabled: boolean }[] = [];
+
+    private _geometryBufferRenderer: GeometryBufferRenderer;
+
+    private _shadowCastingMeshes: Mesh[] = [];
+
+    private _voxelRenderer: _IblShadowsVoxelRenderer;
+    private _importanceSamplingRenderer: _IblShadowsImportanceSamplingRenderer;
+    private _voxelTracingPass: _IblShadowsVoxelTracingPass;
+    private _spatialBlurPass: _IblShadowsSpatialBlurPass;
+    private _accumulationPass: _IblShadowsAccumulationPass;
+    private _noiseTexture: Texture;
+    private _dummyTexture2d: RawTexture;
+    private _dummyTexture3d: RawTexture3D;
+    private _shadowOpacity: number = 0.75;
+    private _enabled: boolean = true;
+    private _materialsWithRenderPlugin: Material[] = [];
+
+    /**
+     * The current world-space size of that the voxel grid covers in the scene.
+     */
+    public voxelGridSize: number = 1.0;
+
+    /**
+     * How dark the shadows appear. 1.0 is full opacity, 0.0 is no shadows.
+     */
+    public get shadowOpacity(): number {
+        return this._shadowOpacity;
+    }
+
+    public set shadowOpacity(value: number) {
+        this._shadowOpacity = value;
+        this._setPluginParameters();
+    }
+
+    private _renderSizeFactor: number = 1.0;
+
+    /**
+     * A multiplier for the render size of the shadows. Used for rendering lower-resolution shadows.
+     */
+    public get shadowRenderSizeFactor(): number {
+        return this._renderSizeFactor;
+    }
+
+    public set shadowRenderSizeFactor(value: number) {
+        this._renderSizeFactor = Math.max(Math.min(value, 1.0), 0.0);
+        this._voxelTracingPass?.resize(value);
+        this._spatialBlurPass?.resize(value);
+        this._accumulationPass?.resize(value);
+        this._setPluginParameters();
+    }
+
+    /**
+     * How dark the voxel shadows appear. 1.0 is full opacity, 0.0 is no shadows.
+     */
+    public get voxelShadowOpacity() {
+        return this._voxelTracingPass?.voxelShadowOpacity;
+    }
+
+    public set voxelShadowOpacity(value: number) {
+        if (!this._voxelTracingPass) return;
+        this._voxelTracingPass.voxelShadowOpacity = value;
+    }
+
+    /**
+     * How dark the screen-space shadows appear. 1.0 is full opacity, 0.0 is no shadows.
+     */
+    public get ssShadowOpacity(): number {
+        return this._voxelTracingPass?.ssShadowOpacity;
+    }
+
+    public set ssShadowOpacity(value: number) {
+        if (!this._voxelTracingPass) return;
+        this._voxelTracingPass.ssShadowOpacity = value;
+    }
+
+    /**
+     * The number of samples used in the screen space shadow pass.
+     */
+    public get ssShadowSamples(): number {
+        return this._voxelTracingPass?.sssSamples;
+    }
+
+    public set ssShadowSamples(value: number) {
+        if (!this._voxelTracingPass) return;
+        this._voxelTracingPass.sssSamples = value;
+    }
+
+    /**
+     * The stride of the screen-space shadow pass. This controls the distance between samples.
+     */
+    public get ssShadowStride(): number {
+        return this._voxelTracingPass?.sssStride;
+    }
+
+    public set ssShadowStride(value: number) {
+        if (!this._voxelTracingPass) return;
+        this._voxelTracingPass.sssStride = value;
+    }
+
+    private _sssMaxDistScale: number;
+
+    /**
+     * A scale for the maximum distance a shadow can be cast in screen space.
+     * The absolute distance for SS shadows is derived from the voxel size and this scalar.
+     */
+    public get ssShadowDistanceScale(): number {
+        return this._sssMaxDistScale;
+    }
+
+    public set ssShadowDistanceScale(value: number) {
+        if (!this._voxelTracingPass) return;
+        this._sssMaxDistScale = value;
+        this._updateShadowMaxDist();
+    }
+
+    /**
+     * Screen-space shadow thickness. This value controls the perceived thickness of the SS shadows.
+     */
+    public get ssShadowThickness(): number {
+        return this._voxelTracingPass?.sssThickness;
+    }
+
+    public set ssShadowThickness(value: number) {
+        if (!this._voxelTracingPass) return;
+        this._voxelTracingPass.sssThickness = value;
+    }
+
+    /**
+     * Set the IBL image to be used for shadowing. It can be either a cubemap
+     * or a 2D equirectangular texture.
+     * @param iblSource The texture to use for IBL shadowing
+     */
+    public setIblTexture(iblSource: BaseTexture) {
+        if (!this._importanceSamplingRenderer) return;
+        this._importanceSamplingRenderer.iblSource = iblSource;
+    }
+
+    /**
+     * Returns the texture containing the voxel grid data
+     * @returns The texture containing the voxel grid data
+     * @internal
+     */
+    public getVoxelGridTexture(): Texture {
+        // return this._voxelRenderer?.getVoxelGrid();
+        const tex = this._voxelRenderer?.getVoxelGrid();
+        if (tex && tex.isReady()) {
+            return tex;
+        }
+        return this._dummyTexture3d;
+    }
+
+    /**
+     * Returns the texture containing the importance sampling CDF data for the IBL shadow pipeline
+     * @returns The texture containing the importance sampling CDF data for the IBL shadow pipeline
+     * @internal
+     */
+    public getIcdfyTexture(): Texture {
+        const tex = this._importanceSamplingRenderer!.getIcdfyTexture();
+        if (tex && tex.isReady()) {
+            return tex;
+        }
+        return this._dummyTexture2d;
+    }
+
+    /**
+     * Returns the texture containing the importance sampling CDF data for the IBL shadow pipeline
+     * @returns The texture containing the importance sampling CDF data for the IBL shadow pipeline
+     * @internal
+     */
+    public getIcdfxTexture(): Texture {
+        const tex = this._importanceSamplingRenderer!.getIcdfxTexture();
+        if (tex && tex.isReady()) {
+            return tex;
+        }
+        return this._dummyTexture2d;
+    }
+
+    /**
+     * Returns the noise texture.
+     * @returns The noise texture.
+     * @internal
+     */
+    public getNoiseTexture(): Texture {
+        const tex = this._noiseTexture;
+        if (tex && tex.isReady()) {
+            return tex;
+        }
+        return this._dummyTexture2d;
+    }
+
+    /**
+     * Returns the voxel-tracing texture.
+     * @returns The voxel-tracing texture.
+     * @internal
+     */
+    public getVoxelTracingTexture(): Texture {
+        const tex = this._voxelTracingPass?.getOutputTexture();
+        if (tex && tex.isReady()) {
+            return tex;
+        }
+        return this._dummyTexture2d;
+    }
+
+    /**
+     * Returns the spatial blur texture.
+     * @returns The spatial blur texture.
+     * @internal
+     */
+    public getSpatialBlurTexture(): Texture {
+        const tex = this._spatialBlurPass?.getOutputTexture();
+        if (tex && tex.isReady()) {
+            return tex;
+        }
+        return this._dummyTexture2d;
+    }
+
+    /**
+     * Returns the accumulated shadow texture.
+     * @returns The accumulated shadow texture.
+     * @internal
+     */
+    public getAccumulatedTexture(): Texture {
+        const tex = this._accumulationPass?.getOutputTexture();
+        if (tex && tex.isReady()) {
+            return tex;
+        }
+        return this._dummyTexture2d;
+    }
+
+    private _gbufferDebugPass: PostProcess;
+    private _gbufferDebugEnabled: boolean = false;
+    private _gBufferDebugSizeParams: Vector4 = new Vector4(0.0, 0.0, 0.0, 0.0);
+
+    /**
+     * Is the debug view of the G-Buffer enabled?
+     */
+    public get gbufferDebugEnabled(): boolean {
+        return this._gbufferDebugEnabled;
+    }
+
+    /**
+     * Turn on or off the debug view of the G-Buffer
+     */
+    public set gbufferDebugEnabled(enabled: boolean) {
+        if (enabled && !this.allowDebugPasses) {
+            Logger.Warn("Can't enable G-Buffer debug view without setting allowDebugPasses to true.");
+            return;
+        }
+        this._gbufferDebugEnabled = enabled;
+        if (enabled) {
+            this._enableEffect(this._getGBufferDebugPass().name, this.cameras);
+        } else {
+            this._disableEffect(this._getGBufferDebugPass().name, this.cameras);
+        }
+    }
+
+    /**
+     * Turn on or off the debug view of the CDF importance sampling data
+     */
+    public get importanceSamplingDebugEnabled(): boolean {
+        return this._importanceSamplingRenderer?.debugEnabled;
+    }
+
+    /**
+     * Turn on or off the debug view of the CDF importance sampling data
+     */
+    public set importanceSamplingDebugEnabled(enabled: boolean) {
+        if (!this._importanceSamplingRenderer) return;
+        if (enabled && !this.allowDebugPasses) {
+            Logger.Warn("Can't enable importance sampling debug view without setting allowDebugPasses to true.");
+            return;
+        }
+        if (enabled === this._importanceSamplingRenderer.debugEnabled) return;
+        this._importanceSamplingRenderer.debugEnabled = enabled;
+        if (enabled) {
+            this._enableEffect(this._importanceSamplingRenderer.debugPassName, this.cameras);
+        } else {
+            this._disableEffect(this._importanceSamplingRenderer.debugPassName, this.cameras);
+        }
+    }
+
+    /**
+     * Turn on or off the debug view of the voxel grid
+     */
+    public get voxelDebugEnabled(): boolean {
+        return this._voxelRenderer?.voxelDebugEnabled;
+    }
+
+    /**
+     * Turn on or off the debug view of the voxel grid
+     */
+    public set voxelDebugEnabled(enabled: boolean) {
+        if (!this._voxelRenderer) return;
+        if (enabled && !this.allowDebugPasses) {
+            Logger.Warn("Can't enable voxel debug view without setting allowDebugPasses to true.");
+            return;
+        }
+        this._voxelRenderer.voxelDebugEnabled = enabled;
+        if (enabled) {
+            this._enableEffect(this._voxelRenderer.debugPassName, this.cameras);
+        } else {
+            this._disableEffect(this._voxelRenderer.debugPassName, this.cameras);
+        }
+    }
+
+    /**
+     * Set the axis to display for the voxel grid debug view
+     * When using tri-axis voxelization, this will display the voxel grid for the specified axis
+     */
+    public get voxelDebugAxis(): number {
+        return this._voxelRenderer?.voxelDebugAxis;
+    }
+
+    /**
+     * Set the axis to display for the voxel grid debug view
+     * When using tri-axis voxelization, this will display the voxel grid for the specified axis
+     */
+    public set voxelDebugAxis(axisNum: number) {
+        if (!this._voxelRenderer) return;
+        this._voxelRenderer.voxelDebugAxis = axisNum;
+    }
+
+    /**
+     * Set the mip level to display for the voxel grid debug view
+     */
+    public set voxelDebugDisplayMip(mipNum: number) {
+        if (!this._voxelRenderer) return;
+        this._voxelRenderer.setDebugMipNumber(mipNum);
+    }
+
+    /**
+     * Display the debug view for the voxel tracing pass
+     */
+    public get voxelTracingDebugEnabled(): boolean {
+        return this._voxelTracingPass?.debugEnabled;
+    }
+
+    /**
+     * Display the debug view for the voxel tracing pass
+     */
+    public set voxelTracingDebugEnabled(enabled: boolean) {
+        if (!this._voxelTracingPass) return;
+        if (enabled && !this.allowDebugPasses) {
+            Logger.Warn("Can't enable voxel tracing debug view without setting allowDebugPasses to true.");
+            return;
+        }
+        if (enabled === this._voxelTracingPass.debugEnabled) return;
+        this._voxelTracingPass.debugEnabled = enabled;
+        if (enabled) {
+            this._enableEffect(this._voxelTracingPass.debugPassName, this.cameras);
+        } else {
+            this._disableEffect(this._voxelTracingPass.debugPassName, this.cameras);
+        }
+    }
+
+    /**
+     * Display the debug view for the spatial blur pass
+     */
+    public get spatialBlurPassDebugEnabled(): boolean {
+        return this._spatialBlurPass?.debugEnabled;
+    }
+
+    /**
+     * Display the debug view for the spatial blur pass
+     */
+    public set spatialBlurPassDebugEnabled(enabled: boolean) {
+        if (!this._spatialBlurPass) return;
+        if (enabled && !this.allowDebugPasses) {
+            Logger.Warn("Can't enable spatial blur debug view without setting allowDebugPasses to true.");
+            return;
+        }
+        if (enabled === this._spatialBlurPass.debugEnabled) return;
+        this._spatialBlurPass.debugEnabled = enabled;
+        if (enabled) {
+            this._enableEffect(this._spatialBlurPass.debugPassName, this.cameras);
+        } else {
+            this._disableEffect(this._spatialBlurPass.debugPassName, this.cameras);
+        }
+    }
+
+    /**
+     * Display the debug view for the accumulation pass
+     */
+    public get accumulationPassDebugEnabled(): boolean {
+        return this._accumulationPass?.debugEnabled;
+    }
+
+    /**
+     * Display the debug view for the accumulation pass
+     */
+    public set accumulationPassDebugEnabled(enabled: boolean) {
+        if (!this._accumulationPass) return;
+        if (enabled && !this.allowDebugPasses) {
+            Logger.Warn("Can't enable accumulation pass debug view without setting allowDebugPasses to true.");
+            return;
+        }
+        if (enabled === this._accumulationPass.debugEnabled) return;
+        this._accumulationPass.debugEnabled = enabled;
+        if (enabled) {
+            this._enableEffect(this._accumulationPass.debugPassName, this.cameras);
+        } else {
+            this._disableEffect(this._accumulationPass.debugPassName, this.cameras);
+        }
+    }
+
+    /**
+     * Add a mesh to be used for shadow casting in the IBL shadow pipeline
+     * @param mesh A mesh that you want to cast shadows
+     */
+    public addShadowCastingMesh(mesh: Mesh): void {
+        if (this._shadowCastingMeshes.indexOf(mesh) === -1) {
+            this._shadowCastingMeshes.push(mesh);
+        }
+    }
+
+    /**
+     * Remove a mesh from the shadow-casting list.
+     * @param mesh The mesh that you don't want to cast shadows.
+     */
+    public removeShadowCastingMesh(mesh: Mesh): void {
+        const index = this._shadowCastingMeshes.indexOf(mesh);
+        if (index !== -1) {
+            this._shadowCastingMeshes.splice(index, 1);
+        }
+    }
+
+    /**
+     * The exponent of the resolution of the voxel shadow grid. Higher resolutions will result in sharper
+     * shadows but are more expensive to compute and require more memory.
+     * The resolution is calculated as 2 to the power of this number.
+     */
+    public get resolutionExp() {
+        return this._voxelRenderer.voxelResolutionExp;
+    }
+
+    /**
+     * The exponent of the resolution of the voxel shadow grid. Higher resolutions will result in sharper
+     * shadows but are more expensive to compute and require more memory.
+     * The resolution is calculated as 2 to the power of this number.
+     */
+    public set resolutionExp(newResolution: number) {
+        if (newResolution === this._voxelRenderer.voxelResolutionExp) return;
+        if (this._voxelRenderer.isVoxelizationInProgress()) {
+            Logger.Warn("Can't change the resolution of the voxel grid while voxelization is in progress.");
+            return;
+        }
+        this._voxelRenderer.voxelResolutionExp = newResolution;
+        this.updateVoxelization();
+        this._accumulationPass.reset = true;
+    }
+
+    /**
+     * The number of different directions to sample during the voxel tracing pass
+     */
+    public get sampleDirections() {
+        return this._voxelTracingPass?.sampleDirections;
+    }
+
+    /**
+     * The number of different directions to sample during the voxel tracing pass
+     */
+    public set sampleDirections(value: number) {
+        if (!this._voxelTracingPass) return;
+        this._voxelTracingPass.sampleDirections = value;
+    }
+
+    /**
+     * The decree to which the shadows persist between frames. 0.0 is no persistence, 1.0 is full persistence.
+     **/
+    public get shadowRemenance(): number {
+        return this._accumulationPass?.remenance;
+    }
+
+    /**
+     * The decree to which the shadows persist between frames. 0.0 is no persistence, 1.0 is full persistence.
+     **/
+    public set shadowRemenance(value: number) {
+        if (!this._accumulationPass) return;
+        this._accumulationPass.remenance = value;
+    }
+
+    /**
+     * The global rotation of the IBL for shadows
+     */
+    public get envRotation() {
+        return this._voxelTracingPass?.envRotation;
+    }
+
+    /**
+     * The global rotation of the IBL for shadows
+     */
+    public set envRotation(value: number) {
+        if (!this._voxelTracingPass) return;
+        this._voxelTracingPass.envRotation = value;
+    }
+
+    /**
+     * Allow debug passes to be enabled. Default is false.
+     */
+    public get allowDebugPasses(): boolean {
+        return this._allowDebugPasses;
+    }
+
+    /**
+     * Allow debug passes to be enabled. Default is false.
+     */
+    public set allowDebugPasses(value: boolean) {
+        if (this._allowDebugPasses === value) return;
+        this._allowDebugPasses = value;
+        if (value) {
+            if (this._importanceSamplingRenderer.isReady()) {
+                this._createDebugPasses();
+            } else {
+                this._importanceSamplingRenderer.onReadyObservable.addOnce(() => {
+                    this._createDebugPasses();
+                });
+            }
+        } else {
+            this._disposeDebugPasses();
+        }
+    }
+
+    /**
+     *  Support test.
+     */
+    public static get IsSupported(): boolean {
+        const engine = EngineStore.LastCreatedEngine;
+        if (!engine) {
+            return false;
+        }
+        return engine._features.supportIBLShadows;
+    }
+
+    /**
+     * @param name The rendering pipeline name
+     * @param scene The scene linked to this pipeline
+     * @param options Options to configure the pipeline
+     * @param cameras Cameras to apply the pipeline to.
+     */
+    constructor(name: string, scene: Scene, options: Partial<IblShadowsSettings> = {}, cameras?: Camera[]) {
+        super(scene.getEngine(), name);
+        this.scene = scene;
+        this._cameras = cameras || [scene.activeCamera!];
+        // Create the dummy textures to be used when the pipeline is not ready
+        const blackPixels = new Uint8Array([0, 0, 0, 255]);
+        this._dummyTexture2d = new RawTexture(blackPixels, 1, 1, Engine.TEXTUREFORMAT_RGBA, scene, false);
+        this._dummyTexture3d = new RawTexture3D(blackPixels, 1, 1, 1, Engine.TEXTUREFORMAT_RGBA, scene, false);
+
+        // Setup the geometry buffer target formats
+        const textureTypesAndFormats: { [key: number]: { textureType: number; textureFormat: number } } = {};
+        textureTypesAndFormats[GeometryBufferRenderer.SCREENSPACE_DEPTH_TEXTURE_TYPE] = {
+            textureFormat: Constants.TEXTUREFORMAT_R,
+            textureType: Constants.TEXTURETYPE_FLOAT,
+        };
+        textureTypesAndFormats[GeometryBufferRenderer.VELOCITY_LINEAR_TEXTURE_TYPE] = {
+            textureFormat: Constants.TEXTUREFORMAT_RG,
+            textureType: Constants.TEXTURETYPE_HALF_FLOAT,
+        };
+        textureTypesAndFormats[GeometryBufferRenderer.POSITION_TEXTURE_TYPE] = {
+            textureFormat: Constants.TEXTUREFORMAT_RGBA,
+            textureType: Constants.TEXTURETYPE_HALF_FLOAT,
+        };
+        textureTypesAndFormats[GeometryBufferRenderer.NORMAL_TEXTURE_TYPE] = {
+            textureFormat: Constants.TEXTUREFORMAT_RGBA,
+            textureType: Constants.TEXTURETYPE_HALF_FLOAT,
+        };
+        const geometryBufferRenderer = scene.enableGeometryBufferRenderer(undefined, undefined, textureTypesAndFormats);
+        if (!geometryBufferRenderer) {
+            Logger.Error("Geometry buffer renderer is required for IBL shadows to work.");
+            return;
+        }
+        this._geometryBufferRenderer = geometryBufferRenderer;
+        this._geometryBufferRenderer.enableScreenspaceDepth = true;
+        this._geometryBufferRenderer.enableVelocityLinear = true;
+        this._geometryBufferRenderer.enablePosition = true;
+        this._geometryBufferRenderer.enableNormal = true;
+        this._geometryBufferRenderer.generateNormalsInWorldSpace = true;
+
+        this.shadowOpacity = options.shadowOpacity || 0.75;
+        this._voxelRenderer = new _IblShadowsVoxelRenderer(
+            this.scene,
+            this,
+            options ? options.resolutionExp : 6,
+            options.triPlanarVoxelization !== undefined ? options.triPlanarVoxelization : true
+        );
+        this._importanceSamplingRenderer = new _IblShadowsImportanceSamplingRenderer(this.scene);
+        this._voxelTracingPass = new _IblShadowsVoxelTracingPass(this.scene, this);
+        this.sampleDirections = options.sampleDirections || 2;
+        this.voxelShadowOpacity = options.voxelShadowOpacity || 1.0;
+        this.shadowRenderSizeFactor = options.shadowRenderSizeFactor || 1.0;
+        this.ssShadowOpacity = options.ssShadowsEnabled === undefined || options.ssShadowsEnabled ? 1.0 : 0.0;
+        this.ssShadowDistanceScale = options.ssShadowDistanceScale || 2.5;
+        this.ssShadowSamples = options.ssShadowSampleCount || 16;
+        this.ssShadowStride = options.ssShadowStride || 8;
+        this.ssShadowThickness = options.ssShadowThickness || 0.02;
+        this._spatialBlurPass = new _IblShadowsSpatialBlurPass(this.scene, this);
+        this._accumulationPass = new _IblShadowsAccumulationPass(this.scene, this);
+        this.shadowRemenance = options.shadowRemenance || 0.75;
+        this._noiseTexture = new Texture("https://assets.babylonjs.com/textures/blue_noise/blue_noise_rgb.png", this.scene, false, true, Constants.TEXTURE_NEAREST_SAMPLINGMODE);
+        if (this.scene.environmentTexture) {
+            this._importanceSamplingRenderer.iblSource = this.scene.environmentTexture;
+        }
+
+        scene.postProcessRenderPipelineManager.addPipeline(this);
+
+        this.scene.onActiveCameraChanged.add(this._listenForCameraChanges.bind(this));
+        this.scene.onBeforeRenderObservable.add(this._updateBeforeRender.bind(this));
+
+        this._listenForCameraChanges();
+        this.scene.getEngine().onResizeObservable.add(this._handleResize.bind(this));
+
+        // Only turn on the pipeline when the importance sampling RT's are ready
+        this._importanceSamplingRenderer.onReadyObservable.addOnce(() => {
+            this.updateVoxelization();
+            this.toggleShadow(this._enabled);
+        });
+    }
+
+    /**
+     * Toggle the shadow tracing on or off
+     * @param enabled Toggle the shadow tracing on or off
+     */
+    public toggleShadow(enabled: boolean) {
+        this._enabled = enabled;
+        this._voxelTracingPass.enabled = enabled;
+        this._spatialBlurPass.enabled = enabled;
+        this._accumulationPass.enabled = enabled;
+        this._materialsWithRenderPlugin.forEach((mat) => {
+            if (mat.pluginManager) {
+                const plugin = mat.pluginManager.getPlugin(IBLShadowsPluginMaterial.Name) as IBLShadowsPluginMaterial;
+                plugin.isEnabled = enabled;
+            }
+        });
+        this._setPluginParameters();
+    }
+
+    private _handleResize() {
+        this._voxelRenderer.resize();
+        this._voxelTracingPass?.resize(this.shadowRenderSizeFactor);
+        this._spatialBlurPass?.resize(this.shadowRenderSizeFactor);
+        this._accumulationPass?.resize(this.shadowRenderSizeFactor);
+        this._setPluginParameters();
+    }
+
+    private _getGBufferDebugPass(): PostProcess {
+        if (this._gbufferDebugPass) {
+            return this._gbufferDebugPass;
+        }
+        const isWebGPU = this.engine.isWebGPU;
+        const textureNames: string[] = ["depthSampler", "normalSampler", "positionSampler", "velocitySampler"];
+
+        const options: PostProcessOptions = {
+            width: this.scene.getEngine().getRenderWidth(),
+            height: this.scene.getEngine().getRenderHeight(),
+            samplingMode: Constants.TEXTURE_NEAREST_SAMPLINGMODE,
+            engine: this.scene.getEngine(),
+            textureType: Constants.TEXTURETYPE_UNSIGNED_INT,
+            textureFormat: Constants.TEXTUREFORMAT_RGBA,
+            uniforms: ["sizeParams"],
+            samplers: textureNames,
+            reusable: false,
+            shaderLanguage: isWebGPU ? ShaderLanguage.WGSL : ShaderLanguage.GLSL,
+            extraInitializations: (useWebGPU: boolean, list: Promise<any>[]) => {
+                if (useWebGPU) {
+                    list.push(import("../../ShadersWGSL/iblShadowGBufferDebug.fragment"));
+                } else {
+                    list.push(import("../../Shaders/iblShadowGBufferDebug.fragment"));
+                }
+            },
+        };
+        this._gbufferDebugPass = new PostProcess("iblShadowGBufferDebug", "iblShadowGBufferDebug", options);
+        this._gbufferDebugPass.autoClear = false;
+        this._gbufferDebugPass.onApplyObservable.add((effect) => {
+            const depthIndex = this._geometryBufferRenderer.getTextureIndex(GeometryBufferRenderer.SCREENSPACE_DEPTH_TEXTURE_TYPE);
+            effect.setTexture("depthSampler", this._geometryBufferRenderer.getGBuffer().textures[depthIndex]);
+            const normalIndex = this._geometryBufferRenderer.getTextureIndex(GeometryBufferRenderer.NORMAL_TEXTURE_TYPE);
+            effect.setTexture("normalSampler", this._geometryBufferRenderer.getGBuffer().textures[normalIndex]);
+            const positionIndex = this._geometryBufferRenderer.getTextureIndex(GeometryBufferRenderer.POSITION_TEXTURE_TYPE);
+            effect.setTexture("positionSampler", this._geometryBufferRenderer.getGBuffer().textures[positionIndex]);
+            const velocityIndex = this._geometryBufferRenderer.getTextureIndex(GeometryBufferRenderer.VELOCITY_LINEAR_TEXTURE_TYPE);
+            effect.setTexture("velocitySampler", this._geometryBufferRenderer.getGBuffer().textures[velocityIndex]);
+            effect.setVector4("sizeParams", this._gBufferDebugSizeParams);
+            if (this.scene.activeCamera) {
+                effect.setFloat("maxDepth", this.scene.activeCamera.maxZ);
+            }
+        });
+        return this._gbufferDebugPass;
+    }
+
+    private _createDebugPasses() {
+        this._debugPasses = [
+            { pass: this._importanceSamplingRenderer?.getDebugPassPP(), enabled: this.importanceSamplingDebugEnabled },
+            { pass: this._voxelRenderer?.getDebugPassPP(), enabled: this.voxelDebugEnabled },
+            { pass: this._voxelTracingPass?.getDebugPassPP(), enabled: this.voxelTracingDebugEnabled },
+            { pass: this._spatialBlurPass?.getDebugPassPP(), enabled: this.spatialBlurPassDebugEnabled },
+            { pass: this._accumulationPass?.getDebugPassPP(), enabled: this.accumulationPassDebugEnabled },
+            { pass: this._getGBufferDebugPass(), enabled: this.gbufferDebugEnabled },
+        ];
+        for (let i = 0; i < this._debugPasses.length; i++) {
+            if (!this._debugPasses[i].pass) continue;
+            this.addEffect(
+                new PostProcessRenderEffect(
+                    this.scene.getEngine(),
+                    this._debugPasses[i].pass.name,
+                    () => {
+                        return this._debugPasses[i].pass;
+                    },
+                    true
+                )
+            );
+        }
+        const cameras = this.cameras.slice();
+        this.scene.postProcessRenderPipelineManager.detachCamerasFromRenderPipeline(this.name, this.cameras);
+        this.scene.postProcessRenderPipelineManager.attachCamerasToRenderPipeline(this.name, cameras);
+        for (let i = 0; i < this._debugPasses.length; i++) {
+            if (!this._debugPasses[i].pass) continue;
+            if (this._debugPasses[i].enabled) {
+                this._enableEffect(this._debugPasses[i].pass.name, this.cameras);
+            } else {
+                this._disableEffect(this._debugPasses[i].pass.name, this.cameras);
+            }
+        }
+    }
+
+    private _disposeEffectPasses() {
+        this.scene.postProcessRenderPipelineManager.detachCamerasFromRenderPipeline(this.name, this.cameras);
+        this._disableEffect("IBLShadowVoxelTracingPass", this.cameras);
+        this._disableEffect("IBLShadowSpatialBlurPass", this.cameras);
+        this._disableEffect("IBLShadowAccumulationBlurPass", this.cameras);
+        this._disableEffect("IBLShadowCompositePass", this.cameras);
+        this._disposeDebugPasses();
+        this._reset();
+    }
+
+    private _disposeDebugPasses() {
+        for (let i = 0; i < this._debugPasses.length; i++) {
+            this._disableEffect(this._debugPasses[i].pass.name, this.cameras);
+            this._debugPasses[i].pass.dispose();
+        }
+        this._debugPasses = [];
+    }
+
+    private _updateDebugPasses() {
+        let count = 0;
+        if (this._gbufferDebugEnabled) count++;
+        if (this.importanceSamplingDebugEnabled) count++;
+        if (this.voxelDebugEnabled) count++;
+        if (this.voxelTracingDebugEnabled) count++;
+        if (this.spatialBlurPassDebugEnabled) count++;
+        if (this.accumulationPassDebugEnabled) count++;
+
+        const rows = Math.ceil(Math.sqrt(count));
+        const cols = Math.ceil(count / rows);
+        const width = 1.0 / cols;
+        const height = 1.0 / rows;
+        let x = 0;
+        let y = 0;
+        if (this.gbufferDebugEnabled) {
+            this._gBufferDebugSizeParams.set(x, y, cols, rows);
+            x -= width;
+            if (x <= -1) {
+                x = 0;
+                y -= height;
+            }
+        }
+
+        if (this.importanceSamplingDebugEnabled) {
+            this._importanceSamplingRenderer.setDebugDisplayParams(x, y, cols, rows);
+            x -= width;
+            if (x <= -1) {
+                x = 0;
+                y -= height;
+            }
+        }
+        if (this.voxelDebugEnabled) {
+            this._voxelRenderer.setDebugDisplayParams(x, y, cols, rows);
+            x -= width;
+            if (x <= -1) {
+                x = 0;
+                y -= height;
+            }
+        }
+        if (this.voxelTracingDebugEnabled) {
+            this._voxelTracingPass.setDebugDisplayParams(x, y, cols, rows);
+            x -= width;
+            if (x <= -1) {
+                x = 0;
+                y -= height;
+            }
+        }
+        if (this.spatialBlurPassDebugEnabled) {
+            this._spatialBlurPass.setDebugDisplayParams(x, y, cols, rows);
+            x -= width;
+            if (x <= -1) {
+                x = 0;
+                y -= height;
+            }
+        }
+        if (this.accumulationPassDebugEnabled) {
+            this._accumulationPass.setDebugDisplayParams(x, y, cols, rows);
+            x -= width;
+            if (x <= -1) {
+                x = 0;
+                y -= height;
+            }
+        }
+    }
+
+    /**
+     * Trigger the scene to be re-voxelized. This is useful when the scene has changed and the voxel grid needs to be updated.
+     */
+    public updateVoxelization() {
+        this._voxelRenderer.updateVoxelGrid(this._shadowCastingMeshes);
+        // Update the SS shadow max distance based on the voxel grid size and resolution.
+        // The max distance should be just a little larger than the world size of a single voxel.
+        this._updateShadowMaxDist();
+    }
+
+    /**
+     * Trigger the scene bounds of shadow-casters to be updated. This is useful when the scene has changed and the bounds need
+     * to be recalculated. This will also trigger a re-voxelization.
+     */
+    public updateSceneBounds() {
+        const bounds = this.scene.getWorldExtends((mesh) => {
+            return mesh instanceof Mesh && this._shadowCastingMeshes.indexOf(mesh) !== -1;
+        });
+        const size = bounds.max.subtract(bounds.min);
+        this.voxelGridSize = Math.max(size.x, Math.max(size.y, size.z));
+        if (!isFinite(this.voxelGridSize) || this.voxelGridSize === 0) {
+            Logger.Warn("IBL Shadows: Scene size is invalid. Can't update bounds.");
+            this.voxelGridSize = 1.0;
+            return;
+        }
+        const halfSize = this.voxelGridSize / 2.0;
+        const centre = bounds.max.add(bounds.min).multiplyByFloats(-0.5, -0.5, -0.5);
+        const invWorldScaleMatrix = Matrix.Compose(new Vector3(1.0 / halfSize, 1.0 / halfSize, 1.0 / halfSize), new Quaternion(), new Vector3(0, 0, 0));
+        const invTranslationMatrix = Matrix.Compose(new Vector3(1.0, 1.0, 1.0), new Quaternion(), centre);
+        invTranslationMatrix.multiplyToRef(invWorldScaleMatrix, invWorldScaleMatrix);
+        this._voxelTracingPass?.setWorldScaleMatrix(invWorldScaleMatrix);
+        this._voxelRenderer.setWorldScaleMatrix(invWorldScaleMatrix);
+        // Set world scale for spatial blur.
+        this._spatialBlurPass?.setWorldScale(halfSize * 2.0);
+        // Logger.Log("IBL Shadows: Scene size: " + size);
+        // Logger.Log("Half size: " + halfSize);
+        // Logger.Log("Centre translation: " + centre);
+
+        // Update the SS shadow max distance based on the voxel grid size and resolution.
+        // The max distance should be just a little larger than the world size of a single voxel.
+        this._updateShadowMaxDist();
+    }
+
+    private _updateShadowMaxDist(): void {
+        this._voxelTracingPass.sssMaxDist = (this._sssMaxDistScale * this.voxelGridSize) / (1 << this.resolutionExp);
+    }
+
+    /**
+     * Apply the shadows to a material.
+     * @param material Material that will be affected by the shadows. If not provided, all materials of the scene will be affected.
+     */
+    public addShadowReceivingMaterial(material?: Material) {
+        if (material) {
+            this._addShadowSupportToMaterial(material);
+        } else {
+            this.scene.meshes.forEach((mesh) => {
+                if (mesh.getTotalVertices() > 0 && mesh.isEnabled() && mesh.material instanceof Material) {
+                    this._addShadowSupportToMaterial(mesh.material);
+                }
+            });
+        }
+    }
+
+    /**
+     * Remove a material from receiving shadows
+     * @param material The material that will no longer receive shadows
+     */
+    public removeShadowReceivingMaterial(material: Material) {
+        const matIndex = this._materialsWithRenderPlugin.indexOf(material);
+        if (matIndex !== -1) {
+            this._materialsWithRenderPlugin.splice(matIndex, 1);
+            const plugin = material.pluginManager?.getPlugin(IBLShadowsPluginMaterial.Name) as IBLShadowsPluginMaterial;
+            plugin.isEnabled = false;
+        }
+    }
+
+    protected _addShadowSupportToMaterial(material: Material) {
+        if (material.pluginManager?.getPlugin(IBLShadowsPluginMaterial.Name)) {
+            return;
+        }
+
+        const plugin = new IBLShadowsPluginMaterial(material);
+
+        if (this._enabled) {
+            plugin.iblShadowsTexture = this.getAccumulatedTexture().getInternalTexture()!;
+            plugin.shadowOpacity = this.shadowOpacity;
+        }
+
+        plugin.isEnabled = this._enabled;
+
+        this._materialsWithRenderPlugin.push(material);
+    }
+
+    protected _setPluginParameters() {
+        if (!this._enabled) {
+            return;
+        }
+
+        this._materialsWithRenderPlugin.forEach((mat) => {
+            if (mat.pluginManager) {
+                const plugin = mat.pluginManager.getPlugin<IBLShadowsPluginMaterial>(IBLShadowsPluginMaterial.Name)!;
+                plugin.iblShadowsTexture = this.getAccumulatedTexture().getInternalTexture()!;
+                plugin.shadowOpacity = this.shadowOpacity;
+            }
+        });
+    }
+
+    private _updateBeforeRender() {
+        this._updateDebugPasses();
+    }
+
+    private _listenForCameraChanges() {
+        // We want to listen for camera changes and change settings while the camera is moving.
+        if (this.scene.activeCamera instanceof ArcRotateCamera) {
+            this.scene.onBeforeCameraRenderObservable.add((camera) => {
+                let isMoving: boolean = false;
+                if (camera instanceof ArcRotateCamera) {
+                    isMoving =
+                        camera.inertialAlphaOffset !== 0 ||
+                        camera.inertialBetaOffset !== 0 ||
+                        camera.inertialRadiusOffset !== 0 ||
+                        camera.inertialPanningX !== 0 ||
+                        camera.inertialPanningY !== 0;
+                } else if (camera instanceof FreeCamera) {
+                    isMoving =
+                        camera.cameraDirection.x !== 0 ||
+                        camera.cameraDirection.y !== 0 ||
+                        camera.cameraDirection.z !== 0 ||
+                        camera.cameraRotation.x !== 0 ||
+                        camera.cameraRotation.y !== 0;
+                }
+                if (this._accumulationPass) {
+                    if (isMoving) {
+                        // this._accumulationPass.reset = true;
+                        // this._accumulationPass.remenance = 1.0;
+                    } else {
+                        // this._accumulationPass.reset = false;
+                        // this._accumulationPass.remenance = 0.9;
+                    }
+                }
+            });
+        }
+    }
+
+    /**
+     * Checks if the IBL shadow pipeline is ready to render shadows
+     * @returns true if the IBL shadow pipeline is ready to render the shadows
+     */
+    public isReady() {
+        return (
+            this._noiseTexture.isReady() &&
+            this._voxelRenderer.isReady() &&
+            this._importanceSamplingRenderer.isReady() &&
+            (!this._voxelTracingPass || this._voxelTracingPass.isReady()) &&
+            (!this._spatialBlurPass || this._spatialBlurPass.isReady()) &&
+            (!this._accumulationPass || this._accumulationPass.isReady())
+        );
+    }
+
+    /**
+     * Get the class name
+     * @returns "IBLShadowsRenderPipeline"
+     */
+    public override getClassName(): string {
+        return "IBLShadowsRenderPipeline";
+    }
+
+    /**
+     * Disposes the IBL shadow pipeline and associated resources
+     */
+    public override dispose() {
+        this._disposeEffectPasses();
+        this._noiseTexture.dispose();
+        this._voxelRenderer.dispose();
+        this._importanceSamplingRenderer.dispose();
+        this._voxelTracingPass?.dispose();
+        this._spatialBlurPass?.dispose();
+        this._accumulationPass?.dispose();
+        super.dispose();
+    }
+}