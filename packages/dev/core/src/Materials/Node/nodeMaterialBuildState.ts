import { NodeMaterialBlockConnectionPointTypes } from "./Enums/nodeMaterialBlockConnectionPointTypes";
import { NodeMaterialBlockTargets } from "./Enums/nodeMaterialBlockTargets";
import type { NodeMaterialBuildStateSharedData } from "./nodeMaterialBuildStateSharedData";
import { Effect } from "../effect";

/**
 * Class used to store node based material build state
 */
export class NodeMaterialBuildState {
    /** Gets or sets a boolean indicating if the current state can emit uniform buffers */
    public supportUniformBuffers = false;

    /** Gets or sets a boolean indicating if the current state should support prepass */
    public prePassCapable = false;

    /**
     * Gets the list of emitted attributes
     */
    public attributes = new Array<string>();
    /**
     * Gets the list of emitted uniforms
     */
    public uniforms = new Array<string>();
    /**
     * Gets the list of emitted constants
     */
    public constants = new Array<string>();
    /**
     * Gets the list of emitted samplers
     */
    public samplers = new Array<string>();
    /**
     * Gets the list of emitted functions
     */
    public functions: { [key: string]: string } = {};
    /**
     * Gets the list of emitted extensions
     */
    public extensions: { [key: string]: string } = {};
    /**
     * Gets the list of emitted prePass outputs - if using the prepass
     */
    public prePassOutput: { [key: string]: string } = {};

    /**
     * Gets the target of the compilation state
     */
    public target: NodeMaterialBlockTargets;
    /**
     * Gets the list of emitted counters
     */
    public counters: { [key: string]: number } = {};

    /**
     * Shared data between multiple NodeMaterialBuildState instances
     */
    public sharedData: NodeMaterialBuildStateSharedData;

    /** @internal */
    public _vertexState: NodeMaterialBuildState;

    /** @internal */
    public _attributeDeclaration = "";
    /** @internal */
    public _uniformDeclaration = "";
    /** @internal */
    public _constantDeclaration = "";
    /** @internal */
    public _samplerDeclaration = "";
    /** @internal */
    public _varyingTransfer = "";
    /** @internal */
    public _injectAtEnd = "";

    private _repeatableContentAnchorIndex = 0;
    /** @internal */
    public _builtCompilationString = "";

    /**
     * Gets the emitted compilation strings
     */
    public compilationString = "";

    /**
     * Finalize the compilation strings
     * @param state defines the current compilation state
     */
    public finalize(state: NodeMaterialBuildState) {
        const emitComments = state.sharedData.emitComments;
        const isFragmentMode = this.target === NodeMaterialBlockTargets.Fragment;

        this.compilationString = `\r\n${emitComments ? "//Entry point\r\n" : ""}void main(void) {\r\n${this.compilationString}`;

        if (this._constantDeclaration) {
            this.compilationString = `\r\n${emitComments ? "//Constants\r\n" : ""}${this._constantDeclaration}\r\n${this.compilationString}`;
        }

        let functionCode = "";
        for (const functionName in this.functions) {
            functionCode += this.functions[functionName] + `\r\n`;
        }
        this.compilationString = `\r\n${functionCode}\r\n${this.compilationString}`;

        if (!isFragmentMode && this._varyingTransfer) {
            this.compilationString = `${this.compilationString}\r\n${this._varyingTransfer}`;
        }

        if (this._injectAtEnd) {
            this.compilationString = `${this.compilationString}\r\n${this._injectAtEnd}`;
        }

        this.compilationString = `${this.compilationString}\r\n}`;

        if (this.sharedData.varyingDeclaration) {
            this.compilationString = `\r\n${emitComments ? "//Varyings\r\n" : ""}${this.sharedData.varyingDeclaration}\r\n${this.compilationString}`;
        }

        if (this._samplerDeclaration) {
            this.compilationString = `\r\n${emitComments ? "//Samplers\r\n" : ""}${this._samplerDeclaration}\r\n${this.compilationString}`;
        }

        if (this._uniformDeclaration) {
            this.compilationString = `\r\n${emitComments ? "//Uniforms\r\n" : ""}${this._uniformDeclaration}\r\n${this.compilationString}`;
        }

        if (this._attributeDeclaration && !isFragmentMode) {
            this.compilationString = `\r\n${emitComments ? "//Attributes\r\n" : ""}${this._attributeDeclaration}\r\n${this.compilationString}`;
        }

        this.compilationString = "precision highp float;\r\n" + this.compilationString;
        this.compilationString = "#if defined(WEBGL2) || defines(WEBGPU)\r\nprecision highp sampler2DArray;\r\n#endif\r\n" + this.compilationString;

<<<<<<< HEAD
        if (this.prePassCapable) {
            let prePassDeclaration = "#if defined(PREPASS)\r\n";

            for (const outputName in this.prePassOutput) {
                prePassDeclaration = prePassDeclaration + this.prePassOutput[outputName] + "\r\n";
            }
            this.compilationString = prePassDeclaration + "#endif\r\n" + this.compilationString;
=======
        if (isFragmentMode) {
            this.compilationString =
                "#if defined(PREPASS)\r\n#extension GL_EXT_draw_buffers : require\r\nlayout(location = 0) out highp vec4 glFragData[SCENE_MRT_COUNT];\r\nhighp vec4 gl_FragColor;\r\n#endif\r\n" +
                this.compilationString;
>>>>>>> a8f851f9
        }

        for (const extensionName in this.extensions) {
            const extension = this.extensions[extensionName];
            this.compilationString = `\r\n${extension}\r\n${this.compilationString}`;
        }

        this._builtCompilationString = this.compilationString;
    }

    /** @internal */
    public get _repeatableContentAnchor(): string {
        return `###___ANCHOR${this._repeatableContentAnchorIndex++}___###`;
    }

    /**
     * @internal
     */
    public _getFreeVariableName(prefix: string): string {
        prefix = prefix.replace(/[^a-zA-Z_]+/g, "");

        if (this.sharedData.variableNames[prefix] === undefined) {
            this.sharedData.variableNames[prefix] = 0;

            // Check reserved words
            if (prefix === "output" || prefix === "texture") {
                return prefix + this.sharedData.variableNames[prefix];
            }

            return prefix;
        } else {
            this.sharedData.variableNames[prefix]++;
        }

        return prefix + this.sharedData.variableNames[prefix];
    }

    /**
     * @internal
     */
    public _getFreeDefineName(prefix: string): string {
        if (this.sharedData.defineNames[prefix] === undefined) {
            this.sharedData.defineNames[prefix] = 0;
        } else {
            this.sharedData.defineNames[prefix]++;
        }

        return prefix + this.sharedData.defineNames[prefix];
    }

    /**
     * @internal
     */
    public _excludeVariableName(name: string) {
        this.sharedData.variableNames[name] = 0;
    }

    /**
     * @internal
     */
    public _emit2DSampler(name: string) {
        if (this.samplers.indexOf(name) < 0) {
            this._samplerDeclaration += `uniform sampler2D ${name};\r\n`;
            this.samplers.push(name);
        }
    }

    /**
     * @internal
     */
    public _emit2DArraySampler(name: string) {
        if (this.samplers.indexOf(name) < 0) {
            this._samplerDeclaration += `uniform sampler2DArray ${name};\r\n`;
            this.samplers.push(name);
        }
    }

    /**
     * @internal
     */
    public _getGLType(type: NodeMaterialBlockConnectionPointTypes): string {
        switch (type) {
            case NodeMaterialBlockConnectionPointTypes.Float:
                return "float";
            case NodeMaterialBlockConnectionPointTypes.Int:
                return "int";
            case NodeMaterialBlockConnectionPointTypes.Vector2:
                return "vec2";
            case NodeMaterialBlockConnectionPointTypes.Color3:
            case NodeMaterialBlockConnectionPointTypes.Vector3:
                return "vec3";
            case NodeMaterialBlockConnectionPointTypes.Color4:
            case NodeMaterialBlockConnectionPointTypes.Vector4:
                return "vec4";
            case NodeMaterialBlockConnectionPointTypes.Matrix:
                return "mat4";
        }

        return "";
    }

    /**
     * @internal
     */
    public _emitExtension(name: string, extension: string, define: string = "") {
        if (this.extensions[name]) {
            return;
        }

        if (define) {
            extension = `#if ${define}\r\n${extension}\r\n#endif`;
        }
        this.extensions[name] = extension;
    }

    /**
     * @internal
     */
    public _emitPrePassOutput(name: string, declaration: string, define: string = "") {
        if (this.prePassOutput[name]) {
            return;
        }

        if (define) {
            declaration = `#if ${define}\r\n${declaration}\r\n#endif`;
        }

        this.prePassOutput[name] = declaration;
    }

    /**
     * @internal
     */
    public _emitFunction(name: string, code: string, comments: string) {
        if (this.functions[name]) {
            return;
        }

        if (this.sharedData.emitComments) {
            code = comments + `\r\n` + code;
        }

        this.functions[name] = code;
    }

    /**
     * @internal
     */
    public _emitCodeFromInclude(
        includeName: string,
        comments: string,
        options?: {
            replaceStrings?: { search: RegExp; replace: string }[];
            repeatKey?: string;
            substitutionVars?: string;
        }
    ) {
        if (options && options.repeatKey) {
            return `#include<${includeName}>${options.substitutionVars ? "(" + options.substitutionVars + ")" : ""}[0..${options.repeatKey}]\r\n`;
        }

        let code = Effect.IncludesShadersStore[includeName] + "\r\n";

        if (this.sharedData.emitComments) {
            code = comments + `\r\n` + code;
        }

        if (!options) {
            return code;
        }

        if (options.replaceStrings) {
            for (let index = 0; index < options.replaceStrings.length; index++) {
                const replaceString = options.replaceStrings[index];
                code = code.replace(replaceString.search, replaceString.replace);
            }
        }

        return code;
    }

    /**
     * @internal
     */
    public _emitFunctionFromInclude(
        includeName: string,
        comments: string,
        options?: {
            repeatKey?: string;
            substitutionVars?: string;
            removeAttributes?: boolean;
            removeUniforms?: boolean;
            removeVaryings?: boolean;
            removeIfDef?: boolean;
            replaceStrings?: { search: RegExp; replace: string }[];
        },
        storeKey: string = ""
    ) {
        const key = includeName + storeKey;
        if (this.functions[key]) {
            return;
        }

        if (!options || (!options.removeAttributes && !options.removeUniforms && !options.removeVaryings && !options.removeIfDef && !options.replaceStrings)) {
            if (options && options.repeatKey) {
                this.functions[key] = `#include<${includeName}>${options.substitutionVars ? "(" + options.substitutionVars + ")" : ""}[0..${options.repeatKey}]\r\n`;
            } else {
                this.functions[key] = `#include<${includeName}>${options?.substitutionVars ? "(" + options?.substitutionVars + ")" : ""}\r\n`;
            }

            if (this.sharedData.emitComments) {
                this.functions[key] = comments + `\r\n` + this.functions[key];
            }

            return;
        }

        this.functions[key] = Effect.IncludesShadersStore[includeName];

        if (this.sharedData.emitComments) {
            this.functions[key] = comments + `\r\n` + this.functions[key];
        }

        if (options.removeIfDef) {
            this.functions[key] = this.functions[key].replace(/^\s*?#ifdef.+$/gm, "");
            this.functions[key] = this.functions[key].replace(/^\s*?#endif.*$/gm, "");
            this.functions[key] = this.functions[key].replace(/^\s*?#else.*$/gm, "");
            this.functions[key] = this.functions[key].replace(/^\s*?#elif.*$/gm, "");
        }

        if (options.removeAttributes) {
            this.functions[key] = this.functions[key].replace(/^\s*?attribute.+$/gm, "");
        }

        if (options.removeUniforms) {
            this.functions[key] = this.functions[key].replace(/^\s*?uniform.+$/gm, "");
        }

        if (options.removeVaryings) {
            this.functions[key] = this.functions[key].replace(/^\s*?varying.+$/gm, "");
        }

        if (options.replaceStrings) {
            for (let index = 0; index < options.replaceStrings.length; index++) {
                const replaceString = options.replaceStrings[index];
                this.functions[key] = this.functions[key].replace(replaceString.search, replaceString.replace);
            }
        }
    }

    /**
     * @internal
     */
    public _registerTempVariable(name: string) {
        if (this.sharedData.temps.indexOf(name) !== -1) {
            return false;
        }

        this.sharedData.temps.push(name);
        return true;
    }

    /**
     * @internal
     */
    public _emitVaryingFromString(name: string, type: string, define: string = "", notDefine = false) {
        if (this.sharedData.varyings.indexOf(name) !== -1) {
            return false;
        }

        this.sharedData.varyings.push(name);

        if (define) {
            if (define.startsWith("defined(")) {
                this.sharedData.varyingDeclaration += `#if ${define}\r\n`;
            } else {
                this.sharedData.varyingDeclaration += `${notDefine ? "#ifndef" : "#ifdef"} ${define}\r\n`;
            }
        }
        this.sharedData.varyingDeclaration += `varying ${type} ${name};\r\n`;
        if (define) {
            this.sharedData.varyingDeclaration += `#endif\r\n`;
        }

        return true;
    }

    /**
     * @internal
     */
    public _emitUniformFromString(name: string, type: string, define: string = "", notDefine = false) {
        if (this.uniforms.indexOf(name) !== -1) {
            return;
        }

        this.uniforms.push(name);

        if (define) {
            if (define.startsWith("defined(")) {
                this._uniformDeclaration += `#if ${define}\r\n`;
            } else {
                this._uniformDeclaration += `${notDefine ? "#ifndef" : "#ifdef"} ${define}\r\n`;
            }
        }
        this._uniformDeclaration += `uniform ${type} ${name};\r\n`;
        if (define) {
            this._uniformDeclaration += `#endif\r\n`;
        }
    }

    /**
     * @internal
     */
    public _emitFloat(value: number) {
        if (value.toString() === value.toFixed(0)) {
            return `${value}.0`;
        }

        return value.toString();
    }
}
<|MERGE_RESOLUTION|>--- conflicted
+++ resolved
@@ -1,467 +1,438 @@
-import { NodeMaterialBlockConnectionPointTypes } from "./Enums/nodeMaterialBlockConnectionPointTypes";
-import { NodeMaterialBlockTargets } from "./Enums/nodeMaterialBlockTargets";
-import type { NodeMaterialBuildStateSharedData } from "./nodeMaterialBuildStateSharedData";
-import { Effect } from "../effect";
-
-/**
- * Class used to store node based material build state
- */
-export class NodeMaterialBuildState {
-    /** Gets or sets a boolean indicating if the current state can emit uniform buffers */
-    public supportUniformBuffers = false;
-
-    /** Gets or sets a boolean indicating if the current state should support prepass */
-    public prePassCapable = false;
-
-    /**
-     * Gets the list of emitted attributes
-     */
-    public attributes = new Array<string>();
-    /**
-     * Gets the list of emitted uniforms
-     */
-    public uniforms = new Array<string>();
-    /**
-     * Gets the list of emitted constants
-     */
-    public constants = new Array<string>();
-    /**
-     * Gets the list of emitted samplers
-     */
-    public samplers = new Array<string>();
-    /**
-     * Gets the list of emitted functions
-     */
-    public functions: { [key: string]: string } = {};
-    /**
-     * Gets the list of emitted extensions
-     */
-    public extensions: { [key: string]: string } = {};
-    /**
-     * Gets the list of emitted prePass outputs - if using the prepass
-     */
-    public prePassOutput: { [key: string]: string } = {};
-
-    /**
-     * Gets the target of the compilation state
-     */
-    public target: NodeMaterialBlockTargets;
-    /**
-     * Gets the list of emitted counters
-     */
-    public counters: { [key: string]: number } = {};
-
-    /**
-     * Shared data between multiple NodeMaterialBuildState instances
-     */
-    public sharedData: NodeMaterialBuildStateSharedData;
-
-    /** @internal */
-    public _vertexState: NodeMaterialBuildState;
-
-    /** @internal */
-    public _attributeDeclaration = "";
-    /** @internal */
-    public _uniformDeclaration = "";
-    /** @internal */
-    public _constantDeclaration = "";
-    /** @internal */
-    public _samplerDeclaration = "";
-    /** @internal */
-    public _varyingTransfer = "";
-    /** @internal */
-    public _injectAtEnd = "";
-
-    private _repeatableContentAnchorIndex = 0;
-    /** @internal */
-    public _builtCompilationString = "";
-
-    /**
-     * Gets the emitted compilation strings
-     */
-    public compilationString = "";
-
-    /**
-     * Finalize the compilation strings
-     * @param state defines the current compilation state
-     */
-    public finalize(state: NodeMaterialBuildState) {
-        const emitComments = state.sharedData.emitComments;
-        const isFragmentMode = this.target === NodeMaterialBlockTargets.Fragment;
-
-        this.compilationString = `\r\n${emitComments ? "//Entry point\r\n" : ""}void main(void) {\r\n${this.compilationString}`;
-
-        if (this._constantDeclaration) {
-            this.compilationString = `\r\n${emitComments ? "//Constants\r\n" : ""}${this._constantDeclaration}\r\n${this.compilationString}`;
-        }
-
-        let functionCode = "";
-        for (const functionName in this.functions) {
-            functionCode += this.functions[functionName] + `\r\n`;
-        }
-        this.compilationString = `\r\n${functionCode}\r\n${this.compilationString}`;
-
-        if (!isFragmentMode && this._varyingTransfer) {
-            this.compilationString = `${this.compilationString}\r\n${this._varyingTransfer}`;
-        }
-
-        if (this._injectAtEnd) {
-            this.compilationString = `${this.compilationString}\r\n${this._injectAtEnd}`;
-        }
-
-        this.compilationString = `${this.compilationString}\r\n}`;
-
-        if (this.sharedData.varyingDeclaration) {
-            this.compilationString = `\r\n${emitComments ? "//Varyings\r\n" : ""}${this.sharedData.varyingDeclaration}\r\n${this.compilationString}`;
-        }
-
-        if (this._samplerDeclaration) {
-            this.compilationString = `\r\n${emitComments ? "//Samplers\r\n" : ""}${this._samplerDeclaration}\r\n${this.compilationString}`;
-        }
-
-        if (this._uniformDeclaration) {
-            this.compilationString = `\r\n${emitComments ? "//Uniforms\r\n" : ""}${this._uniformDeclaration}\r\n${this.compilationString}`;
-        }
-
-        if (this._attributeDeclaration && !isFragmentMode) {
-            this.compilationString = `\r\n${emitComments ? "//Attributes\r\n" : ""}${this._attributeDeclaration}\r\n${this.compilationString}`;
-        }
-
-        this.compilationString = "precision highp float;\r\n" + this.compilationString;
-        this.compilationString = "#if defined(WEBGL2) || defines(WEBGPU)\r\nprecision highp sampler2DArray;\r\n#endif\r\n" + this.compilationString;
-
-<<<<<<< HEAD
-        if (this.prePassCapable) {
-            let prePassDeclaration = "#if defined(PREPASS)\r\n";
-
-            for (const outputName in this.prePassOutput) {
-                prePassDeclaration = prePassDeclaration + this.prePassOutput[outputName] + "\r\n";
-            }
-            this.compilationString = prePassDeclaration + "#endif\r\n" + this.compilationString;
-=======
-        if (isFragmentMode) {
-            this.compilationString =
-                "#if defined(PREPASS)\r\n#extension GL_EXT_draw_buffers : require\r\nlayout(location = 0) out highp vec4 glFragData[SCENE_MRT_COUNT];\r\nhighp vec4 gl_FragColor;\r\n#endif\r\n" +
-                this.compilationString;
->>>>>>> a8f851f9
-        }
-
-        for (const extensionName in this.extensions) {
-            const extension = this.extensions[extensionName];
-            this.compilationString = `\r\n${extension}\r\n${this.compilationString}`;
-        }
-
-        this._builtCompilationString = this.compilationString;
-    }
-
-    /** @internal */
-    public get _repeatableContentAnchor(): string {
-        return `###___ANCHOR${this._repeatableContentAnchorIndex++}___###`;
-    }
-
-    /**
-     * @internal
-     */
-    public _getFreeVariableName(prefix: string): string {
-        prefix = prefix.replace(/[^a-zA-Z_]+/g, "");
-
-        if (this.sharedData.variableNames[prefix] === undefined) {
-            this.sharedData.variableNames[prefix] = 0;
-
-            // Check reserved words
-            if (prefix === "output" || prefix === "texture") {
-                return prefix + this.sharedData.variableNames[prefix];
-            }
-
-            return prefix;
-        } else {
-            this.sharedData.variableNames[prefix]++;
-        }
-
-        return prefix + this.sharedData.variableNames[prefix];
-    }
-
-    /**
-     * @internal
-     */
-    public _getFreeDefineName(prefix: string): string {
-        if (this.sharedData.defineNames[prefix] === undefined) {
-            this.sharedData.defineNames[prefix] = 0;
-        } else {
-            this.sharedData.defineNames[prefix]++;
-        }
-
-        return prefix + this.sharedData.defineNames[prefix];
-    }
-
-    /**
-     * @internal
-     */
-    public _excludeVariableName(name: string) {
-        this.sharedData.variableNames[name] = 0;
-    }
-
-    /**
-     * @internal
-     */
-    public _emit2DSampler(name: string) {
-        if (this.samplers.indexOf(name) < 0) {
-            this._samplerDeclaration += `uniform sampler2D ${name};\r\n`;
-            this.samplers.push(name);
-        }
-    }
-
-    /**
-     * @internal
-     */
-    public _emit2DArraySampler(name: string) {
-        if (this.samplers.indexOf(name) < 0) {
-            this._samplerDeclaration += `uniform sampler2DArray ${name};\r\n`;
-            this.samplers.push(name);
-        }
-    }
-
-    /**
-     * @internal
-     */
-    public _getGLType(type: NodeMaterialBlockConnectionPointTypes): string {
-        switch (type) {
-            case NodeMaterialBlockConnectionPointTypes.Float:
-                return "float";
-            case NodeMaterialBlockConnectionPointTypes.Int:
-                return "int";
-            case NodeMaterialBlockConnectionPointTypes.Vector2:
-                return "vec2";
-            case NodeMaterialBlockConnectionPointTypes.Color3:
-            case NodeMaterialBlockConnectionPointTypes.Vector3:
-                return "vec3";
-            case NodeMaterialBlockConnectionPointTypes.Color4:
-            case NodeMaterialBlockConnectionPointTypes.Vector4:
-                return "vec4";
-            case NodeMaterialBlockConnectionPointTypes.Matrix:
-                return "mat4";
-        }
-
-        return "";
-    }
-
-    /**
-     * @internal
-     */
-    public _emitExtension(name: string, extension: string, define: string = "") {
-        if (this.extensions[name]) {
-            return;
-        }
-
-        if (define) {
-            extension = `#if ${define}\r\n${extension}\r\n#endif`;
-        }
-        this.extensions[name] = extension;
-    }
-
-    /**
-     * @internal
-     */
-    public _emitPrePassOutput(name: string, declaration: string, define: string = "") {
-        if (this.prePassOutput[name]) {
-            return;
-        }
-
-        if (define) {
-            declaration = `#if ${define}\r\n${declaration}\r\n#endif`;
-        }
-
-        this.prePassOutput[name] = declaration;
-    }
-
-    /**
-     * @internal
-     */
-    public _emitFunction(name: string, code: string, comments: string) {
-        if (this.functions[name]) {
-            return;
-        }
-
-        if (this.sharedData.emitComments) {
-            code = comments + `\r\n` + code;
-        }
-
-        this.functions[name] = code;
-    }
-
-    /**
-     * @internal
-     */
-    public _emitCodeFromInclude(
-        includeName: string,
-        comments: string,
-        options?: {
-            replaceStrings?: { search: RegExp; replace: string }[];
-            repeatKey?: string;
-            substitutionVars?: string;
-        }
-    ) {
-        if (options && options.repeatKey) {
-            return `#include<${includeName}>${options.substitutionVars ? "(" + options.substitutionVars + ")" : ""}[0..${options.repeatKey}]\r\n`;
-        }
-
-        let code = Effect.IncludesShadersStore[includeName] + "\r\n";
-
-        if (this.sharedData.emitComments) {
-            code = comments + `\r\n` + code;
-        }
-
-        if (!options) {
-            return code;
-        }
-
-        if (options.replaceStrings) {
-            for (let index = 0; index < options.replaceStrings.length; index++) {
-                const replaceString = options.replaceStrings[index];
-                code = code.replace(replaceString.search, replaceString.replace);
-            }
-        }
-
-        return code;
-    }
-
-    /**
-     * @internal
-     */
-    public _emitFunctionFromInclude(
-        includeName: string,
-        comments: string,
-        options?: {
-            repeatKey?: string;
-            substitutionVars?: string;
-            removeAttributes?: boolean;
-            removeUniforms?: boolean;
-            removeVaryings?: boolean;
-            removeIfDef?: boolean;
-            replaceStrings?: { search: RegExp; replace: string }[];
-        },
-        storeKey: string = ""
-    ) {
-        const key = includeName + storeKey;
-        if (this.functions[key]) {
-            return;
-        }
-
-        if (!options || (!options.removeAttributes && !options.removeUniforms && !options.removeVaryings && !options.removeIfDef && !options.replaceStrings)) {
-            if (options && options.repeatKey) {
-                this.functions[key] = `#include<${includeName}>${options.substitutionVars ? "(" + options.substitutionVars + ")" : ""}[0..${options.repeatKey}]\r\n`;
-            } else {
-                this.functions[key] = `#include<${includeName}>${options?.substitutionVars ? "(" + options?.substitutionVars + ")" : ""}\r\n`;
-            }
-
-            if (this.sharedData.emitComments) {
-                this.functions[key] = comments + `\r\n` + this.functions[key];
-            }
-
-            return;
-        }
-
-        this.functions[key] = Effect.IncludesShadersStore[includeName];
-
-        if (this.sharedData.emitComments) {
-            this.functions[key] = comments + `\r\n` + this.functions[key];
-        }
-
-        if (options.removeIfDef) {
-            this.functions[key] = this.functions[key].replace(/^\s*?#ifdef.+$/gm, "");
-            this.functions[key] = this.functions[key].replace(/^\s*?#endif.*$/gm, "");
-            this.functions[key] = this.functions[key].replace(/^\s*?#else.*$/gm, "");
-            this.functions[key] = this.functions[key].replace(/^\s*?#elif.*$/gm, "");
-        }
-
-        if (options.removeAttributes) {
-            this.functions[key] = this.functions[key].replace(/^\s*?attribute.+$/gm, "");
-        }
-
-        if (options.removeUniforms) {
-            this.functions[key] = this.functions[key].replace(/^\s*?uniform.+$/gm, "");
-        }
-
-        if (options.removeVaryings) {
-            this.functions[key] = this.functions[key].replace(/^\s*?varying.+$/gm, "");
-        }
-
-        if (options.replaceStrings) {
-            for (let index = 0; index < options.replaceStrings.length; index++) {
-                const replaceString = options.replaceStrings[index];
-                this.functions[key] = this.functions[key].replace(replaceString.search, replaceString.replace);
-            }
-        }
-    }
-
-    /**
-     * @internal
-     */
-    public _registerTempVariable(name: string) {
-        if (this.sharedData.temps.indexOf(name) !== -1) {
-            return false;
-        }
-
-        this.sharedData.temps.push(name);
-        return true;
-    }
-
-    /**
-     * @internal
-     */
-    public _emitVaryingFromString(name: string, type: string, define: string = "", notDefine = false) {
-        if (this.sharedData.varyings.indexOf(name) !== -1) {
-            return false;
-        }
-
-        this.sharedData.varyings.push(name);
-
-        if (define) {
-            if (define.startsWith("defined(")) {
-                this.sharedData.varyingDeclaration += `#if ${define}\r\n`;
-            } else {
-                this.sharedData.varyingDeclaration += `${notDefine ? "#ifndef" : "#ifdef"} ${define}\r\n`;
-            }
-        }
-        this.sharedData.varyingDeclaration += `varying ${type} ${name};\r\n`;
-        if (define) {
-            this.sharedData.varyingDeclaration += `#endif\r\n`;
-        }
-
-        return true;
-    }
-
-    /**
-     * @internal
-     */
-    public _emitUniformFromString(name: string, type: string, define: string = "", notDefine = false) {
-        if (this.uniforms.indexOf(name) !== -1) {
-            return;
-        }
-
-        this.uniforms.push(name);
-
-        if (define) {
-            if (define.startsWith("defined(")) {
-                this._uniformDeclaration += `#if ${define}\r\n`;
-            } else {
-                this._uniformDeclaration += `${notDefine ? "#ifndef" : "#ifdef"} ${define}\r\n`;
-            }
-        }
-        this._uniformDeclaration += `uniform ${type} ${name};\r\n`;
-        if (define) {
-            this._uniformDeclaration += `#endif\r\n`;
-        }
-    }
-
-    /**
-     * @internal
-     */
-    public _emitFloat(value: number) {
-        if (value.toString() === value.toFixed(0)) {
-            return `${value}.0`;
-        }
-
-        return value.toString();
-    }
-}
+import { NodeMaterialBlockConnectionPointTypes } from "./Enums/nodeMaterialBlockConnectionPointTypes";
+import { NodeMaterialBlockTargets } from "./Enums/nodeMaterialBlockTargets";
+import type { NodeMaterialBuildStateSharedData } from "./nodeMaterialBuildStateSharedData";
+import { Effect } from "../effect";
+
+/**
+ * Class used to store node based material build state
+ */
+export class NodeMaterialBuildState {
+    /** Gets or sets a boolean indicating if the current state can emit uniform buffers */
+    public supportUniformBuffers = false;
+    /**
+     * Gets the list of emitted attributes
+     */
+    public attributes = new Array<string>();
+    /**
+     * Gets the list of emitted uniforms
+     */
+    public uniforms = new Array<string>();
+    /**
+     * Gets the list of emitted constants
+     */
+    public constants = new Array<string>();
+    /**
+     * Gets the list of emitted samplers
+     */
+    public samplers = new Array<string>();
+    /**
+     * Gets the list of emitted functions
+     */
+    public functions: { [key: string]: string } = {};
+    /**
+     * Gets the list of emitted extensions
+     */
+    public extensions: { [key: string]: string } = {};
+    /**
+     * Gets the list of emitted prePass outputs - if using the prepass
+     */
+    public prePassOutput: { [key: string]: string } = {};
+
+    /**
+     * Gets the target of the compilation state
+     */
+    public target: NodeMaterialBlockTargets;
+    /**
+     * Gets the list of emitted counters
+     */
+    public counters: { [key: string]: number } = {};
+
+    /**
+     * Shared data between multiple NodeMaterialBuildState instances
+     */
+    public sharedData: NodeMaterialBuildStateSharedData;
+
+    /** @internal */
+    public _vertexState: NodeMaterialBuildState;
+
+    /** @internal */
+    public _attributeDeclaration = "";
+    /** @internal */
+    public _uniformDeclaration = "";
+    /** @internal */
+    public _constantDeclaration = "";
+    /** @internal */
+    public _samplerDeclaration = "";
+    /** @internal */
+    public _varyingTransfer = "";
+    /** @internal */
+    public _injectAtEnd = "";
+
+    private _repeatableContentAnchorIndex = 0;
+    /** @internal */
+    public _builtCompilationString = "";
+
+    /**
+     * Gets the emitted compilation strings
+     */
+    public compilationString = "";
+
+    /**
+     * Finalize the compilation strings
+     * @param state defines the current compilation state
+     */
+    public finalize(state: NodeMaterialBuildState) {
+        const emitComments = state.sharedData.emitComments;
+        const isFragmentMode = this.target === NodeMaterialBlockTargets.Fragment;
+
+        this.compilationString = `\r\n${emitComments ? "//Entry point\r\n" : ""}void main(void) {\r\n${this.compilationString}`;
+
+        if (this._constantDeclaration) {
+            this.compilationString = `\r\n${emitComments ? "//Constants\r\n" : ""}${this._constantDeclaration}\r\n${this.compilationString}`;
+        }
+
+        let functionCode = "";
+        for (const functionName in this.functions) {
+            functionCode += this.functions[functionName] + `\r\n`;
+        }
+        this.compilationString = `\r\n${functionCode}\r\n${this.compilationString}`;
+
+        if (!isFragmentMode && this._varyingTransfer) {
+            this.compilationString = `${this.compilationString}\r\n${this._varyingTransfer}`;
+        }
+
+        if (this._injectAtEnd) {
+            this.compilationString = `${this.compilationString}\r\n${this._injectAtEnd}`;
+        }
+
+        this.compilationString = `${this.compilationString}\r\n}`;
+
+        if (this.sharedData.varyingDeclaration) {
+            this.compilationString = `\r\n${emitComments ? "//Varyings\r\n" : ""}${this.sharedData.varyingDeclaration}\r\n${this.compilationString}`;
+        }
+
+        if (this._samplerDeclaration) {
+            this.compilationString = `\r\n${emitComments ? "//Samplers\r\n" : ""}${this._samplerDeclaration}\r\n${this.compilationString}`;
+        }
+
+        if (this._uniformDeclaration) {
+            this.compilationString = `\r\n${emitComments ? "//Uniforms\r\n" : ""}${this._uniformDeclaration}\r\n${this.compilationString}`;
+        }
+
+        if (this._attributeDeclaration && !isFragmentMode) {
+            this.compilationString = `\r\n${emitComments ? "//Attributes\r\n" : ""}${this._attributeDeclaration}\r\n${this.compilationString}`;
+        }
+
+        this.compilationString = "precision highp float;\r\n" + this.compilationString;
+        this.compilationString = "#if defined(WEBGL2) || defines(WEBGPU)\r\nprecision highp sampler2DArray;\r\n#endif\r\n" + this.compilationString;
+
+        if (isFragmentMode) {
+            this.compilationString =
+                "#if defined(PREPASS)\r\n#extension GL_EXT_draw_buffers : require\r\nlayout(location = 0) out highp vec4 glFragData[SCENE_MRT_COUNT];\r\nhighp vec4 gl_FragColor;\r\n#endif\r\n" +
+                this.compilationString;
+        }
+
+        for (const extensionName in this.extensions) {
+            const extension = this.extensions[extensionName];
+            this.compilationString = `\r\n${extension}\r\n${this.compilationString}`;
+        }
+
+        this._builtCompilationString = this.compilationString;
+    }
+
+    /** @internal */
+    public get _repeatableContentAnchor(): string {
+        return `###___ANCHOR${this._repeatableContentAnchorIndex++}___###`;
+    }
+
+    /**
+     * @internal
+     */
+    public _getFreeVariableName(prefix: string): string {
+        prefix = prefix.replace(/[^a-zA-Z_]+/g, "");
+
+        if (this.sharedData.variableNames[prefix] === undefined) {
+            this.sharedData.variableNames[prefix] = 0;
+
+            // Check reserved words
+            if (prefix === "output" || prefix === "texture") {
+                return prefix + this.sharedData.variableNames[prefix];
+            }
+
+            return prefix;
+        } else {
+            this.sharedData.variableNames[prefix]++;
+        }
+
+        return prefix + this.sharedData.variableNames[prefix];
+    }
+
+    /**
+     * @internal
+     */
+    public _getFreeDefineName(prefix: string): string {
+        if (this.sharedData.defineNames[prefix] === undefined) {
+            this.sharedData.defineNames[prefix] = 0;
+        } else {
+            this.sharedData.defineNames[prefix]++;
+        }
+
+        return prefix + this.sharedData.defineNames[prefix];
+    }
+
+    /**
+     * @internal
+     */
+    public _excludeVariableName(name: string) {
+        this.sharedData.variableNames[name] = 0;
+    }
+
+    /**
+     * @internal
+     */
+    public _emit2DSampler(name: string) {
+        if (this.samplers.indexOf(name) < 0) {
+            this._samplerDeclaration += `uniform sampler2D ${name};\r\n`;
+            this.samplers.push(name);
+        }
+    }
+
+    /**
+     * @internal
+     */
+    public _emit2DArraySampler(name: string) {
+        if (this.samplers.indexOf(name) < 0) {
+            this._samplerDeclaration += `uniform sampler2DArray ${name};\r\n`;
+            this.samplers.push(name);
+        }
+    }
+
+    /**
+     * @internal
+     */
+    public _getGLType(type: NodeMaterialBlockConnectionPointTypes): string {
+        switch (type) {
+            case NodeMaterialBlockConnectionPointTypes.Float:
+                return "float";
+            case NodeMaterialBlockConnectionPointTypes.Int:
+                return "int";
+            case NodeMaterialBlockConnectionPointTypes.Vector2:
+                return "vec2";
+            case NodeMaterialBlockConnectionPointTypes.Color3:
+            case NodeMaterialBlockConnectionPointTypes.Vector3:
+                return "vec3";
+            case NodeMaterialBlockConnectionPointTypes.Color4:
+            case NodeMaterialBlockConnectionPointTypes.Vector4:
+                return "vec4";
+            case NodeMaterialBlockConnectionPointTypes.Matrix:
+                return "mat4";
+        }
+
+        return "";
+    }
+
+    /**
+     * @internal
+     */
+    public _emitExtension(name: string, extension: string, define: string = "") {
+        if (this.extensions[name]) {
+            return;
+        }
+
+        if (define) {
+            extension = `#if ${define}\r\n${extension}\r\n#endif`;
+        }
+        this.extensions[name] = extension;
+    }
+
+    /**
+     * @internal
+     */
+    public _emitFunction(name: string, code: string, comments: string) {
+        if (this.functions[name]) {
+            return;
+        }
+
+        if (this.sharedData.emitComments) {
+            code = comments + `\r\n` + code;
+        }
+
+        this.functions[name] = code;
+    }
+
+    /**
+     * @internal
+     */
+    public _emitCodeFromInclude(
+        includeName: string,
+        comments: string,
+        options?: {
+            replaceStrings?: { search: RegExp; replace: string }[];
+            repeatKey?: string;
+            substitutionVars?: string;
+        }
+    ) {
+        if (options && options.repeatKey) {
+            return `#include<${includeName}>${options.substitutionVars ? "(" + options.substitutionVars + ")" : ""}[0..${options.repeatKey}]\r\n`;
+        }
+
+        let code = Effect.IncludesShadersStore[includeName] + "\r\n";
+
+        if (this.sharedData.emitComments) {
+            code = comments + `\r\n` + code;
+        }
+
+        if (!options) {
+            return code;
+        }
+
+        if (options.replaceStrings) {
+            for (let index = 0; index < options.replaceStrings.length; index++) {
+                const replaceString = options.replaceStrings[index];
+                code = code.replace(replaceString.search, replaceString.replace);
+            }
+        }
+
+        return code;
+    }
+
+    /**
+     * @internal
+     */
+    public _emitFunctionFromInclude(
+        includeName: string,
+        comments: string,
+        options?: {
+            repeatKey?: string;
+            substitutionVars?: string;
+            removeAttributes?: boolean;
+            removeUniforms?: boolean;
+            removeVaryings?: boolean;
+            removeIfDef?: boolean;
+            replaceStrings?: { search: RegExp; replace: string }[];
+        },
+        storeKey: string = ""
+    ) {
+        const key = includeName + storeKey;
+        if (this.functions[key]) {
+            return;
+        }
+
+        if (!options || (!options.removeAttributes && !options.removeUniforms && !options.removeVaryings && !options.removeIfDef && !options.replaceStrings)) {
+            if (options && options.repeatKey) {
+                this.functions[key] = `#include<${includeName}>${options.substitutionVars ? "(" + options.substitutionVars + ")" : ""}[0..${options.repeatKey}]\r\n`;
+            } else {
+                this.functions[key] = `#include<${includeName}>${options?.substitutionVars ? "(" + options?.substitutionVars + ")" : ""}\r\n`;
+            }
+
+            if (this.sharedData.emitComments) {
+                this.functions[key] = comments + `\r\n` + this.functions[key];
+            }
+
+            return;
+        }
+
+        this.functions[key] = Effect.IncludesShadersStore[includeName];
+
+        if (this.sharedData.emitComments) {
+            this.functions[key] = comments + `\r\n` + this.functions[key];
+        }
+
+        if (options.removeIfDef) {
+            this.functions[key] = this.functions[key].replace(/^\s*?#ifdef.+$/gm, "");
+            this.functions[key] = this.functions[key].replace(/^\s*?#endif.*$/gm, "");
+            this.functions[key] = this.functions[key].replace(/^\s*?#else.*$/gm, "");
+            this.functions[key] = this.functions[key].replace(/^\s*?#elif.*$/gm, "");
+        }
+
+        if (options.removeAttributes) {
+            this.functions[key] = this.functions[key].replace(/^\s*?attribute.+$/gm, "");
+        }
+
+        if (options.removeUniforms) {
+            this.functions[key] = this.functions[key].replace(/^\s*?uniform.+$/gm, "");
+        }
+
+        if (options.removeVaryings) {
+            this.functions[key] = this.functions[key].replace(/^\s*?varying.+$/gm, "");
+        }
+
+        if (options.replaceStrings) {
+            for (let index = 0; index < options.replaceStrings.length; index++) {
+                const replaceString = options.replaceStrings[index];
+                this.functions[key] = this.functions[key].replace(replaceString.search, replaceString.replace);
+            }
+        }
+    }
+
+    /**
+     * @internal
+     */
+    public _registerTempVariable(name: string) {
+        if (this.sharedData.temps.indexOf(name) !== -1) {
+            return false;
+        }
+
+        this.sharedData.temps.push(name);
+        return true;
+    }
+
+    /**
+     * @internal
+     */
+    public _emitVaryingFromString(name: string, type: string, define: string = "", notDefine = false) {
+        if (this.sharedData.varyings.indexOf(name) !== -1) {
+            return false;
+        }
+
+        this.sharedData.varyings.push(name);
+
+        if (define) {
+            if (define.startsWith("defined(")) {
+                this.sharedData.varyingDeclaration += `#if ${define}\r\n`;
+            } else {
+                this.sharedData.varyingDeclaration += `${notDefine ? "#ifndef" : "#ifdef"} ${define}\r\n`;
+            }
+        }
+        this.sharedData.varyingDeclaration += `varying ${type} ${name};\r\n`;
+        if (define) {
+            this.sharedData.varyingDeclaration += `#endif\r\n`;
+        }
+
+        return true;
+    }
+
+    /**
+     * @internal
+     */
+    public _emitUniformFromString(name: string, type: string, define: string = "", notDefine = false) {
+        if (this.uniforms.indexOf(name) !== -1) {
+            return;
+        }
+
+        this.uniforms.push(name);
+
+        if (define) {
+            if (define.startsWith("defined(")) {
+                this._uniformDeclaration += `#if ${define}\r\n`;
+            } else {
+                this._uniformDeclaration += `${notDefine ? "#ifndef" : "#ifdef"} ${define}\r\n`;
+            }
+        }
+        this._uniformDeclaration += `uniform ${type} ${name};\r\n`;
+        if (define) {
+            this._uniformDeclaration += `#endif\r\n`;
+        }
+    }
+
+    /**
+     * @internal
+     */
+    public _emitFloat(value: number) {
+        if (value.toString() === value.toFixed(0)) {
+            return `${value}.0`;
+        }
+
+        return value.toString();
+    }
+}