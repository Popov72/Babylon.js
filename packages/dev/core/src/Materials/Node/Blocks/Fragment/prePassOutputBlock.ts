--- conflicted
+++ resolved
@@ -1,224 +1,218 @@
-import { NodeMaterialBlock } from "../../nodeMaterialBlock";
-import { NodeMaterialBlockConnectionPointTypes } from "../../Enums/nodeMaterialBlockConnectionPointTypes";
-import type { NodeMaterialBuildState } from "../../nodeMaterialBuildState";
-import { NodeMaterialBlockTargets } from "../../Enums/nodeMaterialBlockTargets";
-import type { NodeMaterialConnectionPoint } from "../../nodeMaterialBlockConnectionPoint";
-import { RegisterClass } from "../../../../Misc/typeStore";
-import { ShaderLanguage } from "core/Materials/shaderLanguage";
-
-/**
- * Block used to output values on the prepass textures
- * #WW65SN#9
- */
-export class PrePassOutputBlock extends NodeMaterialBlock {
-    /**
-     * Create a new PrePassOutputBlock
-     * @param name defines the block name
-     */
-    public constructor(name: string) {
-        super(name, NodeMaterialBlockTargets.Fragment, true);
-
-        this.registerInput("viewDepth", NodeMaterialBlockConnectionPointTypes.Float, true);
-        this.registerInput("screenDepth", NodeMaterialBlockConnectionPointTypes.Float, true);
-        this.registerInput("worldPosition", NodeMaterialBlockConnectionPointTypes.AutoDetect, true);
-        this.registerInput("localPosition", NodeMaterialBlockConnectionPointTypes.AutoDetect, true);
-        this.registerInput("viewNormal", NodeMaterialBlockConnectionPointTypes.AutoDetect, true);
-        this.registerInput("worldNormal", NodeMaterialBlockConnectionPointTypes.AutoDetect, true);
-        this.registerInput("reflectivity", NodeMaterialBlockConnectionPointTypes.AutoDetect, true);
-
-        this.inputs[2].addExcludedConnectionPointFromAllowedTypes(NodeMaterialBlockConnectionPointTypes.Vector3 | NodeMaterialBlockConnectionPointTypes.Vector4);
-        this.inputs[3].addExcludedConnectionPointFromAllowedTypes(NodeMaterialBlockConnectionPointTypes.Vector3 | NodeMaterialBlockConnectionPointTypes.Vector4);
-        this.inputs[4].addExcludedConnectionPointFromAllowedTypes(NodeMaterialBlockConnectionPointTypes.Vector3 | NodeMaterialBlockConnectionPointTypes.Vector4);
-        this.inputs[5].addExcludedConnectionPointFromAllowedTypes(NodeMaterialBlockConnectionPointTypes.Vector3 | NodeMaterialBlockConnectionPointTypes.Vector4);
-        this.inputs[6].addExcludedConnectionPointFromAllowedTypes(
-            NodeMaterialBlockConnectionPointTypes.Vector3 |
-                NodeMaterialBlockConnectionPointTypes.Vector4 |
-                NodeMaterialBlockConnectionPointTypes.Color3 |
-                NodeMaterialBlockConnectionPointTypes.Color4
-        );
-    }
-
-    /**
-     * Gets the current class name
-     * @returns the class name
-     */
-    public override getClassName() {
-        return "PrePassOutputBlock";
-    }
-
-    /**
-     * Gets the view depth component
-     */
-    public get viewDepth(): NodeMaterialConnectionPoint {
-        return this._inputs[0];
-    }
-
-    /**
-     * Gets the screen depth component
-     */
-    public get screenDepth(): NodeMaterialConnectionPoint {
-        return this._inputs[1];
-    }
-
-    /**
-     * Gets the world position component
-     */
-    public get worldPosition(): NodeMaterialConnectionPoint {
-        return this._inputs[2];
-    }
-
-    /**
-     * Gets the position in local space component
-     */
-    public get localPosition(): NodeMaterialConnectionPoint {
-        return this._inputs[3];
-    }
-
-    /**
-     * Gets the view normal component
-     */
-    public get viewNormal(): NodeMaterialConnectionPoint {
-        return this._inputs[4];
-    }
-
-    /**
-     * Gets the world normal component
-     */
-    public get worldNormal(): NodeMaterialConnectionPoint {
-        return this._inputs[5];
-    }
-
-    /**
-     * Gets the reflectivity component
-     */
-    public get reflectivity(): NodeMaterialConnectionPoint {
-        return this._inputs[6];
-    }
-
-    private _getFragData(isWebGPU: boolean, index: number) {
-        return isWebGPU ? `fragmentOutputs.fragData${index}` : `gl_FragData[${index}]`;
-    }
-
-    protected override _buildBlock(state: NodeMaterialBuildState) {
-        super._buildBlock(state);
-
-        const worldPosition = this.worldPosition;
-        const localPosition = this.localPosition;
-        const viewNormal = this.viewNormal;
-        const worldNormal = this.worldNormal;
-        const viewDepth = this.viewDepth;
-        const reflectivity = this.reflectivity;
-        const screenDepth = this.screenDepth;
-
-        state.sharedData.blocksWithDefines.push(this);
-
-        const comments = `//${this.name}`;
-        const vec4 = state._getShaderType(NodeMaterialBlockConnectionPointTypes.Vector4);
-        const isWebGPU = state.shaderLanguage === ShaderLanguage.WGSL;
-        state._emitFunctionFromInclude("helperFunctions", comments);
-
-        state.compilationString += `#if defined(PREPASS)\r\n`;
-        state.compilationString += isWebGPU ? `var fragData: array<vec4<f32>, SCENE_MRT_COUNT>;\r\n` : `vec4 fragData[SCENE_MRT_COUNT];\r\n`;
-
-        state.compilationString += `#ifdef PREPASS_DEPTH\r\n`;
-        if (viewDepth.connectedPoint) {
-            state.compilationString += ` fragData[PREPASS_DEPTH_INDEX] = ${vec4}(${viewDepth.associatedVariableName}, 0.0, 0.0, 1.0);\r\n`;
-        } else {
-            // We have to write something on the viewDepth output or it will raise a gl error
-            state.compilationString += ` fragData[PREPASS_DEPTH_INDEX] = ${vec4}(0.0, 0.0, 0.0, 0.0);\r\n`;
-        }
-        state.compilationString += `#endif\r\n`;
-<<<<<<< HEAD
-        state.compilationString += `#ifdef PREPASS_NDC_DEPTH\r\n`;
-        if (screenDepth.connectedPoint) {
-            state.compilationString += ` gl_FragData[PREPASS_NDC_DEPTH_INDEX] = vec4(${screenDepth.associatedVariableName}, 0.0, 0.0, 1.0);\r\n`;
-=======
-        state.compilationString += `#ifdef PREPASS_SCREENSPACE_DEPTH\r\n`;
-        if (viewDepthNDC.connectedPoint) {
-            state.compilationString += ` gl_FragData[PREPASS_SCREENSPACE_DEPTH_INDEX] = vec4(${viewDepthNDC.associatedVariableName}, 0.0, 0.0, 1.0);\r\n`;
->>>>>>> 5f8523f0
-        } else {
-            // We have to write something on the viewDepth output or it will raise a gl error
-            state.compilationString += ` gl_FragData[PREPASS_SCREENSPACE_DEPTH_INDEX] = vec4(0.0, 0.0, 0.0, 0.0);\r\n`;
-        }
-        state.compilationString += `#endif\r\n`;
-        state.compilationString += `#ifdef PREPASS_POSITION\r\n`;
-        if (worldPosition.connectedPoint) {
-            state.compilationString += `fragData[PREPASS_POSITION_INDEX] = ${vec4}(${worldPosition.associatedVariableName}.rgb, ${
-                worldPosition.connectedPoint.type === NodeMaterialBlockConnectionPointTypes.Vector4 ? worldPosition.associatedVariableName + ".a" : "1.0"
-            });\r\n`;
-        } else {
-            // We have to write something on the position output or it will raise a gl error
-            state.compilationString += ` fragData[PREPASS_POSITION_INDEX] = ${vec4}(0.0, 0.0, 0.0, 0.0);\r\n`;
-        }
-        state.compilationString += `#endif\r\n`;
-        state.compilationString += `#ifdef PREPASS_LOCAL_POSITION\r\n`;
-        if (localPosition.connectedPoint) {
-            state.compilationString += ` gl_FragData[PREPASS_LOCAL_POSITION_INDEX] = vec4(${localPosition.associatedVariableName}.rgb, ${
-                localPosition.connectedPoint.type === NodeMaterialBlockConnectionPointTypes.Vector4 ? localPosition.associatedVariableName + ".a" : "1.0"
-            });\r\n`;
-        } else {
-            // We have to write something on the position output or it will raise a gl error
-            state.compilationString += ` gl_FragData[PREPASS_LOCAL_POSITION_INDEX] = vec4(0.0, 0.0, 0.0, 0.0);\r\n`;
-        }
-        state.compilationString += `#endif\r\n`;
-        state.compilationString += `#ifdef PREPASS_NORMAL\r\n`;
-        if (viewNormal.connectedPoint) {
-            state.compilationString += ` fragData[PREPASS_NORMAL_INDEX] = ${vec4}(${viewNormal.associatedVariableName}.rgb, ${
-                viewNormal.connectedPoint.type === NodeMaterialBlockConnectionPointTypes.Vector4 ? viewNormal.associatedVariableName + ".a" : "1.0"
-            });\r\n`;
-        } else {
-            // We have to write something on the normal output or it will raise a gl error
-            state.compilationString += ` fragData[PREPASS_NORMAL_INDEX] = ${vec4}(0.0, 0.0, 0.0, 0.0);\r\n`;
-        }
-        state.compilationString += `#endif\r\n`;
-        state.compilationString += `#ifdef PREPASS_WORLD_NORMAL\r\n`;
-        if (worldNormal.connectedPoint) {
-            state.compilationString += ` gl_FragData[PREPASS_WORLD_NORMAL_INDEX] = vec4(${worldNormal.associatedVariableName}.rgb, ${
-                worldNormal.connectedPoint.type === NodeMaterialBlockConnectionPointTypes.Vector4 ? worldNormal.associatedVariableName + ".a" : "1.0"
-            });\r\n`;
-        } else {
-            // We have to write something on the normal output or it will raise a gl error
-            state.compilationString += ` gl_FragData[PREPASS_WORLD_NORMAL_INDEX] = vec4(0.0, 0.0, 0.0, 0.0);\r\n`;
-        }
-        state.compilationString += `#endif\r\n`;
-        state.compilationString += `#ifdef PREPASS_REFLECTIVITY\r\n`;
-        if (reflectivity.connectedPoint) {
-            state.compilationString += ` fragData[PREPASS_REFLECTIVITY_INDEX] = ${vec4}(${reflectivity.associatedVariableName}.rgb, ${
-                reflectivity.connectedPoint.type === NodeMaterialBlockConnectionPointTypes.Vector4 ? reflectivity.associatedVariableName + ".a" : "1.0"
-            });\r\n`;
-        } else {
-            // We have to write something on the reflectivity output or it will raise a gl error
-            state.compilationString += ` fragData[PREPASS_REFLECTIVITY_INDEX] = ${vec4}(0.0, 0.0, 0.0, 1.0);\r\n`;
-        }
-        state.compilationString += `#endif\r\n`;
-
-        state.compilationString += `#if SCENE_MRT_COUNT > 1\r\n`;
-        state.compilationString += `${this._getFragData(isWebGPU, 1)} = fragData[1];\r\n`;
-        state.compilationString += `#endif\r\n`;
-        state.compilationString += `#if SCENE_MRT_COUNT > 2\r\n`;
-        state.compilationString += `${this._getFragData(isWebGPU, 2)} = fragData[2];\r\n`;
-        state.compilationString += `#endif\r\n`;
-        state.compilationString += `#if SCENE_MRT_COUNT > 3\r\n`;
-        state.compilationString += `${this._getFragData(isWebGPU, 3)} = fragData[3];\r\n`;
-        state.compilationString += `#endif\r\n`;
-        state.compilationString += `#if SCENE_MRT_COUNT > 4\r\n`;
-        state.compilationString += `${this._getFragData(isWebGPU, 4)} = fragData[4];\r\n`;
-        state.compilationString += `#endif\r\n`;
-        state.compilationString += `#if SCENE_MRT_COUNT > 5\r\n`;
-        state.compilationString += `${this._getFragData(isWebGPU, 5)} = fragData[5];\r\n`;
-        state.compilationString += `#endif\r\n`;
-        state.compilationString += `#if SCENE_MRT_COUNT > 6\r\n`;
-        state.compilationString += `${this._getFragData(isWebGPU, 6)} = fragData[6];\r\n`;
-        state.compilationString += `#endif\r\n`;
-        state.compilationString += `#if SCENE_MRT_COUNT > 7\r\n`;
-        state.compilationString += `${this._getFragData(isWebGPU, 7)} = fragData[7];\r\n`;
-        state.compilationString += `#endif\r\n`;
-
-        state.compilationString += `#endif\r\n`;
-
-        return this;
-    }
-}
-
-RegisterClass("BABYLON.PrePassOutputBlock", PrePassOutputBlock);
+import { NodeMaterialBlock } from "../../nodeMaterialBlock";
+import { NodeMaterialBlockConnectionPointTypes } from "../../Enums/nodeMaterialBlockConnectionPointTypes";
+import type { NodeMaterialBuildState } from "../../nodeMaterialBuildState";
+import { NodeMaterialBlockTargets } from "../../Enums/nodeMaterialBlockTargets";
+import type { NodeMaterialConnectionPoint } from "../../nodeMaterialBlockConnectionPoint";
+import { RegisterClass } from "../../../../Misc/typeStore";
+import { ShaderLanguage } from "core/Materials/shaderLanguage";
+
+/**
+ * Block used to output values on the prepass textures
+ * #WW65SN#9
+ */
+export class PrePassOutputBlock extends NodeMaterialBlock {
+    /**
+     * Create a new PrePassOutputBlock
+     * @param name defines the block name
+     */
+    public constructor(name: string) {
+        super(name, NodeMaterialBlockTargets.Fragment, true);
+
+        this.registerInput("viewDepth", NodeMaterialBlockConnectionPointTypes.Float, true);
+        this.registerInput("screenDepth", NodeMaterialBlockConnectionPointTypes.Float, true);
+        this.registerInput("worldPosition", NodeMaterialBlockConnectionPointTypes.AutoDetect, true);
+        this.registerInput("localPosition", NodeMaterialBlockConnectionPointTypes.AutoDetect, true);
+        this.registerInput("viewNormal", NodeMaterialBlockConnectionPointTypes.AutoDetect, true);
+        this.registerInput("worldNormal", NodeMaterialBlockConnectionPointTypes.AutoDetect, true);
+        this.registerInput("reflectivity", NodeMaterialBlockConnectionPointTypes.AutoDetect, true);
+
+        this.inputs[2].addExcludedConnectionPointFromAllowedTypes(NodeMaterialBlockConnectionPointTypes.Vector3 | NodeMaterialBlockConnectionPointTypes.Vector4);
+        this.inputs[3].addExcludedConnectionPointFromAllowedTypes(NodeMaterialBlockConnectionPointTypes.Vector3 | NodeMaterialBlockConnectionPointTypes.Vector4);
+        this.inputs[4].addExcludedConnectionPointFromAllowedTypes(NodeMaterialBlockConnectionPointTypes.Vector3 | NodeMaterialBlockConnectionPointTypes.Vector4);
+        this.inputs[5].addExcludedConnectionPointFromAllowedTypes(NodeMaterialBlockConnectionPointTypes.Vector3 | NodeMaterialBlockConnectionPointTypes.Vector4);
+        this.inputs[6].addExcludedConnectionPointFromAllowedTypes(
+            NodeMaterialBlockConnectionPointTypes.Vector3 |
+                NodeMaterialBlockConnectionPointTypes.Vector4 |
+                NodeMaterialBlockConnectionPointTypes.Color3 |
+                NodeMaterialBlockConnectionPointTypes.Color4
+        );
+    }
+
+    /**
+     * Gets the current class name
+     * @returns the class name
+     */
+    public override getClassName() {
+        return "PrePassOutputBlock";
+    }
+
+    /**
+     * Gets the view depth component
+     */
+    public get viewDepth(): NodeMaterialConnectionPoint {
+        return this._inputs[0];
+    }
+
+    /**
+     * Gets the screen depth component
+     */
+    public get screenDepth(): NodeMaterialConnectionPoint {
+        return this._inputs[1];
+    }
+
+    /**
+     * Gets the world position component
+     */
+    public get worldPosition(): NodeMaterialConnectionPoint {
+        return this._inputs[2];
+    }
+
+    /**
+     * Gets the position in local space component
+     */
+    public get localPosition(): NodeMaterialConnectionPoint {
+        return this._inputs[3];
+    }
+
+    /**
+     * Gets the view normal component
+     */
+    public get viewNormal(): NodeMaterialConnectionPoint {
+        return this._inputs[4];
+    }
+
+    /**
+     * Gets the world normal component
+     */
+    public get worldNormal(): NodeMaterialConnectionPoint {
+        return this._inputs[5];
+    }
+
+    /**
+     * Gets the reflectivity component
+     */
+    public get reflectivity(): NodeMaterialConnectionPoint {
+        return this._inputs[6];
+    }
+
+    private _getFragData(isWebGPU: boolean, index: number) {
+        return isWebGPU ? `fragmentOutputs.fragData${index}` : `gl_FragData[${index}]`;
+    }
+
+    protected override _buildBlock(state: NodeMaterialBuildState) {
+        super._buildBlock(state);
+
+        const worldPosition = this.worldPosition;
+        const localPosition = this.localPosition;
+        const viewNormal = this.viewNormal;
+        const worldNormal = this.worldNormal;
+        const viewDepth = this.viewDepth;
+        const reflectivity = this.reflectivity;
+        const screenDepth = this.screenDepth;
+
+        state.sharedData.blocksWithDefines.push(this);
+
+        const comments = `//${this.name}`;
+        const vec4 = state._getShaderType(NodeMaterialBlockConnectionPointTypes.Vector4);
+        const isWebGPU = state.shaderLanguage === ShaderLanguage.WGSL;
+        state._emitFunctionFromInclude("helperFunctions", comments);
+
+        state.compilationString += `#if defined(PREPASS)\r\n`;
+        state.compilationString += isWebGPU ? `var fragData: array<vec4<f32>, SCENE_MRT_COUNT>;\r\n` : `vec4 fragData[SCENE_MRT_COUNT];\r\n`;
+
+        state.compilationString += `#ifdef PREPASS_DEPTH\r\n`;
+        if (viewDepth.connectedPoint) {
+            state.compilationString += ` fragData[PREPASS_DEPTH_INDEX] = ${vec4}(${viewDepth.associatedVariableName}, 0.0, 0.0, 1.0);\r\n`;
+        } else {
+            // We have to write something on the viewDepth output or it will raise a gl error
+            state.compilationString += ` fragData[PREPASS_DEPTH_INDEX] = ${vec4}(0.0, 0.0, 0.0, 0.0);\r\n`;
+        }
+        state.compilationString += `#endif\r\n`;
+        state.compilationString += `#ifdef PREPASS_SCREENSPACE_DEPTH\r\n`;
+        if (screenDepth.connectedPoint) {
+            state.compilationString += ` gl_FragData[PREPASS_SCREENSPACE_DEPTH_INDEX] = vec4(${screenDepth.associatedVariableName}, 0.0, 0.0, 1.0);\r\n`;
+        } else {
+            // We have to write something on the viewDepth output or it will raise a gl error
+            state.compilationString += ` gl_FragData[PREPASS_SCREENSPACE_DEPTH_INDEX] = vec4(0.0, 0.0, 0.0, 0.0);\r\n`;
+        }
+        state.compilationString += `#endif\r\n`;
+        state.compilationString += `#ifdef PREPASS_POSITION\r\n`;
+        if (worldPosition.connectedPoint) {
+            state.compilationString += `fragData[PREPASS_POSITION_INDEX] = ${vec4}(${worldPosition.associatedVariableName}.rgb, ${
+                worldPosition.connectedPoint.type === NodeMaterialBlockConnectionPointTypes.Vector4 ? worldPosition.associatedVariableName + ".a" : "1.0"
+            });\r\n`;
+        } else {
+            // We have to write something on the position output or it will raise a gl error
+            state.compilationString += ` fragData[PREPASS_POSITION_INDEX] = ${vec4}(0.0, 0.0, 0.0, 0.0);\r\n`;
+        }
+        state.compilationString += `#endif\r\n`;
+        state.compilationString += `#ifdef PREPASS_LOCAL_POSITION\r\n`;
+        if (localPosition.connectedPoint) {
+            state.compilationString += ` gl_FragData[PREPASS_LOCAL_POSITION_INDEX] = vec4(${localPosition.associatedVariableName}.rgb, ${
+                localPosition.connectedPoint.type === NodeMaterialBlockConnectionPointTypes.Vector4 ? localPosition.associatedVariableName + ".a" : "1.0"
+            });\r\n`;
+        } else {
+            // We have to write something on the position output or it will raise a gl error
+            state.compilationString += ` gl_FragData[PREPASS_LOCAL_POSITION_INDEX] = vec4(0.0, 0.0, 0.0, 0.0);\r\n`;
+        }
+        state.compilationString += `#endif\r\n`;
+        state.compilationString += `#ifdef PREPASS_NORMAL\r\n`;
+        if (viewNormal.connectedPoint) {
+            state.compilationString += ` fragData[PREPASS_NORMAL_INDEX] = ${vec4}(${viewNormal.associatedVariableName}.rgb, ${
+                viewNormal.connectedPoint.type === NodeMaterialBlockConnectionPointTypes.Vector4 ? viewNormal.associatedVariableName + ".a" : "1.0"
+            });\r\n`;
+        } else {
+            // We have to write something on the normal output or it will raise a gl error
+            state.compilationString += ` fragData[PREPASS_NORMAL_INDEX] = ${vec4}(0.0, 0.0, 0.0, 0.0);\r\n`;
+        }
+        state.compilationString += `#endif\r\n`;
+        state.compilationString += `#ifdef PREPASS_WORLD_NORMAL\r\n`;
+        if (worldNormal.connectedPoint) {
+            state.compilationString += ` gl_FragData[PREPASS_WORLD_NORMAL_INDEX] = vec4(${worldNormal.associatedVariableName}.rgb, ${
+                worldNormal.connectedPoint.type === NodeMaterialBlockConnectionPointTypes.Vector4 ? worldNormal.associatedVariableName + ".a" : "1.0"
+            });\r\n`;
+        } else {
+            // We have to write something on the normal output or it will raise a gl error
+            state.compilationString += ` gl_FragData[PREPASS_WORLD_NORMAL_INDEX] = vec4(0.0, 0.0, 0.0, 0.0);\r\n`;
+        }
+        state.compilationString += `#endif\r\n`;
+        state.compilationString += `#ifdef PREPASS_REFLECTIVITY\r\n`;
+        if (reflectivity.connectedPoint) {
+            state.compilationString += ` fragData[PREPASS_REFLECTIVITY_INDEX] = ${vec4}(${reflectivity.associatedVariableName}.rgb, ${
+                reflectivity.connectedPoint.type === NodeMaterialBlockConnectionPointTypes.Vector4 ? reflectivity.associatedVariableName + ".a" : "1.0"
+            });\r\n`;
+        } else {
+            // We have to write something on the reflectivity output or it will raise a gl error
+            state.compilationString += ` fragData[PREPASS_REFLECTIVITY_INDEX] = ${vec4}(0.0, 0.0, 0.0, 1.0);\r\n`;
+        }
+        state.compilationString += `#endif\r\n`;
+
+        state.compilationString += `#if SCENE_MRT_COUNT > 1\r\n`;
+        state.compilationString += `${this._getFragData(isWebGPU, 1)} = fragData[1];\r\n`;
+        state.compilationString += `#endif\r\n`;
+        state.compilationString += `#if SCENE_MRT_COUNT > 2\r\n`;
+        state.compilationString += `${this._getFragData(isWebGPU, 2)} = fragData[2];\r\n`;
+        state.compilationString += `#endif\r\n`;
+        state.compilationString += `#if SCENE_MRT_COUNT > 3\r\n`;
+        state.compilationString += `${this._getFragData(isWebGPU, 3)} = fragData[3];\r\n`;
+        state.compilationString += `#endif\r\n`;
+        state.compilationString += `#if SCENE_MRT_COUNT > 4\r\n`;
+        state.compilationString += `${this._getFragData(isWebGPU, 4)} = fragData[4];\r\n`;
+        state.compilationString += `#endif\r\n`;
+        state.compilationString += `#if SCENE_MRT_COUNT > 5\r\n`;
+        state.compilationString += `${this._getFragData(isWebGPU, 5)} = fragData[5];\r\n`;
+        state.compilationString += `#endif\r\n`;
+        state.compilationString += `#if SCENE_MRT_COUNT > 6\r\n`;
+        state.compilationString += `${this._getFragData(isWebGPU, 6)} = fragData[6];\r\n`;
+        state.compilationString += `#endif\r\n`;
+        state.compilationString += `#if SCENE_MRT_COUNT > 7\r\n`;
+        state.compilationString += `${this._getFragData(isWebGPU, 7)} = fragData[7];\r\n`;
+        state.compilationString += `#endif\r\n`;
+
+        state.compilationString += `#endif\r\n`;
+
+        return this;
+    }
+}
+
+RegisterClass("BABYLON.PrePassOutputBlock", PrePassOutputBlock);