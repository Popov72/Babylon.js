﻿module BABYLON {
    export class Prim2DClassInfo {

    }

    export class Prim2DPropInfo {
        static PROPKIND_MODEL: number = 1;
        static PROPKIND_INSTANCE: number = 2;
        static PROPKIND_DYNAMIC: number = 3;

        id: number;
        flagId: number;
        kind: number;
        name: string;
        dirtyBoundingInfo: boolean;
        dirtyParentBoundingInfo: boolean;
        typeLevelCompare: boolean;
        bindingMode: number;
        bindingUpdateSourceTrigger: number;
    }

    export class ClassTreeInfo<TClass, TProp>{
        constructor(baseClass: ClassTreeInfo<TClass, TProp>, type: Object, classContentFactory: (base: TClass) => TClass) {
            this._baseClass = baseClass;
            this._type = type;
            this._subClasses = new Array<{ type: Object, node: ClassTreeInfo<TClass, TProp> }>();
            this._levelContent = new StringDictionary<TProp>();
            this._classContentFactory = classContentFactory;
        }

        get classContent(): TClass {
            if (!this._classContent) {
                this._classContent = this._classContentFactory(this._baseClass ? this._baseClass.classContent : null);
            }
            return this._classContent;
        }

        get type(): Object {
            return this._type;
        }

        get levelContent(): StringDictionary<TProp> {
            return this._levelContent;
        }

        get fullContent(): StringDictionary<TProp> {
            if (!this._fullContent) {
                let dic = new StringDictionary<TProp>();
                let curLevel: ClassTreeInfo<TClass, TProp> = this;
                while (curLevel) {
                    curLevel.levelContent.forEach((k, v) => dic.add(k, v));
                    curLevel = curLevel._baseClass;
                }

                this._fullContent = dic;
            }

            return this._fullContent;
        }

        getLevelOf(type: Object): ClassTreeInfo<TClass, TProp> {
            // Are we already there?
            if (type === this._type) {
                return this;
            }

            let baseProto = Object.getPrototypeOf(type);
            let curProtoContent = this.getOrAddType(Object.getPrototypeOf(baseProto), baseProto);
            if (!curProtoContent) {
                this.getLevelOf(baseProto);
            }

            return this.getOrAddType(baseProto, type);
        }

        getOrAddType(baseType: Object, type: Object): ClassTreeInfo<TClass, TProp> {

            // Are we at the level corresponding to the baseType?
            // If so, get or add the level we're looking for
            if (baseType === this._type) {
                for (let subType of this._subClasses) {
                    if (subType.type === type) {
                        return subType.node;
                    }
                }
                let node = new ClassTreeInfo<TClass, TProp>(this, type, this._classContentFactory);
                let info = { type: type, node: node };
                this._subClasses.push(info);
                return info.node;
            }

            // Recurse down to keep looking for the node corresponding to the baseTypeName
            for (let subType of this._subClasses) {
                let info = subType.node.getOrAddType(baseType, type);
                if (info) {
                    return info;
                }
            }
            return null;
        }

        static get<TClass, TProp>(type: Object): ClassTreeInfo<TClass, TProp> {
            let dic = <ClassTreeInfo<TClass, TProp>>type["__classTreeInfo"];
            if (!dic) {
                return null;
            }
            return dic.getLevelOf(type);
        }

        static getOrRegister<TClass, TProp>(type: Object, classContentFactory: (base: TClass) => TClass): ClassTreeInfo<TClass, TProp> {
            let dic = <ClassTreeInfo<TClass, TProp>>type["__classTreeInfo"];
            if (!dic) {
                dic = new ClassTreeInfo<TClass, TProp>(null, type, classContentFactory);
                type["__classTreeInfo"] = dic;
            }
            return dic;
        }

        private _type: Object;
        private _classContent: TClass;
        private _baseClass: ClassTreeInfo<TClass, TProp>;
        private _subClasses: Array<{ type: Object, node: ClassTreeInfo<TClass, TProp> }>;
        private _levelContent: StringDictionary<TProp>;
        private _fullContent: StringDictionary<TProp>;
        private _classContentFactory: (base: TClass) => TClass;
    }

    @className("DataBinding", "BABYLON")
    export class DataBinding {

        /**
         * Use the mode specified in the SmartProperty declaration
         */
        static MODE_DEFAULT: number = 1;

        /**
         * Update the binding target only once when the Smart Property's value is first accessed
         */
        static MODE_ONETIME: number = 2;

        /**
         * Update the smart property when the source changes.
         * The source won't be updated if the smart property value is set.
         */
        static MODE_ONEWAY: number = 3;

        /**
         * Only update the source when the target's data is changing.
         */
        static MODE_ONEWAYTOSOURCE: number = 4;

        /**
         * Update the bind target when the source changes and update the source when the Smart Property value is set.
         */
        static MODE_TWOWAY: number = 5;

        /**
         * Use the Update Source Trigger defined in the SmartProperty declaration
         */
        static UPDATESOURCETRIGGER_DEFAULT: number = 1;

        /**
         * Update the source as soon as the Smart Property has a value change
         */
        static UPDATESOURCETRIGGER_PROPERTYCHANGED: number = 2;

        /**
         * Update the source when the binding target loses focus
         */
        static UPDATESOURCETRIGGER_LOSTFOCUS: number = 3;

        /**
         * Update the source will be made by explicitly calling the UpdateFromDataSource method
         */
        static UPDATESOURCETRIGGER_EXPLICIT: number = 4;

        constructor() {
            this._converter = null;
            this._mode = DataBinding.MODE_DEFAULT;
            this._uiElementId = null;
            this._dataSource = null;
            this._currentDataSource = null;
            this._propertyPathName = null;
            this._stringFormat = null;
            this._updateSourceTrigger = DataBinding.UPDATESOURCETRIGGER_PROPERTYCHANGED;
            this._boundTo = null;
            this._owner = null;
            this._updateCounter = 0;
        }

        /**
         * Provide a callback that will convert the value obtained by the Data Binding to the type of the SmartProperty it's bound to.
         * If no value are set, then it's assumed that the sourceValue is of the same type as the SmartProperty's one.
         * If the SmartProperty type is a basic data type (string, boolean or number) and no converter is specified but the sourceValue is of a different type, the conversion will be implicitly made, if possible.
         * @param sourceValue the source object retrieve by the Data Binding mechanism
         * @returns the object of a compatible type with the SmartProperty it's bound to
         */
        public get converter(): (sourceValue: any) => any {
            return this._converter;
        }

        public set converter(value: (sourceValue: any) => any) {
            if (this._converter === value) {
                return;
            }

            this._converter = value;
        }

        /**
         * Set the mode to use for the data flow in the binding. Set one of the MODE_xxx static member of this class. If not specified then MODE_DEFAULT will be used
         */
        public get mode(): number {
            if (this._mode === DataBinding.MODE_DEFAULT) {
                return this._boundTo.bindingMode;
            }
            return this._mode;
        }

        public set mode(value: number) {
            if (this._mode === value) {
                return;
            }

            this._mode = value;
        }

        /**
         * You can override the Data Source object with this member which is the Id of a uiElement existing in the UI Logical tree.
         * If not set and source no set too, then the dataSource property will be used.
         */
        public get uiElementId(): string {
            return this._uiElementId;
        }

        public set uiElementId(value: string) {
            if (this._uiElementId === value) {
                return;
            }

            this._uiElementId = value;
        }

        /**
         * You can override the Data Source object with this member which is the source object to use directly.
         * If not set and uiElement no set too, then the dataSource property of the SmartPropertyBase object will be used.
         */
        public get dataSource(): IPropertyChanged {
            return this._dataSource;
        }

        public set dataSource(value: IPropertyChanged) {
            if (this._dataSource === value) {
                return;
            }

            this._dataSource = value;
        }

        /**
         * The path & name of the property to get from the source object.
         * Once the Source object is evaluated (it's either the one got from uiElementId, source or dataSource) you can specify which property of this object is the value to bind to the smartProperty.
         * If nothing is set then the source object will be used.
         * You can specify an indirect property using the format "firstProperty.indirectProperty" like "address.postalCode" if the source is a Customer object which contains an address property and the Address class contains a postalCode property.
         * If the property is an Array and you want to address a particular element then use the 'arrayProperty[index]' notation. For example "phoneNumbers[0]" to get the first element of the phoneNumber property which is an array.
         */
        public get propertyPathName(): string {
            return this._propertyPathName;
        }

        public set propertyPathName(value: string) {
            if (this._propertyPathName === value) {
                return;
            }

            if (this._owner) {
                //BindingWatcher.unregisterBinding(this, null);
            }

            this._propertyPathName = value;

            if (this._owner) {
                //let watched = BindingWatcher._getDataSource(this._owner.dataSource, this);
                //BindingWatcher.refreshBinding(watched, this._owner, this, true, null, true);
            }
        }

        /**
         * If the Smart Property is of the string type, you can use the string interpolation notation to provide how the sourceValue will be formatted, reference to the source value must be made via the token: ${value}. For instance `Customer Name: ${value}`
         */
        public get stringFormat(): (value: any) => string {
            return this._stringFormat;
        }

        public set stringFormat(value: (value: any) => string) {
            if (this._stringFormat === value) {
                return;
            }

            this._stringFormat = value;
        }

        /**
         * Specify how the source should be updated, use one of the UPDATESOURCETRIGGER_xxx member of this class, if not specified then UPDATESOURCETRIGGER_DEFAULT will be used.
         */
        public get updateSourceTrigger(): number {
            return this._updateSourceTrigger;
        }

        public set updateSourceTrigger(value: number) {
            if (this._updateSourceTrigger === value) {
                return;
            }

            this._updateSourceTrigger = value;
        }

        canUpdateTarget(resetUpdateCounter: boolean): boolean {
            if (resetUpdateCounter) {
                this._updateCounter = 0;
            }

            let mode = this.mode;
            if (mode === DataBinding.MODE_ONETIME) {
                return this._updateCounter === 0;
            }

            if (mode === DataBinding.MODE_ONEWAYTOSOURCE) {
                return false;
            }
            return true;
        }

        updateTarget() {
            let value = this._getActualDataSource();
            let properties = this.propertyPathName.split(".");
            for (let propertyName of properties) {
                value = value[propertyName];
            }
            this._storeBoundValue(this._owner, value);
        }

        public _storeBoundValue(watcher: SmartPropertyBase, value) {
            if ((++this._updateCounter > 1) && (this.mode === DataBinding.MODE_ONETIME)) {
                return;
            }

            let newValue = value;
            if (this._converter) {
                newValue = this._converter(value);
            }

            if (this._stringFormat) {
                newValue = this._stringFormat(newValue);
            }
            watcher[this._boundTo.name] = newValue;
        }

        private _getActualDataSource() {
            if (this.dataSource) {
                return this.dataSource;
            }

            if (this.uiElementId) {
                // TODO Find UIElement
                return null;
            }

            return this._owner.dataSource;
        }

        public _registerDataSource(updateTarget: boolean) {
            let ds = this._getActualDataSource();
            if (ds === this._currentDataSource) {
                return;
            }

            if (this._currentDataSource) {
                BindingHelper.unregisterDataSource(this._currentDataSource, this, 0);
            }

            if (ds) {
                BindingHelper.registerDataSource(ds, this);
                if (updateTarget && this.canUpdateTarget(true)) {
                    this.updateTarget();
                }
            }

            this._currentDataSource = ds;
        }

        public _unregisterDataSource() {
            let ds = this._getActualDataSource();
            if (ds) {
                BindingHelper.unregisterDataSource(ds, this, 0);
            }
        }
        
        /**
         * The PropInfo of the property the binding is bound to
         */
        public _boundTo: Prim2DPropInfo;

        public _owner: SmartPropertyBase;

        private _converter: (sourceValue: any) => any;
        private _mode: number;
        private _uiElementId: string;
        private _dataSource: IPropertyChanged;
        public _currentDataSource: IPropertyChanged;
        private _propertyPathName: string;
        private _stringFormat: (value: any) => string;
        private _updateSourceTrigger: number;
        private _updateCounter: number;
    }

    @className("SmartPropertyBase", "BABYLON")
    export abstract class SmartPropertyBase extends  PropertyChangedBase {
        
        constructor() {
            super();
            this._dataSource = null;
            this._dataSourceObserver = null;
            this._instanceDirtyFlags = 0;
            this._isDisposed = false;
            this._bindings = null;
            this._hasBinding = 0;
            this._bindingSourceChanged = 0;
            this._disposeObservable = null;
        }

        public get disposeObservable(): Observable<SmartPropertyBase> {
            if (!this._disposeObservable) {
                this._disposeObservable = new Observable<SmartPropertyBase>();
            }

            return this._disposeObservable;
        }

        /**
         * Check if the object is disposed or not.
         * @returns true if the object is dispose, false otherwise.
         */
        public get isDisposed(): boolean {
            return this._isDisposed;
        }

        /**
         * Disposable pattern, this method must be overloaded by derived types in order to clean up hardware related resources.
         * @returns false if the object is already dispose, true otherwise. Your implementation must call super.dispose() and check for a false return and return immediately if it's the case.
         */
        public dispose(): boolean {
            if (this.isDisposed) {
                return false;
            }
            if (this._disposeObservable && this._disposeObservable.hasObservers()) {
                this._disposeObservable.notifyObservers(this);
            }
            this._isDisposed = true;
            return true;
        }

        /**
         * Check if a given set of properties are dirty or not.
         * @param flags a ORed combination of Prim2DPropInfo.flagId values
         * @return true if at least one property is dirty, false if none of them are.
         */
        public checkPropertiesDirty(flags: number): boolean {
            return (this._instanceDirtyFlags & flags) !== 0;
        }

        /**
         * Clear a given set of properties.
         * @param flags a ORed combination of Prim2DPropInfo.flagId values
         * @return the new set of property still marked as dirty
         */
        protected clearPropertiesDirty(flags: number): number {
            this._instanceDirtyFlags &= ~flags;
            return this._instanceDirtyFlags;
        }

        public _resetPropertiesDirty() {
            this._instanceDirtyFlags = 0;
        }

        /**
         * Add an externally attached data from its key.
         * This method call will fail and return false, if such key already exists.
         * If you don't care and just want to get the data no matter what, use the more convenient getOrAddExternalDataWithFactory() method.
         * @param key the unique key that identifies the data
         * @param data the data object to associate to the key for this Engine instance
         * @return true if no such key were already present and the data was added successfully, false otherwise
         */
        public addExternalData<T>(key: string, data: T): boolean {
            if (!this._externalData) {
                this._externalData = new StringDictionary<Object>();
            }
            return this._externalData.add(key, data);
        }

        /**
         * Get an externally attached data from its key
         * @param key the unique key that identifies the data
         * @return the associated data, if present (can be null), or undefined if not present
         */
        public getExternalData<T>(key: string): T {
            if (!this._externalData) {
                return null;
            }
            return <T>this._externalData.get(key);
        }

        /**
         * Get an externally attached data from its key, create it using a factory if it's not already present
         * @param key the unique key that identifies the data
         * @param factory the factory that will be called to create the instance if and only if it doesn't exists
         * @return the associated data, can be null if the factory returned null.
         */
        public getOrAddExternalDataWithFactory<T>(key: string, factory: (k: string) => T): T {
            if (!this._externalData) {
                this._externalData = new StringDictionary<Object>();
            }
            return <T>this._externalData.getOrAddWithFactory(key, factory);
        }

        /**
         * Remove an externally attached data from the Engine instance
         * @param key the unique key that identifies the data
         * @return true if the data was successfully removed, false if it doesn't exist
         */
        public removeExternalData(key): boolean {
            if (!this._externalData) {
                return false;
            }
            return this._externalData.remove(key);
        }

        static _hookProperty<T>(propId: number, piStore: (pi: Prim2DPropInfo) => void, kind: number,
            settings?: {
                bindingMode?: number,
                bindingUpdateSourceTrigger?: number,
                typeLevelCompare?: boolean,
                dirtyBoundingInfo?: boolean,
                dirtyParentBoundingBox?: boolean,
            }): (target: Object, propName: string | symbol, descriptor: TypedPropertyDescriptor<T>) => void {
            return (target: Object, propName: string | symbol, descriptor: TypedPropertyDescriptor<T>) => {

                if (!settings) {
                    settings = {};
                }

                var propInfo = SmartPropertyBase._createPropInfo(target, <string>propName, propId, kind, settings);
                if (piStore) {
                    piStore(propInfo);
                }
                let getter = descriptor.get, setter = descriptor.set;

                let typeLevelCompare = (settings.typeLevelCompare!==undefined) ? settings.typeLevelCompare : false;

                // Overload the property setter implementation to add our own logic
                descriptor.set = function (val) {
                    if (!setter) {
                        throw Error(`Property '${propInfo.name}' of type '${Tools.getFullClassName(this)}' has no setter defined but was invoked as if it had one.`);
                    }

                    // check for disposed first, do nothing
                    if (this.isDisposed) {
                        return;
                    }

                    let curVal = getter.call(this);

                    if (SmartPropertyBase._checkUnchanged(curVal, val)) {
                        return;
                    }

                    // Cast the object we're working one
                    let prim = <SmartPropertyBase>this;

                    // Change the value
                    setter.call(this, val);

                    // Notify change, dirty flags update
                    prim._handlePropChanged(curVal, val, <string>propName, propInfo, typeLevelCompare);
                }
            }
        }

        private static _createPropInfo(target: Object, propName: string, propId: number, kind: number,
            settings: {
                bindingMode?: number,
                bindingUpdateSourceTrigger?: number,
                typeLevelCompare?: boolean,
                dirtyBoundingInfo?: boolean,
                dirtyParentBoundingBox?: boolean,
            }): Prim2DPropInfo {

            let dic = ClassTreeInfo.getOrRegister<Prim2DClassInfo, Prim2DPropInfo>(target, () => new Prim2DClassInfo());
            var node = dic.getLevelOf(target);

            let propInfo = node.levelContent.get(propId.toString());
            if (propInfo) {
                throw new Error(`The ID ${propId} is already taken by another property declaration named: ${propInfo.name}`);
            }

            // Create, setup and add the PropInfo object to our prop dictionary
            propInfo = new Prim2DPropInfo();
            propInfo.id = propId;
            propInfo.flagId = Math.pow(2, propId);
            propInfo.kind = kind;
            propInfo.name = propName;
            propInfo.bindingMode = (settings.bindingMode !== undefined) ? settings.bindingMode : DataBinding.MODE_TWOWAY;
            propInfo.bindingUpdateSourceTrigger = (settings.bindingUpdateSourceTrigger !== undefined) ? settings.bindingUpdateSourceTrigger : DataBinding.UPDATESOURCETRIGGER_PROPERTYCHANGED;
            propInfo.dirtyBoundingInfo = (settings.dirtyBoundingInfo!==undefined) ? settings.dirtyBoundingInfo : false;
            propInfo.dirtyParentBoundingInfo = (settings.dirtyParentBoundingBox!==undefined) ? settings.dirtyParentBoundingBox : false;
            propInfo.typeLevelCompare = (settings.typeLevelCompare!==undefined) ? settings.typeLevelCompare : false;
            node.levelContent.add(propName, propInfo);

            return propInfo;
        }

        /**
         * Access the dictionary of properties metadata. Only properties decorated with XXXXLevelProperty are concerned
         * @returns the dictionary, the key is the property name as declared in Javascript, the value is the metadata object
         */
        protected get propDic(): StringDictionary<Prim2DPropInfo> {
            if (!this._propInfo) {
                let cti = ClassTreeInfo.get<Prim2DClassInfo, Prim2DPropInfo>(Object.getPrototypeOf(this));
                if (!cti) {
                    throw new Error("Can't access the propDic member in class definition, is this class SmartPropertyPrim based?");
                }
                this._propInfo = cti.fullContent;
            }

            return this._propInfo;
        }

        private static _checkUnchanged(curValue, newValue): boolean {
            // Nothing to nothing: nothing to do!
            if ((curValue === null && newValue === null) || (curValue === undefined && newValue === undefined)) {
                return true;
            }

            // Check value unchanged
            if ((curValue != null) && (newValue != null)) {
                if (typeof (curValue.equals) == "function") {
                    if (curValue.equals(newValue)) {
                        return true;
                    }
                } else {
                    if (curValue === newValue) {
                        return true;
                    }
                }
            }

            return false;
        }

        private static propChangedInfo = new PropertyChangedInfo();
        private static propChangeGuarding = false;

        protected _handlePropChanged<T>(curValue: T, newValue: T, propName: string, propInfo: Prim2DPropInfo, typeLevelCompare: boolean) {
            // Trigger property changed
            let info = SmartPropertyBase.propChangeGuarding ? new PropertyChangedInfo() : SmartPropertyPrim.propChangedInfo;
            info.oldValue = curValue;
            info.newValue = newValue;
            info.propertyName = propName;
            let propMask = propInfo ? propInfo.flagId : -1;
            try {
                SmartPropertyBase.propChangeGuarding = true;
                this.propertyChanged.notifyObservers(info, propMask);
            } finally  {
                SmartPropertyBase.propChangeGuarding = false;
            } 
        }

        protected _triggerPropertyChanged(propInfo: Prim2DPropInfo, newValue: any) {
            if (this.isDisposed) {
                return;
            }

            if (!propInfo) {
                return;
            }

            this._handlePropChanged(undefined, newValue, propInfo.name, propInfo, propInfo.typeLevelCompare);
        }

        /**
         * Set the object from which Smart Properties using Binding will take/update their data from/to.
         * When the object is part of a graph (with parent/children relationship) if the dataSource of a given instance is not specified, then the parent's one is used.
         */
        public get dataSource(): IPropertyChanged {
            // Don't access to _dataSource directly but via a call to the _getDataSource method which can be overloaded in inherited classes
            return this._getDataSource();
        }

        public set dataSource(value: IPropertyChanged) {
            if (this._dataSource === value) {
                return;
            }

            let oldValue = this._dataSource;
            this._dataSource = value;

            if (this._bindings && value != null) {
                // Register the bindings
                for (let binding of this._bindings) {
                    if (binding != null) {
                        binding._registerDataSource(true);
                    }
                }
            }

            this.onPropertyChanged("dataSource", oldValue, value);
        }

        // Inheriting classes can overload this method to provides additional logic for dataSource access
        protected _getDataSource(): IPropertyChanged {
            return this._dataSource;
        }

        public createSimpleDataBinding(propInfo: Prim2DPropInfo, propertyPathName: string, mode: number = DataBinding.MODE_DEFAULT): DataBinding {
            let binding = new DataBinding();
            binding.propertyPathName = propertyPathName;
            binding.mode = mode;
            return this.createDataBinding(propInfo, binding);
        }

        public createDataBinding(propInfo: Prim2DPropInfo, binding: DataBinding): DataBinding {
            if (!this._bindings) {
                this._bindings = new Array<DataBinding>();
            }

            if (!binding || binding._owner != null) {
                throw Error("A valid/unused Binding must be passed.");
            }

            // Unregister a potentially existing binding for this property
            this.removeDataBinding(propInfo);

            // register the binding
            binding._owner = this;
            binding._boundTo = propInfo;
            this._bindings[propInfo.id] = binding;
            this._hasBinding |= propInfo.flagId;

            binding._registerDataSource(true);
            
            return binding;
        }

        public removeDataBinding(propInfo: Prim2DPropInfo): boolean {
            if ((this._hasBinding & propInfo.flagId) === 0) {
                return false;
            }

            let curBinding = this._bindings[propInfo.id];
            curBinding._unregisterDataSource();

            this._bindings[propInfo.id] = null;
            this._hasBinding &= ~propInfo.flagId;
            return true;
        }

        public updateFromDataSource() {
            for (let binding of this._bindings) {
                if (binding) {
                    //BindingWatcher.updateFromDataSource(this, binding, false);
                }
            }
        }

        private _dataSource: IPropertyChanged;
        private _dataSourceObserver: Observer<PropertyChangedInfo>;
        private _isDisposed: boolean;
        private _externalData: StringDictionary<Object>;
        protected _instanceDirtyFlags: number;
        private _propInfo: StringDictionary<Prim2DPropInfo>;
        public _bindings: Array<DataBinding>;
        private _hasBinding: number;
        private _bindingSourceChanged: number;
        private _disposeObservable: Observable<SmartPropertyBase>;
    }

    class BindingInfo {
        constructor(binding: DataBinding, level: number, isLast: boolean) {
            this.binding = binding;
            this.level = level;
            this.isLast = isLast;
        }
        binding: DataBinding;
        level: number;
        isLast: boolean;
    }

    class MonitoredObjectData {
        constructor(monitoredObject: IPropertyChanged) {
            this.monitoredObject = monitoredObject;
            this.monitoredIntermediateProperties = new StringDictionary<MonitoredObjectData>();
            this.observer = this.monitoredObject.propertyChanged.add((e, s) => { this.propertyChangedHandler(e.propertyName, e.oldValue, e.newValue); });
            this.boundProperties = new StringDictionary<Array<BindingInfo>>();
            this.monitoredIntermediateMask = 0;
            this.boundPropertiesMask = 0;
        }

        monitoredObject: IPropertyChanged;
        observer: Observer<PropertyChangedInfo>;
        monitoredIntermediateMask: number;
        monitoredIntermediateProperties: StringDictionary<MonitoredObjectData>;
        boundPropertiesMask;
        boundProperties: StringDictionary<Array<BindingInfo>>;

        propertyChangedHandler(propName: string, oldValue, newValue) {
            let propId = BindingHelper._getPropertyID(this.monitoredObject, propName);
            let propIdStr = propId.toString();

            // Loop through all the registered bindings for this property that had a value change
            if ((this.boundPropertiesMask & propId) !== 0) {
                let bindingInfos = this.boundProperties.get(propIdStr);
                for (let bi of bindingInfos) {
                    if (!bi.isLast) {
                        BindingHelper.unregisterDataSource(this.monitoredObject, bi.binding, bi.level);
                        BindingHelper.registerDataSource(bi.binding._currentDataSource, bi.binding);
                    }
                    if (bi.binding.canUpdateTarget(false)) {
                        bi.binding.updateTarget();
                    }
                }
            }
        }
    }

    class BindingHelper {

        static registerDataSource(dataSource: IPropertyChanged, binding: DataBinding) {

            let properties = binding.propertyPathName.split(".");

            let ownerMod: MonitoredObjectData = null;
            let ownerInterPropId = 0;
            let propertyOwner = dataSource;
            for (let i = 0; i < properties.length; i++) {
                let propName = properties[i];

                let propId = BindingHelper._getPropertyID(propertyOwner, propName);
                let propIdStr = propId.toString();

                let mod: MonitoredObjectData;
                if (ownerMod) {
                    let o = ownerMod;
                    let po = propertyOwner;
                    let oii = ownerInterPropId;
                    mod = ownerMod.monitoredIntermediateProperties.getOrAddWithFactory(oii.toString(), k => {
                        o.monitoredIntermediateMask |= oii;
                        return BindingHelper._getMonitoredObjectData(po);
                    });
                } else {
                    mod = BindingHelper._getMonitoredObjectData(propertyOwner);
                }

                let m = mod;
                let bindingInfos = mod.boundProperties.getOrAddWithFactory(propIdStr, k => {
                    m.boundPropertiesMask |= propId;
                    return new Array<BindingInfo>();
                });

                let bi = Tools.first(bindingInfos, cbi => cbi.binding === binding);
                if (!bi) {
                    bindingInfos.push(new BindingInfo(binding, i, (i+1) === properties.length));
                }

                ownerMod = mod;
                ownerInterPropId = propId;
                propertyOwner = propertyOwner[propName];
            }
        }

        static unregisterDataSource(dataSource: IPropertyChanged, binding: DataBinding, level: number) {
            let properties = binding.propertyPathName.split(".");

            let propertyOwner = dataSource;
            let mod = BindingHelper._getMonitoredObjectData(propertyOwner);
            for (let i = 0; i < properties.length; i++) {
                let propName = properties[i];

                let propId = BindingHelper._getPropertyID(propertyOwner, propName);
                let propIdStr = propId.toString();

                if (i >= level) {
                    mod = BindingHelper._unregisterBinding(mod, propId, binding);
                } else {
                    mod = mod.monitoredIntermediateProperties.get(propIdStr);
                }

                propertyOwner = propertyOwner[propName];
            }
        }

        private static _unregisterBinding(mod: MonitoredObjectData, propertyID: number, binding: DataBinding): MonitoredObjectData {
            let propertyIDStr = propertyID.toString();
            let res: MonitoredObjectData = null;

            // Check if the property is registered as an intermediate and remove it
            if ((mod.monitoredIntermediateMask & propertyID) !== 0) {
                res = mod.monitoredIntermediateProperties.get(propertyIDStr);
                mod.monitoredIntermediateProperties.remove(propertyIDStr);

                // Update the mask
                mod.monitoredIntermediateMask &= ~propertyID;
            }

            // Check if the property is registered as a final property and remove it
            if ((mod.boundPropertiesMask & propertyID) !== 0) {
                let bindingInfos = mod.boundProperties.get(propertyIDStr);

                // Find the binding and remove it
                let bi = Tools.first(bindingInfos, cbi => cbi.binding === binding);
                if (bi) {
                    let bii = bindingInfos.indexOf(bi);
                    bindingInfos.splice(bii, 1);
                }

                // If the array is empty, update the mask
                if (bindingInfos.length === 0) {
                    mod.boundPropertiesMask &= ~propertyID;
                }
            }

            // Check if the MOD is empty and unregister the observer and remove it from the list of MODs
            if (mod.boundPropertiesMask === 0 && mod.monitoredIntermediateMask === 0) {
                // Unregister the observer on Property Change
                mod.monitoredObject.propertyChanged.remove(mod.observer);

                // Remove the MOD from the dic
                let objectId = BindingHelper._getObjectId(mod.monitoredObject);
                BindingHelper._monitoredObjects.remove(objectId);
            }

            return res;
        }

        private static _getMonitoredObjectData(object: IPropertyChanged): MonitoredObjectData {
            let objectId = BindingHelper._getObjectId(object);
            let mod = BindingHelper._monitoredObjects.getOrAddWithFactory(objectId, k => new MonitoredObjectData(object));
            return mod;
        }

        private static _getObjectId(obj: Object): string {
            let id = obj["__bindingHelperObjectId__"];
            if (id == null) {
                id = Tools.RandomId();
                obj["__bindingHelperObjectId__"] = id;
                return id;
            }
            return id;
        }

        public static _getObjectTypePropertyIDs(obj: IPropertyChanged): StringDictionary<number> {
            let fullName = Tools.getFullClassName(obj);
            if (!fullName) {
                throw Error("Types involved in Data Binding must be decorated with the @className decorator");
            }

            let d = BindingHelper._propertiesID.getOrAddWithFactory(fullName, () => new StringDictionary<number>());
            return d;
        }

        public static _getPropertyID(object: IPropertyChanged, propName: string): number {
            let otd = BindingHelper._getObjectTypePropertyIDs(object);

            // Make sure we have a WatchedPropertyData for this property of this object type. This will contains the flagIg of the watched property.
            // We use this flagId to flag for each watched instance which properties are watched, as final or intermediate and which directions are used
            let propData = otd.getOrAddWithFactory(propName, k => 1 << otd.count);

            return propData;
        }

        private static _propertiesID: StringDictionary<StringDictionary<number>> = new StringDictionary<StringDictionary<number>>();
        private static _monitoredObjects: StringDictionary<MonitoredObjectData> = new StringDictionary<MonitoredObjectData>();
    }


    @className("SmartPropertyPrim", "BABYLON")
    /**
     * Base class of the primitives, implementing core crosscutting features
     */
    export abstract class SmartPropertyPrim extends SmartPropertyBase {

        static SMARTPROPERTYPRIM_PROPCOUNT: number = 0;

        constructor() {
            super();
            this._flags = 0;
            this._uid = null;
            this._modelKey = null;
            this._levelBoundingInfo = new BoundingInfo2D();
            this._boundingInfo = new BoundingInfo2D();
            this.animations = new Array<Animation>();
        }

        /**
         * Disposable pattern, this method must be overloaded by derived types in order to clean up hardware related resources.
         * @returns false if the object is already dispose, true otherwise. Your implementation must call super.dispose() and check for a false return and return immediately if it's the case.
         */
        public dispose(): boolean {
            if (this.isDisposed) {
                return false;
            }

            super.dispose();

            // Don't set to null, it may upset somebody...
            this.animations.splice(0);

            return true;
        }

        /**
         * Animation array, more info: http://doc.babylonjs.com/tutorials/Animations
         */
        public animations: Animation[];

        /**
         * return a unique identifier for the Canvas2D
         */
        public get uid(): string {
            if (!this._uid) {
                this._uid = Tools.RandomId();
            }
            return this._uid;
        }

        /**
         * Returns as a new array populated with the Animatable used by the primitive. Must be overloaded by derived primitives.
         * Look at Sprite2D for more information
         */
        public getAnimatables(): IAnimatable[] {
            return new Array<IAnimatable>();
        }

        /**
         * Property giving the Model Key associated to the property.
         * This value is constructed from the type of the primitive and all the name/value of its properties declared with the modelLevelProperty decorator
         * @returns the model key string.
         */
        public get modelKey(): string {

            // No need to compute it?
            if (!this._isFlagSet(SmartPropertyPrim.flagModelDirty) && this._modelKey) {
                return this._modelKey;
            }

            let modelKey = `Class:${Tools.getClassName(this)};`;
            let propDic = this.propDic;
            propDic.forEach((k, v) => {
                if (v.kind === Prim2DPropInfo.PROPKIND_MODEL) {
                    let propVal = this[v.name];

                    // Special case, array, this WON'T WORK IN ALL CASES, all entries have to be of the same type and it must be a BJS well known one
                    if (propVal && propVal.constructor === Array) {
                        let firstVal = propVal[0];
                        if (!firstVal) {
                            propVal = 0;
                        } else {
                            propVal = Tools.hashCodeFromStream(Tools.arrayOrStringFeeder(propVal));
                        }
                    }

                    let value = "[null]";
                    if (propVal != null) {
                        if (v.typeLevelCompare) {
                            value = Tools.getClassName(propVal);
                        } else {
                            // String Dictionaries' content are too complex, with use a Random GUID to make the model unique
                            if (propVal instanceof StringDictionary) {
                                value = Tools.RandomId();
                            } else if (propVal instanceof BaseTexture) {
                                value = propVal.uid;
                            } else {
                                value = propVal.toString();
                            }
                        }
                    }

                    modelKey += v.name + ":" + value + ";";
                }
            });

            this._clearFlags(SmartPropertyPrim.flagModelDirty);
            this._modelKey = modelKey;

            return modelKey;
        }

        /**
         * States if the Primitive is dirty and should be rendered again next time.
         * @returns true is dirty, false otherwise
         */
        public get isDirty(): boolean {
            return (this._instanceDirtyFlags !== 0) || this._areSomeFlagsSet(SmartPropertyPrim.flagModelDirty | SmartPropertyPrim.flagModelUpdate | SmartPropertyPrim.flagPositioningDirty | SmartPropertyPrim.flagLayoutDirty);
        }

        protected _boundingBoxDirty() {
            this._setFlags(SmartPropertyPrim.flagLevelBoundingInfoDirty);

            // Escalate the dirty flag in the instance hierarchy, stop when a renderable group is found or at the end
            if (this instanceof Prim2DBase) {
                let curprim: Prim2DBase = (<any>this);
                while (curprim) {
                    curprim._setFlags(SmartPropertyPrim.flagBoundingInfoDirty);
                    if (curprim.isSizeAuto) {
                        curprim.onPrimitivePropertyDirty(Prim2DBase.sizeProperty.flagId);
                        curprim._setFlags(SmartPropertyPrim.flagPositioningDirty);
                    }

                    if (curprim instanceof Group2D) {
                        if (curprim.isRenderableGroup) {
                            break;
                        }
                    }

                    curprim = curprim.parent;
                }
            }
        }

        protected _handlePropChanged<T>(curValue: T, newValue: T, propName: string, propInfo: Prim2DPropInfo, typeLevelCompare: boolean) {

            super._handlePropChanged(curValue, newValue, propName, propInfo, typeLevelCompare);

            // If the property change also dirty the boundingInfo, update the boundingInfo dirty flags
            if (propInfo.dirtyBoundingInfo) {
                this._boundingBoxDirty();
            } else if (propInfo.dirtyParentBoundingInfo) {
                let p: SmartPropertyPrim = (<any>this)._parent;
                if (p != null) {
                    p._boundingBoxDirty();
                }
            }

            // If the property belong to a group, check if it's a cached one, and dirty its render sprite accordingly
            if (this instanceof Group2D && (<Group2D><any>this)._renderableData) {
                (<SmartPropertyPrim>this).handleGroupChanged(propInfo);
            }

            // Check for parent layout dirty
            if (this instanceof Prim2DBase) {
                let p = (<any>this)._parent;
                if (p != null && p.layoutEngine && (p.layoutEngine.layoutDirtyOnPropertyChangedMask & propInfo.flagId) !== 0) {
                    p._setLayoutDirty();
                }
            }

            // For type level compare, if there's a change of type it's a change of model, otherwise we issue an instance change
            var instanceDirty = false;
            if (typeLevelCompare && curValue != null && newValue != null) {
                var cvProto = (<any>curValue).__proto__;
                var nvProto = (<any>newValue).__proto__;

                instanceDirty = (cvProto === nvProto);
            }

            // Set the dirty flags
            if (!instanceDirty && (propInfo.kind === Prim2DPropInfo.PROPKIND_MODEL)) {
                if (!this.isDirty) {
                    this._setFlags(SmartPropertyPrim.flagModelDirty);
                }
            } else if (instanceDirty || (propInfo.kind === Prim2DPropInfo.PROPKIND_INSTANCE) || (propInfo.kind === Prim2DPropInfo.PROPKIND_DYNAMIC)) {
                let propMask = propInfo.flagId;
                this.onPrimitivePropertyDirty(propMask);
            }
        }

        protected onPrimitivePropertyDirty(propFlagId: number) {
            this.onPrimBecomesDirty();
            this._instanceDirtyFlags |= propFlagId;
        }

        protected handleGroupChanged(prop: Prim2DPropInfo) {

        }

        public _resetPropertiesDirty() {
            super._resetPropertiesDirty();
            this._clearFlags(SmartPropertyPrim.flagPrimInDirtyList | SmartPropertyPrim.flagNeedRefresh);
        }

        /**
         * Retrieve the boundingInfo for this Primitive, computed based on the primitive itself and NOT its children
         */
        public get levelBoundingInfo(): BoundingInfo2D {
            if (this._isFlagSet(SmartPropertyPrim.flagLevelBoundingInfoDirty)) {
<<<<<<< HEAD
                this.updateLevelBoundingInfo();
                this._boundingInfo.dirtyWorldAABB();
                this._clearFlags(SmartPropertyPrim.flagLevelBoundingInfoDirty);
=======
                if (this.updateLevelBoundingInfo()) {
                    this._clearFlags(SmartPropertyPrim.flagLevelBoundingInfoDirty);
                } else {
                    this._levelBoundingInfo.clear();
                }
>>>>>>> 57f1b651
            }
            return this._levelBoundingInfo;
        }

        /**
         * This method must be overridden by a given Primitive implementation to compute its boundingInfo
         */
        protected updateLevelBoundingInfo(): boolean {
            return false;
        }

        /**
         * Property method called when the Primitive becomes dirty
         */
        protected onPrimBecomesDirty() {

        }

        /**
         * Check if a given flag is set
         * @param flag the flag value
         * @return true if set, false otherwise
         */
        public _isFlagSet(flag: number): boolean {
            return (this._flags & flag) !== 0;
        }

        /**
         * Check if all given flags are set
         * @param flags the flags ORed
         * @return true if all the flags are set, false otherwise
         */
        public _areAllFlagsSet(flags: number): boolean {
            return (this._flags & flags) === flags;
        }

        /**
         * Check if at least one flag of the given flags is set
         * @param flags the flags ORed
         * @return true if at least one flag is set, false otherwise
         */
        public _areSomeFlagsSet(flags: number): boolean {
            return (this._flags & flags) !== 0;
        }

        /**
         * Clear the given flags
         * @param flags the flags to clear
         */
        public _clearFlags(flags: number) {
            this._flags &= ~flags;
        }

        /**
         * Set the given flags to true state
         * @param flags the flags ORed to set
         * @return the flags state before this call
         */
        public _setFlags(flags: number): number {
            let cur = this._flags;
            this._flags |= flags;
            return cur;
        }

        /**
         * Change the state of the given flags
         * @param flags the flags ORed to change
         * @param state true to set them, false to clear them
         */
        public _changeFlags(flags: number, state: boolean) {
            if (state) {
                this._flags |= flags;
            } else {
                this._flags &= ~flags;
            }
        }

        public static flagNoPartOfLayout          = 0x0000001;    // set if the primitive's position/size must not be computed by Layout Engine
        public static flagLevelBoundingInfoDirty  = 0x0000002;    // set if the primitive's level bounding box (not including children) is dirty
        public static flagModelDirty              = 0x0000004;    // set if the model must be changed
        public static flagLayoutDirty             = 0x0000008;    // set if the layout must be computed
        public static flagLevelVisible            = 0x0000010;    // set if the primitive is set as visible for its level only
        public static flagBoundingInfoDirty       = 0x0000020;    // set if the primitive's overall bounding box (including children) is dirty
        public static flagIsPickable              = 0x0000040;    // set if the primitive can be picked during interaction
        public static flagIsVisible               = 0x0000080;    // set if the primitive is concretely visible (use the levelVisible of parents)
        public static flagVisibilityChanged       = 0x0000100;    // set if there was a transition between visible/hidden status
        public static flagPositioningDirty        = 0x0000200;    // set if the primitive positioning must be computed
        public static flagTrackedGroup            = 0x0000400;    // set if the group2D is tracking a scene node
        public static flagWorldCacheChanged       = 0x0000800;    // set if the cached bitmap of a world space canvas changed
        public static flagChildrenFlatZOrder      = 0x0001000;    // set if all the children (direct and indirect) will share the same Z-Order
        public static flagZOrderDirty             = 0x0002000;    // set if the Z-Order for this prim and its children must be recomputed
        public static flagActualOpacityDirty      = 0x0004000;    // set if the actualOpactity should be recomputed
        public static flagPrimInDirtyList         = 0x0008000;    // set if the primitive is in the primDirtyList
        public static flagIsContainer             = 0x0010000;    // set if the primitive is a container
        public static flagNeedRefresh             = 0x0020000;    // set if the primitive wasn't successful at refresh
        public static flagActualScaleDirty        = 0x0040000;    // set if the actualScale property needs to be recomputed
        public static flagDontInheritParentScale  = 0x0080000;    // set if the actualScale must not use its parent's scale to be computed
        public static flagGlobalTransformDirty    = 0x0100000;    // set if the global transform must be recomputed due to a local transform change
        public static flagLayoutBoundingInfoDirty = 0x0200000;    // set if the layout bounding info is dirty
        public static flagCollisionActor          = 0x0400000;    // set if the primitive is part of the collision engine
        public static flagModelUpdate             = 0x0800000;    // set if the primitive's model data is to update

        private   _uid                : string;
        private   _flags              : number;
        private   _modelKey           : string;
        protected _levelBoundingInfo  : BoundingInfo2D;
        protected _boundingInfo       : BoundingInfo2D;
        protected _layoutBoundingInfo : BoundingInfo2D;
    }

    export function dependencyProperty<T>(propId: number, piStore: (pi: Prim2DPropInfo) => void, mode = DataBinding.MODE_TWOWAY, updateSourceTrigger = DataBinding.UPDATESOURCETRIGGER_PROPERTYCHANGED): (target: Object, propName: string | symbol, descriptor: TypedPropertyDescriptor<T>) => void {
        return SmartPropertyBase._hookProperty(propId, piStore, Prim2DPropInfo.PROPKIND_DYNAMIC, { bindingMode: mode, bindingUpdateSourceTrigger: updateSourceTrigger });
    }

    export function modelLevelProperty<T>(propId: number, piStore: (pi: Prim2DPropInfo) => void, typeLevelCompare = false, dirtyBoundingInfo = false, dirtyParentBoundingBox = false): (target: Object, propName: string | symbol, descriptor: TypedPropertyDescriptor<T>) => void {
        return SmartPropertyBase._hookProperty(propId, piStore, Prim2DPropInfo.PROPKIND_MODEL, { typeLevelCompare: typeLevelCompare, dirtyBoundingInfo: dirtyBoundingInfo, dirtyParentBoundingBox: dirtyParentBoundingBox });
    }

    export function instanceLevelProperty<T>(propId: number, piStore: (pi: Prim2DPropInfo) => void, typeLevelCompare = false, dirtyBoundingInfo = false, dirtyParentBoundingBox = false): (target: Object, propName: string | symbol, descriptor: TypedPropertyDescriptor<T>) => void {
        return SmartPropertyBase._hookProperty(propId, piStore, Prim2DPropInfo.PROPKIND_INSTANCE, { typeLevelCompare: typeLevelCompare, dirtyBoundingInfo: dirtyBoundingInfo, dirtyParentBoundingBox: dirtyParentBoundingBox });
    }

    export function dynamicLevelProperty<T>(propId: number, piStore: (pi: Prim2DPropInfo) => void, typeLevelCompare = false, dirtyBoundingInfo = false, dirtyParentBoundingBox = false): (target: Object, propName: string | symbol, descriptor: TypedPropertyDescriptor<T>) => void {
        return SmartPropertyBase._hookProperty(propId, piStore, Prim2DPropInfo.PROPKIND_DYNAMIC, { typeLevelCompare: typeLevelCompare, dirtyBoundingInfo: dirtyBoundingInfo, dirtyParentBoundingBox: dirtyParentBoundingBox });
    }
}<|MERGE_RESOLUTION|>--- conflicted
+++ resolved
@@ -1,1331 +1,1326 @@
-﻿module BABYLON {
-    export class Prim2DClassInfo {
-
-    }
-
-    export class Prim2DPropInfo {
-        static PROPKIND_MODEL: number = 1;
-        static PROPKIND_INSTANCE: number = 2;
-        static PROPKIND_DYNAMIC: number = 3;
-
-        id: number;
-        flagId: number;
-        kind: number;
-        name: string;
-        dirtyBoundingInfo: boolean;
-        dirtyParentBoundingInfo: boolean;
-        typeLevelCompare: boolean;
-        bindingMode: number;
-        bindingUpdateSourceTrigger: number;
-    }
-
-    export class ClassTreeInfo<TClass, TProp>{
-        constructor(baseClass: ClassTreeInfo<TClass, TProp>, type: Object, classContentFactory: (base: TClass) => TClass) {
-            this._baseClass = baseClass;
-            this._type = type;
-            this._subClasses = new Array<{ type: Object, node: ClassTreeInfo<TClass, TProp> }>();
-            this._levelContent = new StringDictionary<TProp>();
-            this._classContentFactory = classContentFactory;
-        }
-
-        get classContent(): TClass {
-            if (!this._classContent) {
-                this._classContent = this._classContentFactory(this._baseClass ? this._baseClass.classContent : null);
-            }
-            return this._classContent;
-        }
-
-        get type(): Object {
-            return this._type;
-        }
-
-        get levelContent(): StringDictionary<TProp> {
-            return this._levelContent;
-        }
-
-        get fullContent(): StringDictionary<TProp> {
-            if (!this._fullContent) {
-                let dic = new StringDictionary<TProp>();
-                let curLevel: ClassTreeInfo<TClass, TProp> = this;
-                while (curLevel) {
-                    curLevel.levelContent.forEach((k, v) => dic.add(k, v));
-                    curLevel = curLevel._baseClass;
-                }
-
-                this._fullContent = dic;
-            }
-
-            return this._fullContent;
-        }
-
-        getLevelOf(type: Object): ClassTreeInfo<TClass, TProp> {
-            // Are we already there?
-            if (type === this._type) {
-                return this;
-            }
-
-            let baseProto = Object.getPrototypeOf(type);
-            let curProtoContent = this.getOrAddType(Object.getPrototypeOf(baseProto), baseProto);
-            if (!curProtoContent) {
-                this.getLevelOf(baseProto);
-            }
-
-            return this.getOrAddType(baseProto, type);
-        }
-
-        getOrAddType(baseType: Object, type: Object): ClassTreeInfo<TClass, TProp> {
-
-            // Are we at the level corresponding to the baseType?
-            // If so, get or add the level we're looking for
-            if (baseType === this._type) {
-                for (let subType of this._subClasses) {
-                    if (subType.type === type) {
-                        return subType.node;
-                    }
-                }
-                let node = new ClassTreeInfo<TClass, TProp>(this, type, this._classContentFactory);
-                let info = { type: type, node: node };
-                this._subClasses.push(info);
-                return info.node;
-            }
-
-            // Recurse down to keep looking for the node corresponding to the baseTypeName
-            for (let subType of this._subClasses) {
-                let info = subType.node.getOrAddType(baseType, type);
-                if (info) {
-                    return info;
-                }
-            }
-            return null;
-        }
-
-        static get<TClass, TProp>(type: Object): ClassTreeInfo<TClass, TProp> {
-            let dic = <ClassTreeInfo<TClass, TProp>>type["__classTreeInfo"];
-            if (!dic) {
-                return null;
-            }
-            return dic.getLevelOf(type);
-        }
-
-        static getOrRegister<TClass, TProp>(type: Object, classContentFactory: (base: TClass) => TClass): ClassTreeInfo<TClass, TProp> {
-            let dic = <ClassTreeInfo<TClass, TProp>>type["__classTreeInfo"];
-            if (!dic) {
-                dic = new ClassTreeInfo<TClass, TProp>(null, type, classContentFactory);
-                type["__classTreeInfo"] = dic;
-            }
-            return dic;
-        }
-
-        private _type: Object;
-        private _classContent: TClass;
-        private _baseClass: ClassTreeInfo<TClass, TProp>;
-        private _subClasses: Array<{ type: Object, node: ClassTreeInfo<TClass, TProp> }>;
-        private _levelContent: StringDictionary<TProp>;
-        private _fullContent: StringDictionary<TProp>;
-        private _classContentFactory: (base: TClass) => TClass;
-    }
-
-    @className("DataBinding", "BABYLON")
-    export class DataBinding {
-
-        /**
-         * Use the mode specified in the SmartProperty declaration
-         */
-        static MODE_DEFAULT: number = 1;
-
-        /**
-         * Update the binding target only once when the Smart Property's value is first accessed
-         */
-        static MODE_ONETIME: number = 2;
-
-        /**
-         * Update the smart property when the source changes.
-         * The source won't be updated if the smart property value is set.
-         */
-        static MODE_ONEWAY: number = 3;
-
-        /**
-         * Only update the source when the target's data is changing.
-         */
-        static MODE_ONEWAYTOSOURCE: number = 4;
-
-        /**
-         * Update the bind target when the source changes and update the source when the Smart Property value is set.
-         */
-        static MODE_TWOWAY: number = 5;
-
-        /**
-         * Use the Update Source Trigger defined in the SmartProperty declaration
-         */
-        static UPDATESOURCETRIGGER_DEFAULT: number = 1;
-
-        /**
-         * Update the source as soon as the Smart Property has a value change
-         */
-        static UPDATESOURCETRIGGER_PROPERTYCHANGED: number = 2;
-
-        /**
-         * Update the source when the binding target loses focus
-         */
-        static UPDATESOURCETRIGGER_LOSTFOCUS: number = 3;
-
-        /**
-         * Update the source will be made by explicitly calling the UpdateFromDataSource method
-         */
-        static UPDATESOURCETRIGGER_EXPLICIT: number = 4;
-
-        constructor() {
-            this._converter = null;
-            this._mode = DataBinding.MODE_DEFAULT;
-            this._uiElementId = null;
-            this._dataSource = null;
-            this._currentDataSource = null;
-            this._propertyPathName = null;
-            this._stringFormat = null;
-            this._updateSourceTrigger = DataBinding.UPDATESOURCETRIGGER_PROPERTYCHANGED;
-            this._boundTo = null;
-            this._owner = null;
-            this._updateCounter = 0;
-        }
-
-        /**
-         * Provide a callback that will convert the value obtained by the Data Binding to the type of the SmartProperty it's bound to.
-         * If no value are set, then it's assumed that the sourceValue is of the same type as the SmartProperty's one.
-         * If the SmartProperty type is a basic data type (string, boolean or number) and no converter is specified but the sourceValue is of a different type, the conversion will be implicitly made, if possible.
-         * @param sourceValue the source object retrieve by the Data Binding mechanism
-         * @returns the object of a compatible type with the SmartProperty it's bound to
-         */
-        public get converter(): (sourceValue: any) => any {
-            return this._converter;
-        }
-
-        public set converter(value: (sourceValue: any) => any) {
-            if (this._converter === value) {
-                return;
-            }
-
-            this._converter = value;
-        }
-
-        /**
-         * Set the mode to use for the data flow in the binding. Set one of the MODE_xxx static member of this class. If not specified then MODE_DEFAULT will be used
-         */
-        public get mode(): number {
-            if (this._mode === DataBinding.MODE_DEFAULT) {
-                return this._boundTo.bindingMode;
-            }
-            return this._mode;
-        }
-
-        public set mode(value: number) {
-            if (this._mode === value) {
-                return;
-            }
-
-            this._mode = value;
-        }
-
-        /**
-         * You can override the Data Source object with this member which is the Id of a uiElement existing in the UI Logical tree.
-         * If not set and source no set too, then the dataSource property will be used.
-         */
-        public get uiElementId(): string {
-            return this._uiElementId;
-        }
-
-        public set uiElementId(value: string) {
-            if (this._uiElementId === value) {
-                return;
-            }
-
-            this._uiElementId = value;
-        }
-
-        /**
-         * You can override the Data Source object with this member which is the source object to use directly.
-         * If not set and uiElement no set too, then the dataSource property of the SmartPropertyBase object will be used.
-         */
-        public get dataSource(): IPropertyChanged {
-            return this._dataSource;
-        }
-
-        public set dataSource(value: IPropertyChanged) {
-            if (this._dataSource === value) {
-                return;
-            }
-
-            this._dataSource = value;
-        }
-
-        /**
-         * The path & name of the property to get from the source object.
-         * Once the Source object is evaluated (it's either the one got from uiElementId, source or dataSource) you can specify which property of this object is the value to bind to the smartProperty.
-         * If nothing is set then the source object will be used.
-         * You can specify an indirect property using the format "firstProperty.indirectProperty" like "address.postalCode" if the source is a Customer object which contains an address property and the Address class contains a postalCode property.
-         * If the property is an Array and you want to address a particular element then use the 'arrayProperty[index]' notation. For example "phoneNumbers[0]" to get the first element of the phoneNumber property which is an array.
-         */
-        public get propertyPathName(): string {
-            return this._propertyPathName;
-        }
-
-        public set propertyPathName(value: string) {
-            if (this._propertyPathName === value) {
-                return;
-            }
-
-            if (this._owner) {
-                //BindingWatcher.unregisterBinding(this, null);
-            }
-
-            this._propertyPathName = value;
-
-            if (this._owner) {
-                //let watched = BindingWatcher._getDataSource(this._owner.dataSource, this);
-                //BindingWatcher.refreshBinding(watched, this._owner, this, true, null, true);
-            }
-        }
-
-        /**
-         * If the Smart Property is of the string type, you can use the string interpolation notation to provide how the sourceValue will be formatted, reference to the source value must be made via the token: ${value}. For instance `Customer Name: ${value}`
-         */
-        public get stringFormat(): (value: any) => string {
-            return this._stringFormat;
-        }
-
-        public set stringFormat(value: (value: any) => string) {
-            if (this._stringFormat === value) {
-                return;
-            }
-
-            this._stringFormat = value;
-        }
-
-        /**
-         * Specify how the source should be updated, use one of the UPDATESOURCETRIGGER_xxx member of this class, if not specified then UPDATESOURCETRIGGER_DEFAULT will be used.
-         */
-        public get updateSourceTrigger(): number {
-            return this._updateSourceTrigger;
-        }
-
-        public set updateSourceTrigger(value: number) {
-            if (this._updateSourceTrigger === value) {
-                return;
-            }
-
-            this._updateSourceTrigger = value;
-        }
-
-        canUpdateTarget(resetUpdateCounter: boolean): boolean {
-            if (resetUpdateCounter) {
-                this._updateCounter = 0;
-            }
-
-            let mode = this.mode;
-            if (mode === DataBinding.MODE_ONETIME) {
-                return this._updateCounter === 0;
-            }
-
-            if (mode === DataBinding.MODE_ONEWAYTOSOURCE) {
-                return false;
-            }
-            return true;
-        }
-
-        updateTarget() {
-            let value = this._getActualDataSource();
-            let properties = this.propertyPathName.split(".");
-            for (let propertyName of properties) {
-                value = value[propertyName];
-            }
-            this._storeBoundValue(this._owner, value);
-        }
-
-        public _storeBoundValue(watcher: SmartPropertyBase, value) {
-            if ((++this._updateCounter > 1) && (this.mode === DataBinding.MODE_ONETIME)) {
-                return;
-            }
-
-            let newValue = value;
-            if (this._converter) {
-                newValue = this._converter(value);
-            }
-
-            if (this._stringFormat) {
-                newValue = this._stringFormat(newValue);
-            }
-            watcher[this._boundTo.name] = newValue;
-        }
-
-        private _getActualDataSource() {
-            if (this.dataSource) {
-                return this.dataSource;
-            }
-
-            if (this.uiElementId) {
-                // TODO Find UIElement
-                return null;
-            }
-
-            return this._owner.dataSource;
-        }
-
-        public _registerDataSource(updateTarget: boolean) {
-            let ds = this._getActualDataSource();
-            if (ds === this._currentDataSource) {
-                return;
-            }
-
-            if (this._currentDataSource) {
-                BindingHelper.unregisterDataSource(this._currentDataSource, this, 0);
-            }
-
-            if (ds) {
-                BindingHelper.registerDataSource(ds, this);
-                if (updateTarget && this.canUpdateTarget(true)) {
-                    this.updateTarget();
-                }
-            }
-
-            this._currentDataSource = ds;
-        }
-
-        public _unregisterDataSource() {
-            let ds = this._getActualDataSource();
-            if (ds) {
-                BindingHelper.unregisterDataSource(ds, this, 0);
-            }
-        }
-        
-        /**
-         * The PropInfo of the property the binding is bound to
-         */
-        public _boundTo: Prim2DPropInfo;
-
-        public _owner: SmartPropertyBase;
-
-        private _converter: (sourceValue: any) => any;
-        private _mode: number;
-        private _uiElementId: string;
-        private _dataSource: IPropertyChanged;
-        public _currentDataSource: IPropertyChanged;
-        private _propertyPathName: string;
-        private _stringFormat: (value: any) => string;
-        private _updateSourceTrigger: number;
-        private _updateCounter: number;
-    }
-
-    @className("SmartPropertyBase", "BABYLON")
-    export abstract class SmartPropertyBase extends  PropertyChangedBase {
-        
-        constructor() {
-            super();
-            this._dataSource = null;
-            this._dataSourceObserver = null;
-            this._instanceDirtyFlags = 0;
-            this._isDisposed = false;
-            this._bindings = null;
-            this._hasBinding = 0;
-            this._bindingSourceChanged = 0;
-            this._disposeObservable = null;
-        }
-
-        public get disposeObservable(): Observable<SmartPropertyBase> {
-            if (!this._disposeObservable) {
-                this._disposeObservable = new Observable<SmartPropertyBase>();
-            }
-
-            return this._disposeObservable;
-        }
-
-        /**
-         * Check if the object is disposed or not.
-         * @returns true if the object is dispose, false otherwise.
-         */
-        public get isDisposed(): boolean {
-            return this._isDisposed;
-        }
-
-        /**
-         * Disposable pattern, this method must be overloaded by derived types in order to clean up hardware related resources.
-         * @returns false if the object is already dispose, true otherwise. Your implementation must call super.dispose() and check for a false return and return immediately if it's the case.
-         */
-        public dispose(): boolean {
-            if (this.isDisposed) {
-                return false;
-            }
-            if (this._disposeObservable && this._disposeObservable.hasObservers()) {
-                this._disposeObservable.notifyObservers(this);
-            }
-            this._isDisposed = true;
-            return true;
-        }
-
-        /**
-         * Check if a given set of properties are dirty or not.
-         * @param flags a ORed combination of Prim2DPropInfo.flagId values
-         * @return true if at least one property is dirty, false if none of them are.
-         */
-        public checkPropertiesDirty(flags: number): boolean {
-            return (this._instanceDirtyFlags & flags) !== 0;
-        }
-
-        /**
-         * Clear a given set of properties.
-         * @param flags a ORed combination of Prim2DPropInfo.flagId values
-         * @return the new set of property still marked as dirty
-         */
-        protected clearPropertiesDirty(flags: number): number {
-            this._instanceDirtyFlags &= ~flags;
-            return this._instanceDirtyFlags;
-        }
-
-        public _resetPropertiesDirty() {
-            this._instanceDirtyFlags = 0;
-        }
-
-        /**
-         * Add an externally attached data from its key.
-         * This method call will fail and return false, if such key already exists.
-         * If you don't care and just want to get the data no matter what, use the more convenient getOrAddExternalDataWithFactory() method.
-         * @param key the unique key that identifies the data
-         * @param data the data object to associate to the key for this Engine instance
-         * @return true if no such key were already present and the data was added successfully, false otherwise
-         */
-        public addExternalData<T>(key: string, data: T): boolean {
-            if (!this._externalData) {
-                this._externalData = new StringDictionary<Object>();
-            }
-            return this._externalData.add(key, data);
-        }
-
-        /**
-         * Get an externally attached data from its key
-         * @param key the unique key that identifies the data
-         * @return the associated data, if present (can be null), or undefined if not present
-         */
-        public getExternalData<T>(key: string): T {
-            if (!this._externalData) {
-                return null;
-            }
-            return <T>this._externalData.get(key);
-        }
-
-        /**
-         * Get an externally attached data from its key, create it using a factory if it's not already present
-         * @param key the unique key that identifies the data
-         * @param factory the factory that will be called to create the instance if and only if it doesn't exists
-         * @return the associated data, can be null if the factory returned null.
-         */
-        public getOrAddExternalDataWithFactory<T>(key: string, factory: (k: string) => T): T {
-            if (!this._externalData) {
-                this._externalData = new StringDictionary<Object>();
-            }
-            return <T>this._externalData.getOrAddWithFactory(key, factory);
-        }
-
-        /**
-         * Remove an externally attached data from the Engine instance
-         * @param key the unique key that identifies the data
-         * @return true if the data was successfully removed, false if it doesn't exist
-         */
-        public removeExternalData(key): boolean {
-            if (!this._externalData) {
-                return false;
-            }
-            return this._externalData.remove(key);
-        }
-
-        static _hookProperty<T>(propId: number, piStore: (pi: Prim2DPropInfo) => void, kind: number,
-            settings?: {
-                bindingMode?: number,
-                bindingUpdateSourceTrigger?: number,
-                typeLevelCompare?: boolean,
-                dirtyBoundingInfo?: boolean,
-                dirtyParentBoundingBox?: boolean,
-            }): (target: Object, propName: string | symbol, descriptor: TypedPropertyDescriptor<T>) => void {
-            return (target: Object, propName: string | symbol, descriptor: TypedPropertyDescriptor<T>) => {
-
-                if (!settings) {
-                    settings = {};
-                }
-
-                var propInfo = SmartPropertyBase._createPropInfo(target, <string>propName, propId, kind, settings);
-                if (piStore) {
-                    piStore(propInfo);
-                }
-                let getter = descriptor.get, setter = descriptor.set;
-
-                let typeLevelCompare = (settings.typeLevelCompare!==undefined) ? settings.typeLevelCompare : false;
-
-                // Overload the property setter implementation to add our own logic
-                descriptor.set = function (val) {
-                    if (!setter) {
-                        throw Error(`Property '${propInfo.name}' of type '${Tools.getFullClassName(this)}' has no setter defined but was invoked as if it had one.`);
-                    }
-
-                    // check for disposed first, do nothing
-                    if (this.isDisposed) {
-                        return;
-                    }
-
-                    let curVal = getter.call(this);
-
-                    if (SmartPropertyBase._checkUnchanged(curVal, val)) {
-                        return;
-                    }
-
-                    // Cast the object we're working one
-                    let prim = <SmartPropertyBase>this;
-
-                    // Change the value
-                    setter.call(this, val);
-
-                    // Notify change, dirty flags update
-                    prim._handlePropChanged(curVal, val, <string>propName, propInfo, typeLevelCompare);
-                }
-            }
-        }
-
-        private static _createPropInfo(target: Object, propName: string, propId: number, kind: number,
-            settings: {
-                bindingMode?: number,
-                bindingUpdateSourceTrigger?: number,
-                typeLevelCompare?: boolean,
-                dirtyBoundingInfo?: boolean,
-                dirtyParentBoundingBox?: boolean,
-            }): Prim2DPropInfo {
-
-            let dic = ClassTreeInfo.getOrRegister<Prim2DClassInfo, Prim2DPropInfo>(target, () => new Prim2DClassInfo());
-            var node = dic.getLevelOf(target);
-
-            let propInfo = node.levelContent.get(propId.toString());
-            if (propInfo) {
-                throw new Error(`The ID ${propId} is already taken by another property declaration named: ${propInfo.name}`);
-            }
-
-            // Create, setup and add the PropInfo object to our prop dictionary
-            propInfo = new Prim2DPropInfo();
-            propInfo.id = propId;
-            propInfo.flagId = Math.pow(2, propId);
-            propInfo.kind = kind;
-            propInfo.name = propName;
-            propInfo.bindingMode = (settings.bindingMode !== undefined) ? settings.bindingMode : DataBinding.MODE_TWOWAY;
-            propInfo.bindingUpdateSourceTrigger = (settings.bindingUpdateSourceTrigger !== undefined) ? settings.bindingUpdateSourceTrigger : DataBinding.UPDATESOURCETRIGGER_PROPERTYCHANGED;
-            propInfo.dirtyBoundingInfo = (settings.dirtyBoundingInfo!==undefined) ? settings.dirtyBoundingInfo : false;
-            propInfo.dirtyParentBoundingInfo = (settings.dirtyParentBoundingBox!==undefined) ? settings.dirtyParentBoundingBox : false;
-            propInfo.typeLevelCompare = (settings.typeLevelCompare!==undefined) ? settings.typeLevelCompare : false;
-            node.levelContent.add(propName, propInfo);
-
-            return propInfo;
-        }
-
-        /**
-         * Access the dictionary of properties metadata. Only properties decorated with XXXXLevelProperty are concerned
-         * @returns the dictionary, the key is the property name as declared in Javascript, the value is the metadata object
-         */
-        protected get propDic(): StringDictionary<Prim2DPropInfo> {
-            if (!this._propInfo) {
-                let cti = ClassTreeInfo.get<Prim2DClassInfo, Prim2DPropInfo>(Object.getPrototypeOf(this));
-                if (!cti) {
-                    throw new Error("Can't access the propDic member in class definition, is this class SmartPropertyPrim based?");
-                }
-                this._propInfo = cti.fullContent;
-            }
-
-            return this._propInfo;
-        }
-
-        private static _checkUnchanged(curValue, newValue): boolean {
-            // Nothing to nothing: nothing to do!
-            if ((curValue === null && newValue === null) || (curValue === undefined && newValue === undefined)) {
-                return true;
-            }
-
-            // Check value unchanged
-            if ((curValue != null) && (newValue != null)) {
-                if (typeof (curValue.equals) == "function") {
-                    if (curValue.equals(newValue)) {
-                        return true;
-                    }
-                } else {
-                    if (curValue === newValue) {
-                        return true;
-                    }
-                }
-            }
-
-            return false;
-        }
-
-        private static propChangedInfo = new PropertyChangedInfo();
-        private static propChangeGuarding = false;
-
-        protected _handlePropChanged<T>(curValue: T, newValue: T, propName: string, propInfo: Prim2DPropInfo, typeLevelCompare: boolean) {
-            // Trigger property changed
-            let info = SmartPropertyBase.propChangeGuarding ? new PropertyChangedInfo() : SmartPropertyPrim.propChangedInfo;
-            info.oldValue = curValue;
-            info.newValue = newValue;
-            info.propertyName = propName;
-            let propMask = propInfo ? propInfo.flagId : -1;
-            try {
-                SmartPropertyBase.propChangeGuarding = true;
-                this.propertyChanged.notifyObservers(info, propMask);
-            } finally  {
-                SmartPropertyBase.propChangeGuarding = false;
-            } 
-        }
-
-        protected _triggerPropertyChanged(propInfo: Prim2DPropInfo, newValue: any) {
-            if (this.isDisposed) {
-                return;
-            }
-
-            if (!propInfo) {
-                return;
-            }
-
-            this._handlePropChanged(undefined, newValue, propInfo.name, propInfo, propInfo.typeLevelCompare);
-        }
-
-        /**
-         * Set the object from which Smart Properties using Binding will take/update their data from/to.
-         * When the object is part of a graph (with parent/children relationship) if the dataSource of a given instance is not specified, then the parent's one is used.
-         */
-        public get dataSource(): IPropertyChanged {
-            // Don't access to _dataSource directly but via a call to the _getDataSource method which can be overloaded in inherited classes
-            return this._getDataSource();
-        }
-
-        public set dataSource(value: IPropertyChanged) {
-            if (this._dataSource === value) {
-                return;
-            }
-
-            let oldValue = this._dataSource;
-            this._dataSource = value;
-
-            if (this._bindings && value != null) {
-                // Register the bindings
-                for (let binding of this._bindings) {
-                    if (binding != null) {
-                        binding._registerDataSource(true);
-                    }
-                }
-            }
-
-            this.onPropertyChanged("dataSource", oldValue, value);
-        }
-
-        // Inheriting classes can overload this method to provides additional logic for dataSource access
-        protected _getDataSource(): IPropertyChanged {
-            return this._dataSource;
-        }
-
-        public createSimpleDataBinding(propInfo: Prim2DPropInfo, propertyPathName: string, mode: number = DataBinding.MODE_DEFAULT): DataBinding {
-            let binding = new DataBinding();
-            binding.propertyPathName = propertyPathName;
-            binding.mode = mode;
-            return this.createDataBinding(propInfo, binding);
-        }
-
-        public createDataBinding(propInfo: Prim2DPropInfo, binding: DataBinding): DataBinding {
-            if (!this._bindings) {
-                this._bindings = new Array<DataBinding>();
-            }
-
-            if (!binding || binding._owner != null) {
-                throw Error("A valid/unused Binding must be passed.");
-            }
-
-            // Unregister a potentially existing binding for this property
-            this.removeDataBinding(propInfo);
-
-            // register the binding
-            binding._owner = this;
-            binding._boundTo = propInfo;
-            this._bindings[propInfo.id] = binding;
-            this._hasBinding |= propInfo.flagId;
-
-            binding._registerDataSource(true);
-            
-            return binding;
-        }
-
-        public removeDataBinding(propInfo: Prim2DPropInfo): boolean {
-            if ((this._hasBinding & propInfo.flagId) === 0) {
-                return false;
-            }
-
-            let curBinding = this._bindings[propInfo.id];
-            curBinding._unregisterDataSource();
-
-            this._bindings[propInfo.id] = null;
-            this._hasBinding &= ~propInfo.flagId;
-            return true;
-        }
-
-        public updateFromDataSource() {
-            for (let binding of this._bindings) {
-                if (binding) {
-                    //BindingWatcher.updateFromDataSource(this, binding, false);
-                }
-            }
-        }
-
-        private _dataSource: IPropertyChanged;
-        private _dataSourceObserver: Observer<PropertyChangedInfo>;
-        private _isDisposed: boolean;
-        private _externalData: StringDictionary<Object>;
-        protected _instanceDirtyFlags: number;
-        private _propInfo: StringDictionary<Prim2DPropInfo>;
-        public _bindings: Array<DataBinding>;
-        private _hasBinding: number;
-        private _bindingSourceChanged: number;
-        private _disposeObservable: Observable<SmartPropertyBase>;
-    }
-
-    class BindingInfo {
-        constructor(binding: DataBinding, level: number, isLast: boolean) {
-            this.binding = binding;
-            this.level = level;
-            this.isLast = isLast;
-        }
-        binding: DataBinding;
-        level: number;
-        isLast: boolean;
-    }
-
-    class MonitoredObjectData {
-        constructor(monitoredObject: IPropertyChanged) {
-            this.monitoredObject = monitoredObject;
-            this.monitoredIntermediateProperties = new StringDictionary<MonitoredObjectData>();
-            this.observer = this.monitoredObject.propertyChanged.add((e, s) => { this.propertyChangedHandler(e.propertyName, e.oldValue, e.newValue); });
-            this.boundProperties = new StringDictionary<Array<BindingInfo>>();
-            this.monitoredIntermediateMask = 0;
-            this.boundPropertiesMask = 0;
-        }
-
-        monitoredObject: IPropertyChanged;
-        observer: Observer<PropertyChangedInfo>;
-        monitoredIntermediateMask: number;
-        monitoredIntermediateProperties: StringDictionary<MonitoredObjectData>;
-        boundPropertiesMask;
-        boundProperties: StringDictionary<Array<BindingInfo>>;
-
-        propertyChangedHandler(propName: string, oldValue, newValue) {
-            let propId = BindingHelper._getPropertyID(this.monitoredObject, propName);
-            let propIdStr = propId.toString();
-
-            // Loop through all the registered bindings for this property that had a value change
-            if ((this.boundPropertiesMask & propId) !== 0) {
-                let bindingInfos = this.boundProperties.get(propIdStr);
-                for (let bi of bindingInfos) {
-                    if (!bi.isLast) {
-                        BindingHelper.unregisterDataSource(this.monitoredObject, bi.binding, bi.level);
-                        BindingHelper.registerDataSource(bi.binding._currentDataSource, bi.binding);
-                    }
-                    if (bi.binding.canUpdateTarget(false)) {
-                        bi.binding.updateTarget();
-                    }
-                }
-            }
-        }
-    }
-
-    class BindingHelper {
-
-        static registerDataSource(dataSource: IPropertyChanged, binding: DataBinding) {
-
-            let properties = binding.propertyPathName.split(".");
-
-            let ownerMod: MonitoredObjectData = null;
-            let ownerInterPropId = 0;
-            let propertyOwner = dataSource;
-            for (let i = 0; i < properties.length; i++) {
-                let propName = properties[i];
-
-                let propId = BindingHelper._getPropertyID(propertyOwner, propName);
-                let propIdStr = propId.toString();
-
-                let mod: MonitoredObjectData;
-                if (ownerMod) {
-                    let o = ownerMod;
-                    let po = propertyOwner;
-                    let oii = ownerInterPropId;
-                    mod = ownerMod.monitoredIntermediateProperties.getOrAddWithFactory(oii.toString(), k => {
-                        o.monitoredIntermediateMask |= oii;
-                        return BindingHelper._getMonitoredObjectData(po);
-                    });
-                } else {
-                    mod = BindingHelper._getMonitoredObjectData(propertyOwner);
-                }
-
-                let m = mod;
-                let bindingInfos = mod.boundProperties.getOrAddWithFactory(propIdStr, k => {
-                    m.boundPropertiesMask |= propId;
-                    return new Array<BindingInfo>();
-                });
-
-                let bi = Tools.first(bindingInfos, cbi => cbi.binding === binding);
-                if (!bi) {
-                    bindingInfos.push(new BindingInfo(binding, i, (i+1) === properties.length));
-                }
-
-                ownerMod = mod;
-                ownerInterPropId = propId;
-                propertyOwner = propertyOwner[propName];
-            }
-        }
-
-        static unregisterDataSource(dataSource: IPropertyChanged, binding: DataBinding, level: number) {
-            let properties = binding.propertyPathName.split(".");
-
-            let propertyOwner = dataSource;
-            let mod = BindingHelper._getMonitoredObjectData(propertyOwner);
-            for (let i = 0; i < properties.length; i++) {
-                let propName = properties[i];
-
-                let propId = BindingHelper._getPropertyID(propertyOwner, propName);
-                let propIdStr = propId.toString();
-
-                if (i >= level) {
-                    mod = BindingHelper._unregisterBinding(mod, propId, binding);
-                } else {
-                    mod = mod.monitoredIntermediateProperties.get(propIdStr);
-                }
-
-                propertyOwner = propertyOwner[propName];
-            }
-        }
-
-        private static _unregisterBinding(mod: MonitoredObjectData, propertyID: number, binding: DataBinding): MonitoredObjectData {
-            let propertyIDStr = propertyID.toString();
-            let res: MonitoredObjectData = null;
-
-            // Check if the property is registered as an intermediate and remove it
-            if ((mod.monitoredIntermediateMask & propertyID) !== 0) {
-                res = mod.monitoredIntermediateProperties.get(propertyIDStr);
-                mod.monitoredIntermediateProperties.remove(propertyIDStr);
-
-                // Update the mask
-                mod.monitoredIntermediateMask &= ~propertyID;
-            }
-
-            // Check if the property is registered as a final property and remove it
-            if ((mod.boundPropertiesMask & propertyID) !== 0) {
-                let bindingInfos = mod.boundProperties.get(propertyIDStr);
-
-                // Find the binding and remove it
-                let bi = Tools.first(bindingInfos, cbi => cbi.binding === binding);
-                if (bi) {
-                    let bii = bindingInfos.indexOf(bi);
-                    bindingInfos.splice(bii, 1);
-                }
-
-                // If the array is empty, update the mask
-                if (bindingInfos.length === 0) {
-                    mod.boundPropertiesMask &= ~propertyID;
-                }
-            }
-
-            // Check if the MOD is empty and unregister the observer and remove it from the list of MODs
-            if (mod.boundPropertiesMask === 0 && mod.monitoredIntermediateMask === 0) {
-                // Unregister the observer on Property Change
-                mod.monitoredObject.propertyChanged.remove(mod.observer);
-
-                // Remove the MOD from the dic
-                let objectId = BindingHelper._getObjectId(mod.monitoredObject);
-                BindingHelper._monitoredObjects.remove(objectId);
-            }
-
-            return res;
-        }
-
-        private static _getMonitoredObjectData(object: IPropertyChanged): MonitoredObjectData {
-            let objectId = BindingHelper._getObjectId(object);
-            let mod = BindingHelper._monitoredObjects.getOrAddWithFactory(objectId, k => new MonitoredObjectData(object));
-            return mod;
-        }
-
-        private static _getObjectId(obj: Object): string {
-            let id = obj["__bindingHelperObjectId__"];
-            if (id == null) {
-                id = Tools.RandomId();
-                obj["__bindingHelperObjectId__"] = id;
-                return id;
-            }
-            return id;
-        }
-
-        public static _getObjectTypePropertyIDs(obj: IPropertyChanged): StringDictionary<number> {
-            let fullName = Tools.getFullClassName(obj);
-            if (!fullName) {
-                throw Error("Types involved in Data Binding must be decorated with the @className decorator");
-            }
-
-            let d = BindingHelper._propertiesID.getOrAddWithFactory(fullName, () => new StringDictionary<number>());
-            return d;
-        }
-
-        public static _getPropertyID(object: IPropertyChanged, propName: string): number {
-            let otd = BindingHelper._getObjectTypePropertyIDs(object);
-
-            // Make sure we have a WatchedPropertyData for this property of this object type. This will contains the flagIg of the watched property.
-            // We use this flagId to flag for each watched instance which properties are watched, as final or intermediate and which directions are used
-            let propData = otd.getOrAddWithFactory(propName, k => 1 << otd.count);
-
-            return propData;
-        }
-
-        private static _propertiesID: StringDictionary<StringDictionary<number>> = new StringDictionary<StringDictionary<number>>();
-        private static _monitoredObjects: StringDictionary<MonitoredObjectData> = new StringDictionary<MonitoredObjectData>();
-    }
-
-
-    @className("SmartPropertyPrim", "BABYLON")
-    /**
-     * Base class of the primitives, implementing core crosscutting features
-     */
-    export abstract class SmartPropertyPrim extends SmartPropertyBase {
-
-        static SMARTPROPERTYPRIM_PROPCOUNT: number = 0;
-
-        constructor() {
-            super();
-            this._flags = 0;
-            this._uid = null;
-            this._modelKey = null;
-            this._levelBoundingInfo = new BoundingInfo2D();
-            this._boundingInfo = new BoundingInfo2D();
-            this.animations = new Array<Animation>();
-        }
-
-        /**
-         * Disposable pattern, this method must be overloaded by derived types in order to clean up hardware related resources.
-         * @returns false if the object is already dispose, true otherwise. Your implementation must call super.dispose() and check for a false return and return immediately if it's the case.
-         */
-        public dispose(): boolean {
-            if (this.isDisposed) {
-                return false;
-            }
-
-            super.dispose();
-
-            // Don't set to null, it may upset somebody...
-            this.animations.splice(0);
-
-            return true;
-        }
-
-        /**
-         * Animation array, more info: http://doc.babylonjs.com/tutorials/Animations
-         */
-        public animations: Animation[];
-
-        /**
-         * return a unique identifier for the Canvas2D
-         */
-        public get uid(): string {
-            if (!this._uid) {
-                this._uid = Tools.RandomId();
-            }
-            return this._uid;
-        }
-
-        /**
-         * Returns as a new array populated with the Animatable used by the primitive. Must be overloaded by derived primitives.
-         * Look at Sprite2D for more information
-         */
-        public getAnimatables(): IAnimatable[] {
-            return new Array<IAnimatable>();
-        }
-
-        /**
-         * Property giving the Model Key associated to the property.
-         * This value is constructed from the type of the primitive and all the name/value of its properties declared with the modelLevelProperty decorator
-         * @returns the model key string.
-         */
-        public get modelKey(): string {
-
-            // No need to compute it?
-            if (!this._isFlagSet(SmartPropertyPrim.flagModelDirty) && this._modelKey) {
-                return this._modelKey;
-            }
-
-            let modelKey = `Class:${Tools.getClassName(this)};`;
-            let propDic = this.propDic;
-            propDic.forEach((k, v) => {
-                if (v.kind === Prim2DPropInfo.PROPKIND_MODEL) {
-                    let propVal = this[v.name];
-
-                    // Special case, array, this WON'T WORK IN ALL CASES, all entries have to be of the same type and it must be a BJS well known one
-                    if (propVal && propVal.constructor === Array) {
-                        let firstVal = propVal[0];
-                        if (!firstVal) {
-                            propVal = 0;
-                        } else {
-                            propVal = Tools.hashCodeFromStream(Tools.arrayOrStringFeeder(propVal));
-                        }
-                    }
-
-                    let value = "[null]";
-                    if (propVal != null) {
-                        if (v.typeLevelCompare) {
-                            value = Tools.getClassName(propVal);
-                        } else {
-                            // String Dictionaries' content are too complex, with use a Random GUID to make the model unique
-                            if (propVal instanceof StringDictionary) {
-                                value = Tools.RandomId();
-                            } else if (propVal instanceof BaseTexture) {
-                                value = propVal.uid;
-                            } else {
-                                value = propVal.toString();
-                            }
-                        }
-                    }
-
-                    modelKey += v.name + ":" + value + ";";
-                }
-            });
-
-            this._clearFlags(SmartPropertyPrim.flagModelDirty);
-            this._modelKey = modelKey;
-
-            return modelKey;
-        }
-
-        /**
-         * States if the Primitive is dirty and should be rendered again next time.
-         * @returns true is dirty, false otherwise
-         */
-        public get isDirty(): boolean {
-            return (this._instanceDirtyFlags !== 0) || this._areSomeFlagsSet(SmartPropertyPrim.flagModelDirty | SmartPropertyPrim.flagModelUpdate | SmartPropertyPrim.flagPositioningDirty | SmartPropertyPrim.flagLayoutDirty);
-        }
-
-        protected _boundingBoxDirty() {
-            this._setFlags(SmartPropertyPrim.flagLevelBoundingInfoDirty);
-
-            // Escalate the dirty flag in the instance hierarchy, stop when a renderable group is found or at the end
-            if (this instanceof Prim2DBase) {
-                let curprim: Prim2DBase = (<any>this);
-                while (curprim) {
-                    curprim._setFlags(SmartPropertyPrim.flagBoundingInfoDirty);
-                    if (curprim.isSizeAuto) {
-                        curprim.onPrimitivePropertyDirty(Prim2DBase.sizeProperty.flagId);
-                        curprim._setFlags(SmartPropertyPrim.flagPositioningDirty);
-                    }
-
-                    if (curprim instanceof Group2D) {
-                        if (curprim.isRenderableGroup) {
-                            break;
-                        }
-                    }
-
-                    curprim = curprim.parent;
-                }
-            }
-        }
-
-        protected _handlePropChanged<T>(curValue: T, newValue: T, propName: string, propInfo: Prim2DPropInfo, typeLevelCompare: boolean) {
-
-            super._handlePropChanged(curValue, newValue, propName, propInfo, typeLevelCompare);
-
-            // If the property change also dirty the boundingInfo, update the boundingInfo dirty flags
-            if (propInfo.dirtyBoundingInfo) {
-                this._boundingBoxDirty();
-            } else if (propInfo.dirtyParentBoundingInfo) {
-                let p: SmartPropertyPrim = (<any>this)._parent;
-                if (p != null) {
-                    p._boundingBoxDirty();
-                }
-            }
-
-            // If the property belong to a group, check if it's a cached one, and dirty its render sprite accordingly
-            if (this instanceof Group2D && (<Group2D><any>this)._renderableData) {
-                (<SmartPropertyPrim>this).handleGroupChanged(propInfo);
-            }
-
-            // Check for parent layout dirty
-            if (this instanceof Prim2DBase) {
-                let p = (<any>this)._parent;
-                if (p != null && p.layoutEngine && (p.layoutEngine.layoutDirtyOnPropertyChangedMask & propInfo.flagId) !== 0) {
-                    p._setLayoutDirty();
-                }
-            }
-
-            // For type level compare, if there's a change of type it's a change of model, otherwise we issue an instance change
-            var instanceDirty = false;
-            if (typeLevelCompare && curValue != null && newValue != null) {
-                var cvProto = (<any>curValue).__proto__;
-                var nvProto = (<any>newValue).__proto__;
-
-                instanceDirty = (cvProto === nvProto);
-            }
-
-            // Set the dirty flags
-            if (!instanceDirty && (propInfo.kind === Prim2DPropInfo.PROPKIND_MODEL)) {
-                if (!this.isDirty) {
-                    this._setFlags(SmartPropertyPrim.flagModelDirty);
-                }
-            } else if (instanceDirty || (propInfo.kind === Prim2DPropInfo.PROPKIND_INSTANCE) || (propInfo.kind === Prim2DPropInfo.PROPKIND_DYNAMIC)) {
-                let propMask = propInfo.flagId;
-                this.onPrimitivePropertyDirty(propMask);
-            }
-        }
-
-        protected onPrimitivePropertyDirty(propFlagId: number) {
-            this.onPrimBecomesDirty();
-            this._instanceDirtyFlags |= propFlagId;
-        }
-
-        protected handleGroupChanged(prop: Prim2DPropInfo) {
-
-        }
-
-        public _resetPropertiesDirty() {
-            super._resetPropertiesDirty();
-            this._clearFlags(SmartPropertyPrim.flagPrimInDirtyList | SmartPropertyPrim.flagNeedRefresh);
-        }
-
-        /**
-         * Retrieve the boundingInfo for this Primitive, computed based on the primitive itself and NOT its children
-         */
-        public get levelBoundingInfo(): BoundingInfo2D {
-            if (this._isFlagSet(SmartPropertyPrim.flagLevelBoundingInfoDirty)) {
-<<<<<<< HEAD
-                this.updateLevelBoundingInfo();
-                this._boundingInfo.dirtyWorldAABB();
-                this._clearFlags(SmartPropertyPrim.flagLevelBoundingInfoDirty);
-=======
-                if (this.updateLevelBoundingInfo()) {
-                    this._clearFlags(SmartPropertyPrim.flagLevelBoundingInfoDirty);
-                } else {
-                    this._levelBoundingInfo.clear();
-                }
->>>>>>> 57f1b651
-            }
-            return this._levelBoundingInfo;
-        }
-
-        /**
-         * This method must be overridden by a given Primitive implementation to compute its boundingInfo
-         */
-        protected updateLevelBoundingInfo(): boolean {
-            return false;
-        }
-
-        /**
-         * Property method called when the Primitive becomes dirty
-         */
-        protected onPrimBecomesDirty() {
-
-        }
-
-        /**
-         * Check if a given flag is set
-         * @param flag the flag value
-         * @return true if set, false otherwise
-         */
-        public _isFlagSet(flag: number): boolean {
-            return (this._flags & flag) !== 0;
-        }
-
-        /**
-         * Check if all given flags are set
-         * @param flags the flags ORed
-         * @return true if all the flags are set, false otherwise
-         */
-        public _areAllFlagsSet(flags: number): boolean {
-            return (this._flags & flags) === flags;
-        }
-
-        /**
-         * Check if at least one flag of the given flags is set
-         * @param flags the flags ORed
-         * @return true if at least one flag is set, false otherwise
-         */
-        public _areSomeFlagsSet(flags: number): boolean {
-            return (this._flags & flags) !== 0;
-        }
-
-        /**
-         * Clear the given flags
-         * @param flags the flags to clear
-         */
-        public _clearFlags(flags: number) {
-            this._flags &= ~flags;
-        }
-
-        /**
-         * Set the given flags to true state
-         * @param flags the flags ORed to set
-         * @return the flags state before this call
-         */
-        public _setFlags(flags: number): number {
-            let cur = this._flags;
-            this._flags |= flags;
-            return cur;
-        }
-
-        /**
-         * Change the state of the given flags
-         * @param flags the flags ORed to change
-         * @param state true to set them, false to clear them
-         */
-        public _changeFlags(flags: number, state: boolean) {
-            if (state) {
-                this._flags |= flags;
-            } else {
-                this._flags &= ~flags;
-            }
-        }
-
-        public static flagNoPartOfLayout          = 0x0000001;    // set if the primitive's position/size must not be computed by Layout Engine
-        public static flagLevelBoundingInfoDirty  = 0x0000002;    // set if the primitive's level bounding box (not including children) is dirty
-        public static flagModelDirty              = 0x0000004;    // set if the model must be changed
-        public static flagLayoutDirty             = 0x0000008;    // set if the layout must be computed
-        public static flagLevelVisible            = 0x0000010;    // set if the primitive is set as visible for its level only
-        public static flagBoundingInfoDirty       = 0x0000020;    // set if the primitive's overall bounding box (including children) is dirty
-        public static flagIsPickable              = 0x0000040;    // set if the primitive can be picked during interaction
-        public static flagIsVisible               = 0x0000080;    // set if the primitive is concretely visible (use the levelVisible of parents)
-        public static flagVisibilityChanged       = 0x0000100;    // set if there was a transition between visible/hidden status
-        public static flagPositioningDirty        = 0x0000200;    // set if the primitive positioning must be computed
-        public static flagTrackedGroup            = 0x0000400;    // set if the group2D is tracking a scene node
-        public static flagWorldCacheChanged       = 0x0000800;    // set if the cached bitmap of a world space canvas changed
-        public static flagChildrenFlatZOrder      = 0x0001000;    // set if all the children (direct and indirect) will share the same Z-Order
-        public static flagZOrderDirty             = 0x0002000;    // set if the Z-Order for this prim and its children must be recomputed
-        public static flagActualOpacityDirty      = 0x0004000;    // set if the actualOpactity should be recomputed
-        public static flagPrimInDirtyList         = 0x0008000;    // set if the primitive is in the primDirtyList
-        public static flagIsContainer             = 0x0010000;    // set if the primitive is a container
-        public static flagNeedRefresh             = 0x0020000;    // set if the primitive wasn't successful at refresh
-        public static flagActualScaleDirty        = 0x0040000;    // set if the actualScale property needs to be recomputed
-        public static flagDontInheritParentScale  = 0x0080000;    // set if the actualScale must not use its parent's scale to be computed
-        public static flagGlobalTransformDirty    = 0x0100000;    // set if the global transform must be recomputed due to a local transform change
-        public static flagLayoutBoundingInfoDirty = 0x0200000;    // set if the layout bounding info is dirty
-        public static flagCollisionActor          = 0x0400000;    // set if the primitive is part of the collision engine
-        public static flagModelUpdate             = 0x0800000;    // set if the primitive's model data is to update
-
-        private   _uid                : string;
-        private   _flags              : number;
-        private   _modelKey           : string;
-        protected _levelBoundingInfo  : BoundingInfo2D;
-        protected _boundingInfo       : BoundingInfo2D;
-        protected _layoutBoundingInfo : BoundingInfo2D;
-    }
-
-    export function dependencyProperty<T>(propId: number, piStore: (pi: Prim2DPropInfo) => void, mode = DataBinding.MODE_TWOWAY, updateSourceTrigger = DataBinding.UPDATESOURCETRIGGER_PROPERTYCHANGED): (target: Object, propName: string | symbol, descriptor: TypedPropertyDescriptor<T>) => void {
-        return SmartPropertyBase._hookProperty(propId, piStore, Prim2DPropInfo.PROPKIND_DYNAMIC, { bindingMode: mode, bindingUpdateSourceTrigger: updateSourceTrigger });
-    }
-
-    export function modelLevelProperty<T>(propId: number, piStore: (pi: Prim2DPropInfo) => void, typeLevelCompare = false, dirtyBoundingInfo = false, dirtyParentBoundingBox = false): (target: Object, propName: string | symbol, descriptor: TypedPropertyDescriptor<T>) => void {
-        return SmartPropertyBase._hookProperty(propId, piStore, Prim2DPropInfo.PROPKIND_MODEL, { typeLevelCompare: typeLevelCompare, dirtyBoundingInfo: dirtyBoundingInfo, dirtyParentBoundingBox: dirtyParentBoundingBox });
-    }
-
-    export function instanceLevelProperty<T>(propId: number, piStore: (pi: Prim2DPropInfo) => void, typeLevelCompare = false, dirtyBoundingInfo = false, dirtyParentBoundingBox = false): (target: Object, propName: string | symbol, descriptor: TypedPropertyDescriptor<T>) => void {
-        return SmartPropertyBase._hookProperty(propId, piStore, Prim2DPropInfo.PROPKIND_INSTANCE, { typeLevelCompare: typeLevelCompare, dirtyBoundingInfo: dirtyBoundingInfo, dirtyParentBoundingBox: dirtyParentBoundingBox });
-    }
-
-    export function dynamicLevelProperty<T>(propId: number, piStore: (pi: Prim2DPropInfo) => void, typeLevelCompare = false, dirtyBoundingInfo = false, dirtyParentBoundingBox = false): (target: Object, propName: string | symbol, descriptor: TypedPropertyDescriptor<T>) => void {
-        return SmartPropertyBase._hookProperty(propId, piStore, Prim2DPropInfo.PROPKIND_DYNAMIC, { typeLevelCompare: typeLevelCompare, dirtyBoundingInfo: dirtyBoundingInfo, dirtyParentBoundingBox: dirtyParentBoundingBox });
-    }
+﻿module BABYLON {
+    export class Prim2DClassInfo {
+
+    }
+
+    export class Prim2DPropInfo {
+        static PROPKIND_MODEL: number = 1;
+        static PROPKIND_INSTANCE: number = 2;
+        static PROPKIND_DYNAMIC: number = 3;
+
+        id: number;
+        flagId: number;
+        kind: number;
+        name: string;
+        dirtyBoundingInfo: boolean;
+        dirtyParentBoundingInfo: boolean;
+        typeLevelCompare: boolean;
+        bindingMode: number;
+        bindingUpdateSourceTrigger: number;
+    }
+
+    export class ClassTreeInfo<TClass, TProp>{
+        constructor(baseClass: ClassTreeInfo<TClass, TProp>, type: Object, classContentFactory: (base: TClass) => TClass) {
+            this._baseClass = baseClass;
+            this._type = type;
+            this._subClasses = new Array<{ type: Object, node: ClassTreeInfo<TClass, TProp> }>();
+            this._levelContent = new StringDictionary<TProp>();
+            this._classContentFactory = classContentFactory;
+        }
+
+        get classContent(): TClass {
+            if (!this._classContent) {
+                this._classContent = this._classContentFactory(this._baseClass ? this._baseClass.classContent : null);
+            }
+            return this._classContent;
+        }
+
+        get type(): Object {
+            return this._type;
+        }
+
+        get levelContent(): StringDictionary<TProp> {
+            return this._levelContent;
+        }
+
+        get fullContent(): StringDictionary<TProp> {
+            if (!this._fullContent) {
+                let dic = new StringDictionary<TProp>();
+                let curLevel: ClassTreeInfo<TClass, TProp> = this;
+                while (curLevel) {
+                    curLevel.levelContent.forEach((k, v) => dic.add(k, v));
+                    curLevel = curLevel._baseClass;
+                }
+
+                this._fullContent = dic;
+            }
+
+            return this._fullContent;
+        }
+
+        getLevelOf(type: Object): ClassTreeInfo<TClass, TProp> {
+            // Are we already there?
+            if (type === this._type) {
+                return this;
+            }
+
+            let baseProto = Object.getPrototypeOf(type);
+            let curProtoContent = this.getOrAddType(Object.getPrototypeOf(baseProto), baseProto);
+            if (!curProtoContent) {
+                this.getLevelOf(baseProto);
+            }
+
+            return this.getOrAddType(baseProto, type);
+        }
+
+        getOrAddType(baseType: Object, type: Object): ClassTreeInfo<TClass, TProp> {
+
+            // Are we at the level corresponding to the baseType?
+            // If so, get or add the level we're looking for
+            if (baseType === this._type) {
+                for (let subType of this._subClasses) {
+                    if (subType.type === type) {
+                        return subType.node;
+                    }
+                }
+                let node = new ClassTreeInfo<TClass, TProp>(this, type, this._classContentFactory);
+                let info = { type: type, node: node };
+                this._subClasses.push(info);
+                return info.node;
+            }
+
+            // Recurse down to keep looking for the node corresponding to the baseTypeName
+            for (let subType of this._subClasses) {
+                let info = subType.node.getOrAddType(baseType, type);
+                if (info) {
+                    return info;
+                }
+            }
+            return null;
+        }
+
+        static get<TClass, TProp>(type: Object): ClassTreeInfo<TClass, TProp> {
+            let dic = <ClassTreeInfo<TClass, TProp>>type["__classTreeInfo"];
+            if (!dic) {
+                return null;
+            }
+            return dic.getLevelOf(type);
+        }
+
+        static getOrRegister<TClass, TProp>(type: Object, classContentFactory: (base: TClass) => TClass): ClassTreeInfo<TClass, TProp> {
+            let dic = <ClassTreeInfo<TClass, TProp>>type["__classTreeInfo"];
+            if (!dic) {
+                dic = new ClassTreeInfo<TClass, TProp>(null, type, classContentFactory);
+                type["__classTreeInfo"] = dic;
+            }
+            return dic;
+        }
+
+        private _type: Object;
+        private _classContent: TClass;
+        private _baseClass: ClassTreeInfo<TClass, TProp>;
+        private _subClasses: Array<{ type: Object, node: ClassTreeInfo<TClass, TProp> }>;
+        private _levelContent: StringDictionary<TProp>;
+        private _fullContent: StringDictionary<TProp>;
+        private _classContentFactory: (base: TClass) => TClass;
+    }
+
+    @className("DataBinding", "BABYLON")
+    export class DataBinding {
+
+        /**
+         * Use the mode specified in the SmartProperty declaration
+         */
+        static MODE_DEFAULT: number = 1;
+
+        /**
+         * Update the binding target only once when the Smart Property's value is first accessed
+         */
+        static MODE_ONETIME: number = 2;
+
+        /**
+         * Update the smart property when the source changes.
+         * The source won't be updated if the smart property value is set.
+         */
+        static MODE_ONEWAY: number = 3;
+
+        /**
+         * Only update the source when the target's data is changing.
+         */
+        static MODE_ONEWAYTOSOURCE: number = 4;
+
+        /**
+         * Update the bind target when the source changes and update the source when the Smart Property value is set.
+         */
+        static MODE_TWOWAY: number = 5;
+
+        /**
+         * Use the Update Source Trigger defined in the SmartProperty declaration
+         */
+        static UPDATESOURCETRIGGER_DEFAULT: number = 1;
+
+        /**
+         * Update the source as soon as the Smart Property has a value change
+         */
+        static UPDATESOURCETRIGGER_PROPERTYCHANGED: number = 2;
+
+        /**
+         * Update the source when the binding target loses focus
+         */
+        static UPDATESOURCETRIGGER_LOSTFOCUS: number = 3;
+
+        /**
+         * Update the source will be made by explicitly calling the UpdateFromDataSource method
+         */
+        static UPDATESOURCETRIGGER_EXPLICIT: number = 4;
+
+        constructor() {
+            this._converter = null;
+            this._mode = DataBinding.MODE_DEFAULT;
+            this._uiElementId = null;
+            this._dataSource = null;
+            this._currentDataSource = null;
+            this._propertyPathName = null;
+            this._stringFormat = null;
+            this._updateSourceTrigger = DataBinding.UPDATESOURCETRIGGER_PROPERTYCHANGED;
+            this._boundTo = null;
+            this._owner = null;
+            this._updateCounter = 0;
+        }
+
+        /**
+         * Provide a callback that will convert the value obtained by the Data Binding to the type of the SmartProperty it's bound to.
+         * If no value are set, then it's assumed that the sourceValue is of the same type as the SmartProperty's one.
+         * If the SmartProperty type is a basic data type (string, boolean or number) and no converter is specified but the sourceValue is of a different type, the conversion will be implicitly made, if possible.
+         * @param sourceValue the source object retrieve by the Data Binding mechanism
+         * @returns the object of a compatible type with the SmartProperty it's bound to
+         */
+        public get converter(): (sourceValue: any) => any {
+            return this._converter;
+        }
+
+        public set converter(value: (sourceValue: any) => any) {
+            if (this._converter === value) {
+                return;
+            }
+
+            this._converter = value;
+        }
+
+        /**
+         * Set the mode to use for the data flow in the binding. Set one of the MODE_xxx static member of this class. If not specified then MODE_DEFAULT will be used
+         */
+        public get mode(): number {
+            if (this._mode === DataBinding.MODE_DEFAULT) {
+                return this._boundTo.bindingMode;
+            }
+            return this._mode;
+        }
+
+        public set mode(value: number) {
+            if (this._mode === value) {
+                return;
+            }
+
+            this._mode = value;
+        }
+
+        /**
+         * You can override the Data Source object with this member which is the Id of a uiElement existing in the UI Logical tree.
+         * If not set and source no set too, then the dataSource property will be used.
+         */
+        public get uiElementId(): string {
+            return this._uiElementId;
+        }
+
+        public set uiElementId(value: string) {
+            if (this._uiElementId === value) {
+                return;
+            }
+
+            this._uiElementId = value;
+        }
+
+        /**
+         * You can override the Data Source object with this member which is the source object to use directly.
+         * If not set and uiElement no set too, then the dataSource property of the SmartPropertyBase object will be used.
+         */
+        public get dataSource(): IPropertyChanged {
+            return this._dataSource;
+        }
+
+        public set dataSource(value: IPropertyChanged) {
+            if (this._dataSource === value) {
+                return;
+            }
+
+            this._dataSource = value;
+        }
+
+        /**
+         * The path & name of the property to get from the source object.
+         * Once the Source object is evaluated (it's either the one got from uiElementId, source or dataSource) you can specify which property of this object is the value to bind to the smartProperty.
+         * If nothing is set then the source object will be used.
+         * You can specify an indirect property using the format "firstProperty.indirectProperty" like "address.postalCode" if the source is a Customer object which contains an address property and the Address class contains a postalCode property.
+         * If the property is an Array and you want to address a particular element then use the 'arrayProperty[index]' notation. For example "phoneNumbers[0]" to get the first element of the phoneNumber property which is an array.
+         */
+        public get propertyPathName(): string {
+            return this._propertyPathName;
+        }
+
+        public set propertyPathName(value: string) {
+            if (this._propertyPathName === value) {
+                return;
+            }
+
+            if (this._owner) {
+                //BindingWatcher.unregisterBinding(this, null);
+            }
+
+            this._propertyPathName = value;
+
+            if (this._owner) {
+                //let watched = BindingWatcher._getDataSource(this._owner.dataSource, this);
+                //BindingWatcher.refreshBinding(watched, this._owner, this, true, null, true);
+            }
+        }
+
+        /**
+         * If the Smart Property is of the string type, you can use the string interpolation notation to provide how the sourceValue will be formatted, reference to the source value must be made via the token: ${value}. For instance `Customer Name: ${value}`
+         */
+        public get stringFormat(): (value: any) => string {
+            return this._stringFormat;
+        }
+
+        public set stringFormat(value: (value: any) => string) {
+            if (this._stringFormat === value) {
+                return;
+            }
+
+            this._stringFormat = value;
+        }
+
+        /**
+         * Specify how the source should be updated, use one of the UPDATESOURCETRIGGER_xxx member of this class, if not specified then UPDATESOURCETRIGGER_DEFAULT will be used.
+         */
+        public get updateSourceTrigger(): number {
+            return this._updateSourceTrigger;
+        }
+
+        public set updateSourceTrigger(value: number) {
+            if (this._updateSourceTrigger === value) {
+                return;
+            }
+
+            this._updateSourceTrigger = value;
+        }
+
+        canUpdateTarget(resetUpdateCounter: boolean): boolean {
+            if (resetUpdateCounter) {
+                this._updateCounter = 0;
+            }
+
+            let mode = this.mode;
+            if (mode === DataBinding.MODE_ONETIME) {
+                return this._updateCounter === 0;
+            }
+
+            if (mode === DataBinding.MODE_ONEWAYTOSOURCE) {
+                return false;
+            }
+            return true;
+        }
+
+        updateTarget() {
+            let value = this._getActualDataSource();
+            let properties = this.propertyPathName.split(".");
+            for (let propertyName of properties) {
+                value = value[propertyName];
+            }
+            this._storeBoundValue(this._owner, value);
+        }
+
+        public _storeBoundValue(watcher: SmartPropertyBase, value) {
+            if ((++this._updateCounter > 1) && (this.mode === DataBinding.MODE_ONETIME)) {
+                return;
+            }
+
+            let newValue = value;
+            if (this._converter) {
+                newValue = this._converter(value);
+            }
+
+            if (this._stringFormat) {
+                newValue = this._stringFormat(newValue);
+            }
+            watcher[this._boundTo.name] = newValue;
+        }
+
+        private _getActualDataSource() {
+            if (this.dataSource) {
+                return this.dataSource;
+            }
+
+            if (this.uiElementId) {
+                // TODO Find UIElement
+                return null;
+            }
+
+            return this._owner.dataSource;
+        }
+
+        public _registerDataSource(updateTarget: boolean) {
+            let ds = this._getActualDataSource();
+            if (ds === this._currentDataSource) {
+                return;
+            }
+
+            if (this._currentDataSource) {
+                BindingHelper.unregisterDataSource(this._currentDataSource, this, 0);
+            }
+
+            if (ds) {
+                BindingHelper.registerDataSource(ds, this);
+                if (updateTarget && this.canUpdateTarget(true)) {
+                    this.updateTarget();
+                }
+            }
+
+            this._currentDataSource = ds;
+        }
+
+        public _unregisterDataSource() {
+            let ds = this._getActualDataSource();
+            if (ds) {
+                BindingHelper.unregisterDataSource(ds, this, 0);
+            }
+        }
+        
+        /**
+         * The PropInfo of the property the binding is bound to
+         */
+        public _boundTo: Prim2DPropInfo;
+
+        public _owner: SmartPropertyBase;
+
+        private _converter: (sourceValue: any) => any;
+        private _mode: number;
+        private _uiElementId: string;
+        private _dataSource: IPropertyChanged;
+        public _currentDataSource: IPropertyChanged;
+        private _propertyPathName: string;
+        private _stringFormat: (value: any) => string;
+        private _updateSourceTrigger: number;
+        private _updateCounter: number;
+    }
+
+    @className("SmartPropertyBase", "BABYLON")
+    export abstract class SmartPropertyBase extends  PropertyChangedBase {
+        
+        constructor() {
+            super();
+            this._dataSource = null;
+            this._dataSourceObserver = null;
+            this._instanceDirtyFlags = 0;
+            this._isDisposed = false;
+            this._bindings = null;
+            this._hasBinding = 0;
+            this._bindingSourceChanged = 0;
+            this._disposeObservable = null;
+        }
+
+        public get disposeObservable(): Observable<SmartPropertyBase> {
+            if (!this._disposeObservable) {
+                this._disposeObservable = new Observable<SmartPropertyBase>();
+            }
+
+            return this._disposeObservable;
+        }
+
+        /**
+         * Check if the object is disposed or not.
+         * @returns true if the object is dispose, false otherwise.
+         */
+        public get isDisposed(): boolean {
+            return this._isDisposed;
+        }
+
+        /**
+         * Disposable pattern, this method must be overloaded by derived types in order to clean up hardware related resources.
+         * @returns false if the object is already dispose, true otherwise. Your implementation must call super.dispose() and check for a false return and return immediately if it's the case.
+         */
+        public dispose(): boolean {
+            if (this.isDisposed) {
+                return false;
+            }
+            if (this._disposeObservable && this._disposeObservable.hasObservers()) {
+                this._disposeObservable.notifyObservers(this);
+            }
+            this._isDisposed = true;
+            return true;
+        }
+
+        /**
+         * Check if a given set of properties are dirty or not.
+         * @param flags a ORed combination of Prim2DPropInfo.flagId values
+         * @return true if at least one property is dirty, false if none of them are.
+         */
+        public checkPropertiesDirty(flags: number): boolean {
+            return (this._instanceDirtyFlags & flags) !== 0;
+        }
+
+        /**
+         * Clear a given set of properties.
+         * @param flags a ORed combination of Prim2DPropInfo.flagId values
+         * @return the new set of property still marked as dirty
+         */
+        protected clearPropertiesDirty(flags: number): number {
+            this._instanceDirtyFlags &= ~flags;
+            return this._instanceDirtyFlags;
+        }
+
+        public _resetPropertiesDirty() {
+            this._instanceDirtyFlags = 0;
+        }
+
+        /**
+         * Add an externally attached data from its key.
+         * This method call will fail and return false, if such key already exists.
+         * If you don't care and just want to get the data no matter what, use the more convenient getOrAddExternalDataWithFactory() method.
+         * @param key the unique key that identifies the data
+         * @param data the data object to associate to the key for this Engine instance
+         * @return true if no such key were already present and the data was added successfully, false otherwise
+         */
+        public addExternalData<T>(key: string, data: T): boolean {
+            if (!this._externalData) {
+                this._externalData = new StringDictionary<Object>();
+            }
+            return this._externalData.add(key, data);
+        }
+
+        /**
+         * Get an externally attached data from its key
+         * @param key the unique key that identifies the data
+         * @return the associated data, if present (can be null), or undefined if not present
+         */
+        public getExternalData<T>(key: string): T {
+            if (!this._externalData) {
+                return null;
+            }
+            return <T>this._externalData.get(key);
+        }
+
+        /**
+         * Get an externally attached data from its key, create it using a factory if it's not already present
+         * @param key the unique key that identifies the data
+         * @param factory the factory that will be called to create the instance if and only if it doesn't exists
+         * @return the associated data, can be null if the factory returned null.
+         */
+        public getOrAddExternalDataWithFactory<T>(key: string, factory: (k: string) => T): T {
+            if (!this._externalData) {
+                this._externalData = new StringDictionary<Object>();
+            }
+            return <T>this._externalData.getOrAddWithFactory(key, factory);
+        }
+
+        /**
+         * Remove an externally attached data from the Engine instance
+         * @param key the unique key that identifies the data
+         * @return true if the data was successfully removed, false if it doesn't exist
+         */
+        public removeExternalData(key): boolean {
+            if (!this._externalData) {
+                return false;
+            }
+            return this._externalData.remove(key);
+        }
+
+        static _hookProperty<T>(propId: number, piStore: (pi: Prim2DPropInfo) => void, kind: number,
+            settings?: {
+                bindingMode?: number,
+                bindingUpdateSourceTrigger?: number,
+                typeLevelCompare?: boolean,
+                dirtyBoundingInfo?: boolean,
+                dirtyParentBoundingBox?: boolean,
+            }): (target: Object, propName: string | symbol, descriptor: TypedPropertyDescriptor<T>) => void {
+            return (target: Object, propName: string | symbol, descriptor: TypedPropertyDescriptor<T>) => {
+
+                if (!settings) {
+                    settings = {};
+                }
+
+                var propInfo = SmartPropertyBase._createPropInfo(target, <string>propName, propId, kind, settings);
+                if (piStore) {
+                    piStore(propInfo);
+                }
+                let getter = descriptor.get, setter = descriptor.set;
+
+                let typeLevelCompare = (settings.typeLevelCompare!==undefined) ? settings.typeLevelCompare : false;
+
+                // Overload the property setter implementation to add our own logic
+                descriptor.set = function (val) {
+                    if (!setter) {
+                        throw Error(`Property '${propInfo.name}' of type '${Tools.getFullClassName(this)}' has no setter defined but was invoked as if it had one.`);
+                    }
+
+                    // check for disposed first, do nothing
+                    if (this.isDisposed) {
+                        return;
+                    }
+
+                    let curVal = getter.call(this);
+
+                    if (SmartPropertyBase._checkUnchanged(curVal, val)) {
+                        return;
+                    }
+
+                    // Cast the object we're working one
+                    let prim = <SmartPropertyBase>this;
+
+                    // Change the value
+                    setter.call(this, val);
+
+                    // Notify change, dirty flags update
+                    prim._handlePropChanged(curVal, val, <string>propName, propInfo, typeLevelCompare);
+                }
+            }
+        }
+
+        private static _createPropInfo(target: Object, propName: string, propId: number, kind: number,
+            settings: {
+                bindingMode?: number,
+                bindingUpdateSourceTrigger?: number,
+                typeLevelCompare?: boolean,
+                dirtyBoundingInfo?: boolean,
+                dirtyParentBoundingBox?: boolean,
+            }): Prim2DPropInfo {
+
+            let dic = ClassTreeInfo.getOrRegister<Prim2DClassInfo, Prim2DPropInfo>(target, () => new Prim2DClassInfo());
+            var node = dic.getLevelOf(target);
+
+            let propInfo = node.levelContent.get(propId.toString());
+            if (propInfo) {
+                throw new Error(`The ID ${propId} is already taken by another property declaration named: ${propInfo.name}`);
+            }
+
+            // Create, setup and add the PropInfo object to our prop dictionary
+            propInfo = new Prim2DPropInfo();
+            propInfo.id = propId;
+            propInfo.flagId = Math.pow(2, propId);
+            propInfo.kind = kind;
+            propInfo.name = propName;
+            propInfo.bindingMode = (settings.bindingMode !== undefined) ? settings.bindingMode : DataBinding.MODE_TWOWAY;
+            propInfo.bindingUpdateSourceTrigger = (settings.bindingUpdateSourceTrigger !== undefined) ? settings.bindingUpdateSourceTrigger : DataBinding.UPDATESOURCETRIGGER_PROPERTYCHANGED;
+            propInfo.dirtyBoundingInfo = (settings.dirtyBoundingInfo!==undefined) ? settings.dirtyBoundingInfo : false;
+            propInfo.dirtyParentBoundingInfo = (settings.dirtyParentBoundingBox!==undefined) ? settings.dirtyParentBoundingBox : false;
+            propInfo.typeLevelCompare = (settings.typeLevelCompare!==undefined) ? settings.typeLevelCompare : false;
+            node.levelContent.add(propName, propInfo);
+
+            return propInfo;
+        }
+
+        /**
+         * Access the dictionary of properties metadata. Only properties decorated with XXXXLevelProperty are concerned
+         * @returns the dictionary, the key is the property name as declared in Javascript, the value is the metadata object
+         */
+        protected get propDic(): StringDictionary<Prim2DPropInfo> {
+            if (!this._propInfo) {
+                let cti = ClassTreeInfo.get<Prim2DClassInfo, Prim2DPropInfo>(Object.getPrototypeOf(this));
+                if (!cti) {
+                    throw new Error("Can't access the propDic member in class definition, is this class SmartPropertyPrim based?");
+                }
+                this._propInfo = cti.fullContent;
+            }
+
+            return this._propInfo;
+        }
+
+        private static _checkUnchanged(curValue, newValue): boolean {
+            // Nothing to nothing: nothing to do!
+            if ((curValue === null && newValue === null) || (curValue === undefined && newValue === undefined)) {
+                return true;
+            }
+
+            // Check value unchanged
+            if ((curValue != null) && (newValue != null)) {
+                if (typeof (curValue.equals) == "function") {
+                    if (curValue.equals(newValue)) {
+                        return true;
+                    }
+                } else {
+                    if (curValue === newValue) {
+                        return true;
+                    }
+                }
+            }
+
+            return false;
+        }
+
+        private static propChangedInfo = new PropertyChangedInfo();
+        private static propChangeGuarding = false;
+
+        protected _handlePropChanged<T>(curValue: T, newValue: T, propName: string, propInfo: Prim2DPropInfo, typeLevelCompare: boolean) {
+            // Trigger property changed
+            let info = SmartPropertyBase.propChangeGuarding ? new PropertyChangedInfo() : SmartPropertyPrim.propChangedInfo;
+            info.oldValue = curValue;
+            info.newValue = newValue;
+            info.propertyName = propName;
+            let propMask = propInfo ? propInfo.flagId : -1;
+            try {
+                SmartPropertyBase.propChangeGuarding = true;
+                this.propertyChanged.notifyObservers(info, propMask);
+            } finally  {
+                SmartPropertyBase.propChangeGuarding = false;
+            } 
+        }
+
+        protected _triggerPropertyChanged(propInfo: Prim2DPropInfo, newValue: any) {
+            if (this.isDisposed) {
+                return;
+            }
+
+            if (!propInfo) {
+                return;
+            }
+
+            this._handlePropChanged(undefined, newValue, propInfo.name, propInfo, propInfo.typeLevelCompare);
+        }
+
+        /**
+         * Set the object from which Smart Properties using Binding will take/update their data from/to.
+         * When the object is part of a graph (with parent/children relationship) if the dataSource of a given instance is not specified, then the parent's one is used.
+         */
+        public get dataSource(): IPropertyChanged {
+            // Don't access to _dataSource directly but via a call to the _getDataSource method which can be overloaded in inherited classes
+            return this._getDataSource();
+        }
+
+        public set dataSource(value: IPropertyChanged) {
+            if (this._dataSource === value) {
+                return;
+            }
+
+            let oldValue = this._dataSource;
+            this._dataSource = value;
+
+            if (this._bindings && value != null) {
+                // Register the bindings
+                for (let binding of this._bindings) {
+                    if (binding != null) {
+                        binding._registerDataSource(true);
+                    }
+                }
+            }
+
+            this.onPropertyChanged("dataSource", oldValue, value);
+        }
+
+        // Inheriting classes can overload this method to provides additional logic for dataSource access
+        protected _getDataSource(): IPropertyChanged {
+            return this._dataSource;
+        }
+
+        public createSimpleDataBinding(propInfo: Prim2DPropInfo, propertyPathName: string, mode: number = DataBinding.MODE_DEFAULT): DataBinding {
+            let binding = new DataBinding();
+            binding.propertyPathName = propertyPathName;
+            binding.mode = mode;
+            return this.createDataBinding(propInfo, binding);
+        }
+
+        public createDataBinding(propInfo: Prim2DPropInfo, binding: DataBinding): DataBinding {
+            if (!this._bindings) {
+                this._bindings = new Array<DataBinding>();
+            }
+
+            if (!binding || binding._owner != null) {
+                throw Error("A valid/unused Binding must be passed.");
+            }
+
+            // Unregister a potentially existing binding for this property
+            this.removeDataBinding(propInfo);
+
+            // register the binding
+            binding._owner = this;
+            binding._boundTo = propInfo;
+            this._bindings[propInfo.id] = binding;
+            this._hasBinding |= propInfo.flagId;
+
+            binding._registerDataSource(true);
+            
+            return binding;
+        }
+
+        public removeDataBinding(propInfo: Prim2DPropInfo): boolean {
+            if ((this._hasBinding & propInfo.flagId) === 0) {
+                return false;
+            }
+
+            let curBinding = this._bindings[propInfo.id];
+            curBinding._unregisterDataSource();
+
+            this._bindings[propInfo.id] = null;
+            this._hasBinding &= ~propInfo.flagId;
+            return true;
+        }
+
+        public updateFromDataSource() {
+            for (let binding of this._bindings) {
+                if (binding) {
+                    //BindingWatcher.updateFromDataSource(this, binding, false);
+                }
+            }
+        }
+
+        private _dataSource: IPropertyChanged;
+        private _dataSourceObserver: Observer<PropertyChangedInfo>;
+        private _isDisposed: boolean;
+        private _externalData: StringDictionary<Object>;
+        protected _instanceDirtyFlags: number;
+        private _propInfo: StringDictionary<Prim2DPropInfo>;
+        public _bindings: Array<DataBinding>;
+        private _hasBinding: number;
+        private _bindingSourceChanged: number;
+        private _disposeObservable: Observable<SmartPropertyBase>;
+    }
+
+    class BindingInfo {
+        constructor(binding: DataBinding, level: number, isLast: boolean) {
+            this.binding = binding;
+            this.level = level;
+            this.isLast = isLast;
+        }
+        binding: DataBinding;
+        level: number;
+        isLast: boolean;
+    }
+
+    class MonitoredObjectData {
+        constructor(monitoredObject: IPropertyChanged) {
+            this.monitoredObject = monitoredObject;
+            this.monitoredIntermediateProperties = new StringDictionary<MonitoredObjectData>();
+            this.observer = this.monitoredObject.propertyChanged.add((e, s) => { this.propertyChangedHandler(e.propertyName, e.oldValue, e.newValue); });
+            this.boundProperties = new StringDictionary<Array<BindingInfo>>();
+            this.monitoredIntermediateMask = 0;
+            this.boundPropertiesMask = 0;
+        }
+
+        monitoredObject: IPropertyChanged;
+        observer: Observer<PropertyChangedInfo>;
+        monitoredIntermediateMask: number;
+        monitoredIntermediateProperties: StringDictionary<MonitoredObjectData>;
+        boundPropertiesMask;
+        boundProperties: StringDictionary<Array<BindingInfo>>;
+
+        propertyChangedHandler(propName: string, oldValue, newValue) {
+            let propId = BindingHelper._getPropertyID(this.monitoredObject, propName);
+            let propIdStr = propId.toString();
+
+            // Loop through all the registered bindings for this property that had a value change
+            if ((this.boundPropertiesMask & propId) !== 0) {
+                let bindingInfos = this.boundProperties.get(propIdStr);
+                for (let bi of bindingInfos) {
+                    if (!bi.isLast) {
+                        BindingHelper.unregisterDataSource(this.monitoredObject, bi.binding, bi.level);
+                        BindingHelper.registerDataSource(bi.binding._currentDataSource, bi.binding);
+                    }
+                    if (bi.binding.canUpdateTarget(false)) {
+                        bi.binding.updateTarget();
+                    }
+                }
+            }
+        }
+    }
+
+    class BindingHelper {
+
+        static registerDataSource(dataSource: IPropertyChanged, binding: DataBinding) {
+
+            let properties = binding.propertyPathName.split(".");
+
+            let ownerMod: MonitoredObjectData = null;
+            let ownerInterPropId = 0;
+            let propertyOwner = dataSource;
+            for (let i = 0; i < properties.length; i++) {
+                let propName = properties[i];
+
+                let propId = BindingHelper._getPropertyID(propertyOwner, propName);
+                let propIdStr = propId.toString();
+
+                let mod: MonitoredObjectData;
+                if (ownerMod) {
+                    let o = ownerMod;
+                    let po = propertyOwner;
+                    let oii = ownerInterPropId;
+                    mod = ownerMod.monitoredIntermediateProperties.getOrAddWithFactory(oii.toString(), k => {
+                        o.monitoredIntermediateMask |= oii;
+                        return BindingHelper._getMonitoredObjectData(po);
+                    });
+                } else {
+                    mod = BindingHelper._getMonitoredObjectData(propertyOwner);
+                }
+
+                let m = mod;
+                let bindingInfos = mod.boundProperties.getOrAddWithFactory(propIdStr, k => {
+                    m.boundPropertiesMask |= propId;
+                    return new Array<BindingInfo>();
+                });
+
+                let bi = Tools.first(bindingInfos, cbi => cbi.binding === binding);
+                if (!bi) {
+                    bindingInfos.push(new BindingInfo(binding, i, (i+1) === properties.length));
+                }
+
+                ownerMod = mod;
+                ownerInterPropId = propId;
+                propertyOwner = propertyOwner[propName];
+            }
+        }
+
+        static unregisterDataSource(dataSource: IPropertyChanged, binding: DataBinding, level: number) {
+            let properties = binding.propertyPathName.split(".");
+
+            let propertyOwner = dataSource;
+            let mod = BindingHelper._getMonitoredObjectData(propertyOwner);
+            for (let i = 0; i < properties.length; i++) {
+                let propName = properties[i];
+
+                let propId = BindingHelper._getPropertyID(propertyOwner, propName);
+                let propIdStr = propId.toString();
+
+                if (i >= level) {
+                    mod = BindingHelper._unregisterBinding(mod, propId, binding);
+                } else {
+                    mod = mod.monitoredIntermediateProperties.get(propIdStr);
+                }
+
+                propertyOwner = propertyOwner[propName];
+            }
+        }
+
+        private static _unregisterBinding(mod: MonitoredObjectData, propertyID: number, binding: DataBinding): MonitoredObjectData {
+            let propertyIDStr = propertyID.toString();
+            let res: MonitoredObjectData = null;
+
+            // Check if the property is registered as an intermediate and remove it
+            if ((mod.monitoredIntermediateMask & propertyID) !== 0) {
+                res = mod.monitoredIntermediateProperties.get(propertyIDStr);
+                mod.monitoredIntermediateProperties.remove(propertyIDStr);
+
+                // Update the mask
+                mod.monitoredIntermediateMask &= ~propertyID;
+            }
+
+            // Check if the property is registered as a final property and remove it
+            if ((mod.boundPropertiesMask & propertyID) !== 0) {
+                let bindingInfos = mod.boundProperties.get(propertyIDStr);
+
+                // Find the binding and remove it
+                let bi = Tools.first(bindingInfos, cbi => cbi.binding === binding);
+                if (bi) {
+                    let bii = bindingInfos.indexOf(bi);
+                    bindingInfos.splice(bii, 1);
+                }
+
+                // If the array is empty, update the mask
+                if (bindingInfos.length === 0) {
+                    mod.boundPropertiesMask &= ~propertyID;
+                }
+            }
+
+            // Check if the MOD is empty and unregister the observer and remove it from the list of MODs
+            if (mod.boundPropertiesMask === 0 && mod.monitoredIntermediateMask === 0) {
+                // Unregister the observer on Property Change
+                mod.monitoredObject.propertyChanged.remove(mod.observer);
+
+                // Remove the MOD from the dic
+                let objectId = BindingHelper._getObjectId(mod.monitoredObject);
+                BindingHelper._monitoredObjects.remove(objectId);
+            }
+
+            return res;
+        }
+
+        private static _getMonitoredObjectData(object: IPropertyChanged): MonitoredObjectData {
+            let objectId = BindingHelper._getObjectId(object);
+            let mod = BindingHelper._monitoredObjects.getOrAddWithFactory(objectId, k => new MonitoredObjectData(object));
+            return mod;
+        }
+
+        private static _getObjectId(obj: Object): string {
+            let id = obj["__bindingHelperObjectId__"];
+            if (id == null) {
+                id = Tools.RandomId();
+                obj["__bindingHelperObjectId__"] = id;
+                return id;
+            }
+            return id;
+        }
+
+        public static _getObjectTypePropertyIDs(obj: IPropertyChanged): StringDictionary<number> {
+            let fullName = Tools.getFullClassName(obj);
+            if (!fullName) {
+                throw Error("Types involved in Data Binding must be decorated with the @className decorator");
+            }
+
+            let d = BindingHelper._propertiesID.getOrAddWithFactory(fullName, () => new StringDictionary<number>());
+            return d;
+        }
+
+        public static _getPropertyID(object: IPropertyChanged, propName: string): number {
+            let otd = BindingHelper._getObjectTypePropertyIDs(object);
+
+            // Make sure we have a WatchedPropertyData for this property of this object type. This will contains the flagIg of the watched property.
+            // We use this flagId to flag for each watched instance which properties are watched, as final or intermediate and which directions are used
+            let propData = otd.getOrAddWithFactory(propName, k => 1 << otd.count);
+
+            return propData;
+        }
+
+        private static _propertiesID: StringDictionary<StringDictionary<number>> = new StringDictionary<StringDictionary<number>>();
+        private static _monitoredObjects: StringDictionary<MonitoredObjectData> = new StringDictionary<MonitoredObjectData>();
+    }
+
+
+    @className("SmartPropertyPrim", "BABYLON")
+    /**
+     * Base class of the primitives, implementing core crosscutting features
+     */
+    export abstract class SmartPropertyPrim extends SmartPropertyBase {
+
+        static SMARTPROPERTYPRIM_PROPCOUNT: number = 0;
+
+        constructor() {
+            super();
+            this._flags = 0;
+            this._uid = null;
+            this._modelKey = null;
+            this._levelBoundingInfo = new BoundingInfo2D();
+            this._boundingInfo = new BoundingInfo2D();
+            this.animations = new Array<Animation>();
+        }
+
+        /**
+         * Disposable pattern, this method must be overloaded by derived types in order to clean up hardware related resources.
+         * @returns false if the object is already dispose, true otherwise. Your implementation must call super.dispose() and check for a false return and return immediately if it's the case.
+         */
+        public dispose(): boolean {
+            if (this.isDisposed) {
+                return false;
+            }
+
+            super.dispose();
+
+            // Don't set to null, it may upset somebody...
+            this.animations.splice(0);
+
+            return true;
+        }
+
+        /**
+         * Animation array, more info: http://doc.babylonjs.com/tutorials/Animations
+         */
+        public animations: Animation[];
+
+        /**
+         * return a unique identifier for the Canvas2D
+         */
+        public get uid(): string {
+            if (!this._uid) {
+                this._uid = Tools.RandomId();
+            }
+            return this._uid;
+        }
+
+        /**
+         * Returns as a new array populated with the Animatable used by the primitive. Must be overloaded by derived primitives.
+         * Look at Sprite2D for more information
+         */
+        public getAnimatables(): IAnimatable[] {
+            return new Array<IAnimatable>();
+        }
+
+        /**
+         * Property giving the Model Key associated to the property.
+         * This value is constructed from the type of the primitive and all the name/value of its properties declared with the modelLevelProperty decorator
+         * @returns the model key string.
+         */
+        public get modelKey(): string {
+
+            // No need to compute it?
+            if (!this._isFlagSet(SmartPropertyPrim.flagModelDirty) && this._modelKey) {
+                return this._modelKey;
+            }
+
+            let modelKey = `Class:${Tools.getClassName(this)};`;
+            let propDic = this.propDic;
+            propDic.forEach((k, v) => {
+                if (v.kind === Prim2DPropInfo.PROPKIND_MODEL) {
+                    let propVal = this[v.name];
+
+                    // Special case, array, this WON'T WORK IN ALL CASES, all entries have to be of the same type and it must be a BJS well known one
+                    if (propVal && propVal.constructor === Array) {
+                        let firstVal = propVal[0];
+                        if (!firstVal) {
+                            propVal = 0;
+                        } else {
+                            propVal = Tools.hashCodeFromStream(Tools.arrayOrStringFeeder(propVal));
+                        }
+                    }
+
+                    let value = "[null]";
+                    if (propVal != null) {
+                        if (v.typeLevelCompare) {
+                            value = Tools.getClassName(propVal);
+                        } else {
+                            // String Dictionaries' content are too complex, with use a Random GUID to make the model unique
+                            if (propVal instanceof StringDictionary) {
+                                value = Tools.RandomId();
+                            } else if (propVal instanceof BaseTexture) {
+                                value = propVal.uid;
+                            } else {
+                                value = propVal.toString();
+                            }
+                        }
+                    }
+
+                    modelKey += v.name + ":" + value + ";";
+                }
+            });
+
+            this._clearFlags(SmartPropertyPrim.flagModelDirty);
+            this._modelKey = modelKey;
+
+            return modelKey;
+        }
+
+        /**
+         * States if the Primitive is dirty and should be rendered again next time.
+         * @returns true is dirty, false otherwise
+         */
+        public get isDirty(): boolean {
+            return (this._instanceDirtyFlags !== 0) || this._areSomeFlagsSet(SmartPropertyPrim.flagModelDirty | SmartPropertyPrim.flagModelUpdate | SmartPropertyPrim.flagPositioningDirty | SmartPropertyPrim.flagLayoutDirty);
+        }
+
+        protected _boundingBoxDirty() {
+            this._setFlags(SmartPropertyPrim.flagLevelBoundingInfoDirty);
+
+            // Escalate the dirty flag in the instance hierarchy, stop when a renderable group is found or at the end
+            if (this instanceof Prim2DBase) {
+                let curprim: Prim2DBase = (<any>this);
+                while (curprim) {
+                    curprim._setFlags(SmartPropertyPrim.flagBoundingInfoDirty);
+                    if (curprim.isSizeAuto) {
+                        curprim.onPrimitivePropertyDirty(Prim2DBase.sizeProperty.flagId);
+                        curprim._setFlags(SmartPropertyPrim.flagPositioningDirty);
+                    }
+
+                    if (curprim instanceof Group2D) {
+                        if (curprim.isRenderableGroup) {
+                            break;
+                        }
+                    }
+
+                    curprim = curprim.parent;
+                }
+            }
+        }
+
+        protected _handlePropChanged<T>(curValue: T, newValue: T, propName: string, propInfo: Prim2DPropInfo, typeLevelCompare: boolean) {
+
+            super._handlePropChanged(curValue, newValue, propName, propInfo, typeLevelCompare);
+
+            // If the property change also dirty the boundingInfo, update the boundingInfo dirty flags
+            if (propInfo.dirtyBoundingInfo) {
+                this._boundingBoxDirty();
+            } else if (propInfo.dirtyParentBoundingInfo) {
+                let p: SmartPropertyPrim = (<any>this)._parent;
+                if (p != null) {
+                    p._boundingBoxDirty();
+                }
+            }
+
+            // If the property belong to a group, check if it's a cached one, and dirty its render sprite accordingly
+            if (this instanceof Group2D && (<Group2D><any>this)._renderableData) {
+                (<SmartPropertyPrim>this).handleGroupChanged(propInfo);
+            }
+
+            // Check for parent layout dirty
+            if (this instanceof Prim2DBase) {
+                let p = (<any>this)._parent;
+                if (p != null && p.layoutEngine && (p.layoutEngine.layoutDirtyOnPropertyChangedMask & propInfo.flagId) !== 0) {
+                    p._setLayoutDirty();
+                }
+            }
+
+            // For type level compare, if there's a change of type it's a change of model, otherwise we issue an instance change
+            var instanceDirty = false;
+            if (typeLevelCompare && curValue != null && newValue != null) {
+                var cvProto = (<any>curValue).__proto__;
+                var nvProto = (<any>newValue).__proto__;
+
+                instanceDirty = (cvProto === nvProto);
+            }
+
+            // Set the dirty flags
+            if (!instanceDirty && (propInfo.kind === Prim2DPropInfo.PROPKIND_MODEL)) {
+                if (!this.isDirty) {
+                    this._setFlags(SmartPropertyPrim.flagModelDirty);
+                }
+            } else if (instanceDirty || (propInfo.kind === Prim2DPropInfo.PROPKIND_INSTANCE) || (propInfo.kind === Prim2DPropInfo.PROPKIND_DYNAMIC)) {
+                let propMask = propInfo.flagId;
+                this.onPrimitivePropertyDirty(propMask);
+            }
+        }
+
+        protected onPrimitivePropertyDirty(propFlagId: number) {
+            this.onPrimBecomesDirty();
+            this._instanceDirtyFlags |= propFlagId;
+        }
+
+        protected handleGroupChanged(prop: Prim2DPropInfo) {
+
+        }
+
+        public _resetPropertiesDirty() {
+            super._resetPropertiesDirty();
+            this._clearFlags(SmartPropertyPrim.flagPrimInDirtyList | SmartPropertyPrim.flagNeedRefresh);
+        }
+
+        /**
+         * Retrieve the boundingInfo for this Primitive, computed based on the primitive itself and NOT its children
+         */
+        public get levelBoundingInfo(): BoundingInfo2D {
+            if (this._isFlagSet(SmartPropertyPrim.flagLevelBoundingInfoDirty)) {
+                if (this.updateLevelBoundingInfo()) {
+                    this._boundingInfo.dirtyWorldAABB();
+                    this._clearFlags(SmartPropertyPrim.flagLevelBoundingInfoDirty);
+                } else {
+                    this._levelBoundingInfo.clear();
+                }
+            }
+            return this._levelBoundingInfo;
+        }
+
+        /**
+         * This method must be overridden by a given Primitive implementation to compute its boundingInfo
+         */
+        protected updateLevelBoundingInfo(): boolean {
+            return false;
+        }
+
+        /**
+         * Property method called when the Primitive becomes dirty
+         */
+        protected onPrimBecomesDirty() {
+
+        }
+
+        /**
+         * Check if a given flag is set
+         * @param flag the flag value
+         * @return true if set, false otherwise
+         */
+        public _isFlagSet(flag: number): boolean {
+            return (this._flags & flag) !== 0;
+        }
+
+        /**
+         * Check if all given flags are set
+         * @param flags the flags ORed
+         * @return true if all the flags are set, false otherwise
+         */
+        public _areAllFlagsSet(flags: number): boolean {
+            return (this._flags & flags) === flags;
+        }
+
+        /**
+         * Check if at least one flag of the given flags is set
+         * @param flags the flags ORed
+         * @return true if at least one flag is set, false otherwise
+         */
+        public _areSomeFlagsSet(flags: number): boolean {
+            return (this._flags & flags) !== 0;
+        }
+
+        /**
+         * Clear the given flags
+         * @param flags the flags to clear
+         */
+        public _clearFlags(flags: number) {
+            this._flags &= ~flags;
+        }
+
+        /**
+         * Set the given flags to true state
+         * @param flags the flags ORed to set
+         * @return the flags state before this call
+         */
+        public _setFlags(flags: number): number {
+            let cur = this._flags;
+            this._flags |= flags;
+            return cur;
+        }
+
+        /**
+         * Change the state of the given flags
+         * @param flags the flags ORed to change
+         * @param state true to set them, false to clear them
+         */
+        public _changeFlags(flags: number, state: boolean) {
+            if (state) {
+                this._flags |= flags;
+            } else {
+                this._flags &= ~flags;
+            }
+        }
+
+        public static flagNoPartOfLayout          = 0x0000001;    // set if the primitive's position/size must not be computed by Layout Engine
+        public static flagLevelBoundingInfoDirty  = 0x0000002;    // set if the primitive's level bounding box (not including children) is dirty
+        public static flagModelDirty              = 0x0000004;    // set if the model must be changed
+        public static flagLayoutDirty             = 0x0000008;    // set if the layout must be computed
+        public static flagLevelVisible            = 0x0000010;    // set if the primitive is set as visible for its level only
+        public static flagBoundingInfoDirty       = 0x0000020;    // set if the primitive's overall bounding box (including children) is dirty
+        public static flagIsPickable              = 0x0000040;    // set if the primitive can be picked during interaction
+        public static flagIsVisible               = 0x0000080;    // set if the primitive is concretely visible (use the levelVisible of parents)
+        public static flagVisibilityChanged       = 0x0000100;    // set if there was a transition between visible/hidden status
+        public static flagPositioningDirty        = 0x0000200;    // set if the primitive positioning must be computed
+        public static flagTrackedGroup            = 0x0000400;    // set if the group2D is tracking a scene node
+        public static flagWorldCacheChanged       = 0x0000800;    // set if the cached bitmap of a world space canvas changed
+        public static flagChildrenFlatZOrder      = 0x0001000;    // set if all the children (direct and indirect) will share the same Z-Order
+        public static flagZOrderDirty             = 0x0002000;    // set if the Z-Order for this prim and its children must be recomputed
+        public static flagActualOpacityDirty      = 0x0004000;    // set if the actualOpactity should be recomputed
+        public static flagPrimInDirtyList         = 0x0008000;    // set if the primitive is in the primDirtyList
+        public static flagIsContainer             = 0x0010000;    // set if the primitive is a container
+        public static flagNeedRefresh             = 0x0020000;    // set if the primitive wasn't successful at refresh
+        public static flagActualScaleDirty        = 0x0040000;    // set if the actualScale property needs to be recomputed
+        public static flagDontInheritParentScale  = 0x0080000;    // set if the actualScale must not use its parent's scale to be computed
+        public static flagGlobalTransformDirty    = 0x0100000;    // set if the global transform must be recomputed due to a local transform change
+        public static flagLayoutBoundingInfoDirty = 0x0200000;    // set if the layout bounding info is dirty
+        public static flagCollisionActor          = 0x0400000;    // set if the primitive is part of the collision engine
+        public static flagModelUpdate             = 0x0800000;    // set if the primitive's model data is to update
+
+        private   _uid                : string;
+        private   _flags              : number;
+        private   _modelKey           : string;
+        protected _levelBoundingInfo  : BoundingInfo2D;
+        protected _boundingInfo       : BoundingInfo2D;
+        protected _layoutBoundingInfo : BoundingInfo2D;
+    }
+
+    export function dependencyProperty<T>(propId: number, piStore: (pi: Prim2DPropInfo) => void, mode = DataBinding.MODE_TWOWAY, updateSourceTrigger = DataBinding.UPDATESOURCETRIGGER_PROPERTYCHANGED): (target: Object, propName: string | symbol, descriptor: TypedPropertyDescriptor<T>) => void {
+        return SmartPropertyBase._hookProperty(propId, piStore, Prim2DPropInfo.PROPKIND_DYNAMIC, { bindingMode: mode, bindingUpdateSourceTrigger: updateSourceTrigger });
+    }
+
+    export function modelLevelProperty<T>(propId: number, piStore: (pi: Prim2DPropInfo) => void, typeLevelCompare = false, dirtyBoundingInfo = false, dirtyParentBoundingBox = false): (target: Object, propName: string | symbol, descriptor: TypedPropertyDescriptor<T>) => void {
+        return SmartPropertyBase._hookProperty(propId, piStore, Prim2DPropInfo.PROPKIND_MODEL, { typeLevelCompare: typeLevelCompare, dirtyBoundingInfo: dirtyBoundingInfo, dirtyParentBoundingBox: dirtyParentBoundingBox });
+    }
+
+    export function instanceLevelProperty<T>(propId: number, piStore: (pi: Prim2DPropInfo) => void, typeLevelCompare = false, dirtyBoundingInfo = false, dirtyParentBoundingBox = false): (target: Object, propName: string | symbol, descriptor: TypedPropertyDescriptor<T>) => void {
+        return SmartPropertyBase._hookProperty(propId, piStore, Prim2DPropInfo.PROPKIND_INSTANCE, { typeLevelCompare: typeLevelCompare, dirtyBoundingInfo: dirtyBoundingInfo, dirtyParentBoundingBox: dirtyParentBoundingBox });
+    }
+
+    export function dynamicLevelProperty<T>(propId: number, piStore: (pi: Prim2DPropInfo) => void, typeLevelCompare = false, dirtyBoundingInfo = false, dirtyParentBoundingBox = false): (target: Object, propName: string | symbol, descriptor: TypedPropertyDescriptor<T>) => void {
+        return SmartPropertyBase._hookProperty(propId, piStore, Prim2DPropInfo.PROPKIND_DYNAMIC, { typeLevelCompare: typeLevelCompare, dirtyBoundingInfo: dirtyBoundingInfo, dirtyParentBoundingBox: dirtyParentBoundingBox });
+    }
 }