﻿module BABYLON {
    export class InstanceClassInfo {
        constructor(base: InstanceClassInfo) {
            this._baseInfo = base;
            this._nextOffset = new StringDictionary<number>();
            this._attributes = new Array<InstancePropInfo>();
        }

        mapProperty(propInfo: InstancePropInfo, push: boolean) {
            let curOff = this._nextOffset.getOrAdd(InstanceClassInfo._CurCategories, 0);
            propInfo.instanceOffset.add(InstanceClassInfo._CurCategories, this._getBaseOffset(InstanceClassInfo._CurCategories) + curOff);
            //console.log(`[${InstanceClassInfo._CurCategories}] New PropInfo. Category: ${propInfo.category}, Name: ${propInfo.attributeName}, Offset: ${propInfo.instanceOffset.get(InstanceClassInfo._CurCategories)}, Size: ${propInfo.size / 4}`);

            this._nextOffset.set(InstanceClassInfo._CurCategories, curOff + (propInfo.size / 4));

            if (push) {
                this._attributes.push(propInfo);
            }
        }

        getInstancingAttributeInfos(effect: Effect, categories: string[]): InstancingAttributeInfo[] {
            let catInline = ";" + categories.join(";") + ";";
            let res = new Array<InstancingAttributeInfo>();
            let curInfo: InstanceClassInfo = this;
            while (curInfo) {
                for (let attrib of curInfo._attributes) {
                    // Only map if there's no category assigned to the instance data or if there's a category and it's in the given list
                    if (!attrib.category || categories.indexOf(attrib.category) !== -1) {
                        let index = effect.getAttributeLocationByName(attrib.attributeName);
                        let iai = new InstancingAttributeInfo();
                        iai.index = index;
                        iai.attributeSize = attrib.size / 4; // attrib.size is in byte and we need to store in "component" (i.e float is 1, vec3 is 3)
                        iai.offset = attrib.instanceOffset.get(catInline) * 4; // attrib.instanceOffset is in float, iai.offset must be in bytes
                        iai.attributeName = attrib.attributeName;
                        res.push(iai);
                    }
                }

                curInfo = curInfo._baseInfo;
            }
            return res;
        }

        getShaderAttributes(categories: string[]): string[] {
            let res = new Array<string>();
            let curInfo: InstanceClassInfo = this;
            while (curInfo) {
                for (let attrib of curInfo._attributes) {
                    // Only map if there's no category assigned to the instance data or if there's a category and it's in the given list
                    if (!attrib.category || categories.indexOf(attrib.category) !== -1) {
                        res.push(attrib.attributeName);
                    }
                }

                curInfo = curInfo._baseInfo;
            }
            return res;
        }

        private _getBaseOffset(categories: string): number {
            let curOffset = 0;
            let curBase = this._baseInfo;
            while (curBase) {
                curOffset += curBase._nextOffset.getOrAdd(categories, 0);
                curBase = curBase._baseInfo;
            }
            return curOffset;
        }

        static _CurCategories: string;
        private _baseInfo: InstanceClassInfo;
        private _nextOffset: StringDictionary<number>;
        private _attributes: Array<InstancePropInfo>;
    }

    export class InstancePropInfo {
        attributeName: string;
        category: string;
        size: number;
        shaderOffset: number;
        instanceOffset: StringDictionary<number>;
        dataType: ShaderDataType;
        //uniformLocation: WebGLUniformLocation;

        delimitedCategory: string;

        constructor() {
            this.instanceOffset = new StringDictionary<number>();
        }

        setSize(val) {
            if (val instanceof Vector2) {
                this.size = 8;
                this.dataType = ShaderDataType.Vector2;
                return;
            }
            if (val instanceof Vector3) {
                this.size = 12;
                this.dataType = ShaderDataType.Vector3;
                return;
            }
            if (val instanceof Vector4) {
                this.size = 16;
                this.dataType = ShaderDataType.Vector4;
                return;
            }
            if (val instanceof Matrix) {
                throw new Error("Matrix type is not supported by WebGL Instance Buffer, you have to use four Vector4 properties instead");
            }
            if (typeof (val) === "number") {
                this.size = 4;
                this.dataType = ShaderDataType.float;
                return;
            }
            if (val instanceof Color3) {
                this.size = 12;
                this.dataType = ShaderDataType.Color3;
                return;
            }
            if (val instanceof Color4) {
                this.size = 16;
                this.dataType = ShaderDataType.Color4;
                return;
            }
            if (val instanceof Size) {
                this.size = 8;
                this.dataType = ShaderDataType.Size;
                return;
            }            return;
        }

        writeData(array: Float32Array, offset: number, val) {
            switch (this.dataType) {
                case ShaderDataType.Vector2:
                    {
                        let v = <Vector2>val;
                        array[offset + 0] = v.x;
                        array[offset + 1] = v.y;
                        break;
                    }
                case ShaderDataType.Vector3:
                    {
                        let v = <Vector3>val;
                        array[offset + 0] = v.x;
                        array[offset + 1] = v.y;
                        array[offset + 2] = v.z;
                        break;
                    }
                case ShaderDataType.Vector4:
                    {
                        let v = <Vector4>val;
                        array[offset + 0] = v.x;
                        array[offset + 1] = v.y;
                        array[offset + 2] = v.z;
                        array[offset + 3] = v.w;
                        break;
                    }
                case ShaderDataType.Color3:
                    {
                        let v = <Color3>val;
                        array[offset + 0] = v.r;
                        array[offset + 1] = v.g;
                        array[offset + 2] = v.b;
                        break;
                    }
                case ShaderDataType.Color4:
                    {
                        let v = <Color4>val;
                        array[offset + 0] = v.r;
                        array[offset + 1] = v.g;
                        array[offset + 2] = v.b;
                        array[offset + 3] = v.a;
                        break;
                    }
                case ShaderDataType.float:
                    {
                        let v = <number>val;
                        array[offset] = v;
                        break;
                    }
                case ShaderDataType.Matrix:
                    {
                        let v = <Matrix>val;
                        for (let i = 0; i < 16; i++) {
                            array[offset + i] = v.m[i];
                        }
                        break;
                    }
                case ShaderDataType.Size:
                    {
                        let s = <Size>val;
                        array[offset + 0] = s.width;
                        array[offset + 1] = s.height;
                        break;
                    }
            }
        }
    }

    export function instanceData<T>(category?: string, shaderAttributeName?: string): (target: Object, propName: string | symbol, descriptor: TypedPropertyDescriptor<T>) => void {
        return (target: Object, propName: string | symbol, descriptor: TypedPropertyDescriptor<T>) => {

            let dic = ClassTreeInfo.getOrRegister<InstanceClassInfo, InstancePropInfo>(target, (base) => new InstanceClassInfo(base));
            let node = dic.getLevelOf(target);
            let instanceDataName = <string>propName;
            shaderAttributeName = shaderAttributeName || instanceDataName;


            let info = node.levelContent.get(instanceDataName);
            if (info) {
                throw new Error(`The ID ${instanceDataName} is already taken by another instance data`);
            }

            info = new InstancePropInfo();
            info.attributeName = shaderAttributeName;
            info.category = category || null;
            if (info.category) {
                info.delimitedCategory = ";" + info.category + ";";
            }

            node.levelContent.add(instanceDataName, info);

            descriptor.get = function () {
                return null;
            }

            descriptor.set = function (val) {
                // Check that we're not trying to set a property that belongs to a category that is not allowed (current)
                // Quit if it's the case, otherwise we could overwrite data somewhere...
                if (info.category && InstanceClassInfo._CurCategories.indexOf(info.delimitedCategory) === -1) {
                    return;
                }
                if (!info.size) {
                    info.setSize(val);
                    node.classContent.mapProperty(info, true);
                } else if (!info.instanceOffset.contains(InstanceClassInfo._CurCategories)) {
                    node.classContent.mapProperty(info, false);
                }

                let obj: InstanceDataBase = this;
                if (obj.dataBuffer && obj.dataElements) {
                    let offset = obj.dataElements[obj.curElement].offset + info.instanceOffset.get(InstanceClassInfo._CurCategories);
                    info.writeData(obj.dataBuffer.buffer, offset, val);
                }
            }

        }
    }

    export class InstanceDataBase {
        constructor(partId: number, dataElementCount: number) {
            this.id = partId;
            this.curElement = 0;
            this._dataElementCount = dataElementCount;
            this.renderMode = 0;
            this.arrayLengthChanged = false;
        }

        id: number;
        isVisible: boolean;

        @instanceData()
        get zBias(): Vector2 {
            return null;
        }
        set zBias(value: Vector2) {
        }


        @instanceData()
        get transformX(): Vector4 {
            return null;
        }
        set transformX(value: Vector4) {
        }

        @instanceData()
        get transformY(): Vector4 {
            return null;
        }
        set transformY(value: Vector4) {
        }

        @instanceData()
        get opacity(): number {
            return null;
        }
        set opacity(value: number) {
        }

        getClassTreeInfo(): ClassTreeInfo<InstanceClassInfo, InstancePropInfo> {
            if (!this.typeInfo) {
                this.typeInfo = ClassTreeInfo.get<InstanceClassInfo, InstancePropInfo>(Object.getPrototypeOf(this));
            }
            return this.typeInfo;
        }

        allocElements() {
            if (!this.dataBuffer || this.dataElements) {
                return;
            }
            let res = new Array<DynamicFloatArrayElementInfo>(this.dataElementCount);
            for (let i = 0; i < this.dataElementCount; i++) {
                res[i] = this.dataBuffer.allocElement();
            }
            this.dataElements = res;
        }

        freeElements() {
            if (!this.dataElements) {
                return;
            }
            for (let ei of this.dataElements) {
                this.dataBuffer.freeElement(ei);
            }
            this.dataElements = null;
        }

        get dataElementCount(): number {
            return this._dataElementCount;
        }

        set dataElementCount(value: number) {
            if (value === this._dataElementCount) {
                return;
            }

            this.arrayLengthChanged = true;
            this.freeElements();
            this._dataElementCount = value;
            this.allocElements();
        }
        groupInstanceInfo: GroupInstanceInfo;
        arrayLengthChanged: boolean;
        curElement: number;
        renderMode: number;
        dataElements: DynamicFloatArrayElementInfo[];
        dataBuffer: DynamicFloatArray;
        typeInfo: ClassTreeInfo<InstanceClassInfo, InstancePropInfo>;

        private _dataElementCount: number;
    }

    @className("RenderablePrim2D", "BABYLON")
    /**
     * The abstract class for primitive that render into the Canvas2D
     */
    export abstract class RenderablePrim2D extends Prim2DBase {
        static RENDERABLEPRIM2D_PROPCOUNT: number = Prim2DBase.PRIM2DBASE_PROPCOUNT + 5;

        public static isAlphaTestProperty: Prim2DPropInfo;
        public static isTransparentProperty: Prim2DPropInfo;

        @dynamicLevelProperty(Prim2DBase.PRIM2DBASE_PROPCOUNT + 0, pi => RenderablePrim2D.isAlphaTestProperty = pi)
        /**
         * Get/set if the Primitive is from the AlphaTest rendering category.
         * The AlphaTest category is the rendering pass with alpha blend, depth compare and write activated.
         * Primitives that render with an alpha mask should be from this category.
         * The setter should be used only by implementers of new primitive type.
         */
        public get isAlphaTest(): boolean {
            return this._useTextureAlpha() || this._isPrimAlphaTest();
        }

        @dynamicLevelProperty(Prim2DBase.PRIM2DBASE_PROPCOUNT + 1, pi => RenderablePrim2D.isTransparentProperty = pi)
        /**
         * Get/set if the Primitive is from the Transparent rendering category.
         * The setter should be used only by implementers of new primitive type.
         */
        public get isTransparent(): boolean {
            return (this.actualOpacity<1) || this._shouldUseAlphaFromTexture() || this._isPrimTransparent();
        }

        public get renderMode(): number {
            return this._renderMode;
        }

        constructor(settings?: {
            parent       ?: Prim2DBase, 
            id           ?: string,
            origin       ?: Vector2,
            isVisible    ?: boolean,
        }) {
            super(settings);

            this._transparentPrimitiveInfo = null;
        }

        /**
         * Dispose the primitive and its resources, remove it from its parent
         */
        public dispose(): boolean {
            if (!super.dispose()) {
                return false;
            }

            if (this.renderGroup) {
                this.renderGroup._setCacheGroupDirty();
            }

            if (this._transparentPrimitiveInfo) {
                this.renderGroup._renderableData.removeTransparentPrimitiveInfo(this._transparentPrimitiveInfo);
                this._transparentPrimitiveInfo = null;
            }

            if (this._instanceDataParts) {
                this._cleanupInstanceDataParts();
            }

            if (this._modelRenderCache) {
                this._modelRenderCache.dispose();
                this._modelRenderCache = null;
            }

            if (this._instanceDataParts) {
                this._instanceDataParts.forEach(p => {
                    p.freeElements();
                });
                this._instanceDataParts = null;
            }

            return true;
        }

        private _cleanupInstanceDataParts() {
            let gii: GroupInstanceInfo = null;
            for (let part of this._instanceDataParts) {
                part.freeElements();
                gii = part.groupInstanceInfo;
            }
            if (gii) {
                let usedCount = 0;
                if (gii.hasOpaqueData) {
                    let od = gii.opaqueData[0];
                    usedCount += od._partData.usedElementCount;
                    gii.opaqueDirty = true;
                }
                if (gii.hasAlphaTestData) {
                    let atd = gii.alphaTestData[0];
                    usedCount += atd._partData.usedElementCount;
                    gii.alphaTestDirty = true;
                }
                if (gii.hasTransparentData) {
                    let td = gii.transparentData[0];
                    usedCount += td._partData.usedElementCount;
                    gii.transparentDirty = true;
                }

                if (usedCount === 0 && gii.modelRenderCache!=null) {
                    this.renderGroup._renderableData._renderGroupInstancesInfo.remove(gii.modelRenderCache.modelKey);
                    gii.dispose();
                }

                if (this._modelRenderCache) {
                    this._modelRenderCache.dispose();
                    this._modelRenderCache = null;
                }

            }
            this._instanceDataParts = null;
        }

        public _prepareRenderPre(context: PrepareRender2DContext) {
            super._prepareRenderPre(context);

            // If the model changed and we have already an instance, we must remove this instance from the obsolete model
            if (this._isFlagSet(SmartPropertyPrim.flagModelDirty) && this._instanceDataParts) {
                this._cleanupInstanceDataParts();
            }

            // Need to create the model?
            let setupModelRenderCache = false;
            if (!this._modelRenderCache || this._isFlagSet(SmartPropertyPrim.flagModelDirty)) {
                setupModelRenderCache = this._createModelRenderCache();
            }

            let gii: GroupInstanceInfo = null;
            let newInstance = false;

            // Need to create the instance data parts?
            if (!this._instanceDataParts) {
                // Yes, flag it for later, more processing will have to be done
                newInstance = true;
                gii = this._createModelDataParts();
            }

            // If the ModelRenderCache is brand new, now is the time to call the implementation's specific setup method to create the rendering resources
            if (setupModelRenderCache) {
                this.setupModelRenderCache(this._modelRenderCache);
            }

            // At this stage we have everything correctly initialized, ModelRenderCache is setup, Model Instance data are good too, they have allocated elements in the Instanced DynamicFloatArray.

            // The last thing to do is check if the instanced related data must be updated because a InstanceLevel property had changed or the primitive visibility changed.
            if (this._areSomeFlagsSet(SmartPropertyPrim.flagVisibilityChanged | SmartPropertyPrim.flagNeedRefresh) || context.forceRefreshPrimitive || newInstance || (this._instanceDirtyFlags !== 0) || (this._globalTransformProcessStep !== this._globalTransformStep) || this._mustUpdateInstance()) {

                this._updateInstanceDataParts(gii);
            }
        }

        private _createModelRenderCache(): boolean {
            let setupModelRenderCache = false;

            if (this._modelRenderCache) {
                this._modelRenderCache.dispose();
            }
            this._modelRenderCache = this.owner._engineData.GetOrAddModelCache(this.modelKey, (key: string) => {
                let mrc = this.createModelRenderCache(key);
                setupModelRenderCache = true;
                return mrc;
            });
            this._clearFlags(SmartPropertyPrim.flagModelDirty);

            // if this is still false it means the MRC already exists, so we add a reference to it
            if (!setupModelRenderCache) {
                this._modelRenderCache.addRef();
            }

            return setupModelRenderCache;
        }

        private _createModelDataParts(): GroupInstanceInfo {
            // Create the instance data parts of the primitive and store them
            let parts = this.createInstanceDataParts();
            this._instanceDataParts = parts;

            // Check if the ModelRenderCache for this particular instance is also brand new, initialize it if it's the case
            if (!this._modelRenderCache._partData) {
                this._setupModelRenderCache(parts);
            }

            // The Rendering resources (Effect, VB, IB, Textures) are stored in the ModelRenderCache
            // But it's the RenderGroup that will store all the Instanced related data to render all the primitive it owns.
            // So for a given ModelKey we getOrAdd a GroupInstanceInfo that will store all these data
            let gii = this.renderGroup._renderableData._renderGroupInstancesInfo.getOrAddWithFactory(this.modelKey, k => {

                let res = new GroupInstanceInfo(this.renderGroup, this._modelRenderCache, this._modelRenderCache._partData.length);

                for (let j = 0; j < this._modelRenderCache._partData.length; j++) {
                    let part = this._instanceDataParts[j];
                    res.partIndexFromId.add(part.id.toString(), j);
                    res.usedShaderCategories[j] = ";" + this.getUsedShaderCategories(part).join(";") + ";";
                    res.strides[j] = this._modelRenderCache._partData[j]._partDataStride;
                }

                return res;
            });

            // Get the GroupInfoDataPart corresponding to the render category of the part
            let rm = 0;
            let gipd: GroupInfoPartData[] = null;
            if (this.isTransparent) {
                gipd = gii.transparentData;
                rm = Render2DContext.RenderModeTransparent;
            } else if (this.isAlphaTest) {
                gipd = gii.alphaTestData;
                rm = Render2DContext.RenderModeAlphaTest;
            } else {
                gipd = gii.opaqueData;
                rm = Render2DContext.RenderModeOpaque;
            }

            // For each instance data part of the primitive, allocate the instanced element it needs for render
            for (let i = 0; i < parts.length; i++) {
                let part = parts[i];
                part.dataBuffer = gipd[i]._partData;
                part.allocElements();
                part.renderMode = rm;
                part.groupInstanceInfo = gii;
            }

            return gii;
        }

        private _setupModelRenderCache(parts: InstanceDataBase[]) {
            let ctiArray = new Array<ClassTreeInfo<InstanceClassInfo, InstancePropInfo>>();
            this._modelRenderCache._partData = new Array<ModelRenderCachePartData>();
            for (let dataPart of parts) {
                var pd = new ModelRenderCachePartData();
                this._modelRenderCache._partData.push(pd)
                var cat = this.getUsedShaderCategories(dataPart);
                var cti = dataPart.getClassTreeInfo();
                // Make sure the instance is visible other the properties won't be set and their size/offset wont be computed
                let curVisible = this.isVisible;
                this.isVisible = true;
                // We manually trigger refreshInstanceData for the only sake of evaluating each instance property size and offset in the instance data, this can only be made at runtime. Once it's done we have all the information to create the instance data buffer.
                //console.log("Build Prop Layout for " + Tools.getClassName(this._instanceDataParts[0]));
                var joinCat = ";" + cat.join(";") + ";";
                pd._partJoinedUsedCategories = joinCat;
                InstanceClassInfo._CurCategories = joinCat;
                let obj = this.beforeRefreshForLayoutConstruction(dataPart);
                if (!this.refreshInstanceDataPart(dataPart)) {
                    console.log(`Layout construction for ${Tools.getClassName(this._instanceDataParts[0])} failed because refresh returned false`);
                }
                this.afterRefreshForLayoutConstruction(dataPart, obj);
                this.isVisible = curVisible;

                var size = 0;
                cti.fullContent.forEach((k, v) => {
                    if (!v.category || cat.indexOf(v.category) !== -1) {
                        if (v.attributeName === "zBias") {
                            pd._zBiasOffset = v.instanceOffset.get(joinCat);
                        }
                        if (!v.size) {
                            console.log(`ERROR: Couldn't detect the size of the Property ${v.attributeName} from type ${Tools.getClassName(cti.type)}. Property is ignored.`);
                        } else {
                            size += v.size;
                        }
                    }
                });
                pd._partDataStride = size;
                pd._partUsedCategories = cat;
                pd._partId = dataPart.id;
                ctiArray.push(cti);
            }
            this._modelRenderCache._partsClassInfo = ctiArray;
        }

        protected onZOrderChanged() {
            if (this.isTransparent && this._transparentPrimitiveInfo) {
                this.renderGroup._renderableData.transparentPrimitiveZChanged(this._transparentPrimitiveInfo);
                let gii = this.renderGroup._renderableData._renderGroupInstancesInfo.get(this.modelKey);

                // Flag the transparentData dirty has will have to sort it again
                gii.transparentOrderDirty = true;
            }
        }

        protected _mustUpdateInstance(): boolean {
            return false;
        }

        protected _useTextureAlpha(): boolean {
            return false;
        }

        protected _shouldUseAlphaFromTexture(): boolean {
            return false;
        }

        protected _isPrimAlphaTest(): boolean {
            return false;
        }

        protected _isPrimTransparent(): boolean {
            return false;
        }

        private _updateInstanceDataParts(gii: GroupInstanceInfo) {
            // Fetch the GroupInstanceInfo if we don't already have it
            let rd = this.renderGroup._renderableData;
            if (!gii) {
                gii = rd._renderGroupInstancesInfo.get(this.modelKey);
            }

            let isTransparent = this.isTransparent;
            let isAlphaTest = this.isAlphaTest;
            let wereTransparent = false;

            // Check a render mode change
            let rmChanged = false;
            if (this._instanceDataParts.length>0) {
                let firstPart = this._instanceDataParts[0];
                let partRM = firstPart.renderMode;
                let curRM = this.renderMode;

                if (partRM !== curRM) {
                    wereTransparent = partRM === Render2DContext.RenderModeTransparent;
                    rmChanged = true;
                    let gipd: TransparentGroupInfoPartData[];
                    switch (curRM) {
                        case Render2DContext.RenderModeTransparent:
                            gipd = gii.transparentData;
                            break;
                        case Render2DContext.RenderModeAlphaTest:
                            gipd = gii.alphaTestData;
                            break;
                        default:
                            gipd = gii.opaqueData;
                    }

                    for (let i = 0; i < this._instanceDataParts.length; i++) {
                        let part = this._instanceDataParts[i];
                        part.freeElements();
                        part.dataBuffer = gipd[i]._partData;
                        part.renderMode = curRM;
                    }

                }
            }

            // Handle changes related to ZOffset
            let visChanged = this._isFlagSet(SmartPropertyPrim.flagVisibilityChanged);

            if (isTransparent || wereTransparent) {
                // Handle visibility change, which is also triggered when the primitive just got created
                if (visChanged || rmChanged) {
                    if (this.isVisible && !wereTransparent) {
                        if (!this._transparentPrimitiveInfo) {
                            // Add the primitive to the list of transparent ones in the group that render is
                            this._transparentPrimitiveInfo = rd.addNewTransparentPrimitiveInfo(this, gii);
                        }
                    } else {
                        if (this._transparentPrimitiveInfo) {
                            rd.removeTransparentPrimitiveInfo(this._transparentPrimitiveInfo);
                            this._transparentPrimitiveInfo = null;
                        }
                    }
                    gii.transparentOrderDirty = true;
                }
            }

            let rebuildTrans = false;

            // For each Instance Data part, refresh it to update the data in the DynamicFloatArray
            for (let part of this._instanceDataParts) {
                let justAllocated = false;
                // Check if we need to allocate data elements (hidden prim which becomes visible again)
                if (!part.dataElements && (visChanged || rmChanged || this.isVisible)) {
                    part.allocElements();
                    justAllocated = true;
                }

                InstanceClassInfo._CurCategories = gii.usedShaderCategories[gii.partIndexFromId.get(part.id.toString())];

                // Will return false if the instance should not be rendered (not visible or other any reasons)
                part.arrayLengthChanged = false;
                if (!this.refreshInstanceDataPart(part)) {
                    // Free the data element
                    if (part.dataElements) {
                        part.freeElements();
                    }

                    // The refresh couldn't succeed, push the primitive to be dirty again for the next render
                    if (this.isVisible) {
                        rd._primNewDirtyList.push(this);
                    }
                }

                rebuildTrans = rebuildTrans || part.arrayLengthChanged || justAllocated;
            }
            this._instanceDirtyFlags = 0;

            // Make the appropriate data dirty
            if (isTransparent) {
                gii.transparentDirty = true;
                if (rebuildTrans) {
                    rd._transparentListChanged = true;
                }
            } else if (isAlphaTest) {
                gii.alphaTestDirty = true;
            } else {
                gii.opaqueDirty = true;
            }

            this._clearFlags(SmartPropertyPrim.flagVisibilityChanged);    // Reset the flag as we've handled the case            
        }

        _updateTransparentSegmentIndices(ts: TransparentSegment) {
            let minOff = Prim2DBase._bigInt;
            let maxOff = 0;

            for (let part of this._instanceDataParts) {
                if (part && part.dataElements) {
                    part.dataBuffer.pack();
                    for (let el of part.dataElements) {
                        minOff = Math.min(minOff, el.offset);
                        maxOff = Math.max(maxOff, el.offset);
                    }
                    ts.startDataIndex = Math.min(ts.startDataIndex, minOff / part.dataBuffer.stride);
                    ts.endDataIndex = Math.max(ts.endDataIndex, (maxOff / part.dataBuffer.stride) + 1); // +1 for exclusive
                }
            }
        }


        // This internal method is mainly used for transparency processing
        public _getNextPrimZOrder(): number {
            let length = this._instanceDataParts.length;
            for (let i = 0; i < length; i++) {
                let part = this._instanceDataParts[i];
                if (part) {
                    let stride = part.dataBuffer.stride;
                    let lastElementOffset = part.dataElements[part.dataElements.length - 1].offset;

                    // check if it's the last in the DFA
                    if (part.dataBuffer.totalElementCount * stride <= lastElementOffset) {
                        return null;
                    }

                    // Return the Z of the next primitive that lies in the DFA
                    return part.dataBuffer[lastElementOffset + stride + this.modelRenderCache._partData[i]._zBiasOffset];
                }
            }
            return null;
        }

        // This internal method is mainly used for transparency processing
        public _getPrevPrimZOrder(): number {
            let length = this._instanceDataParts.length;
            for (let i = 0; i < length; i++) {
                let part = this._instanceDataParts[i];
                if (part) {
                    let stride = part.dataBuffer.stride;
                    let firstElementOffset = part.dataElements[0].offset;

                    // check if it's the first in the DFA
                    if (firstElementOffset === 0) {
                        return null;
                    }

                    // Return the Z of the previous primitive that lies in the DFA
                    return part.dataBuffer[firstElementOffset - stride + this.modelRenderCache._partData[i]._zBiasOffset];
                }
            }
            return null;
        }

        /**
         * Transform a given point using the Primitive's origin setting.
         * This method requires the Primitive's actualSize to be accurate
         * @param p the point to transform
         * @param originOffset an offset applied on the current origin before performing the transformation. Depending on which frame of reference your data is expressed you may have to apply a offset. (if you data is expressed from the bottom/left, no offset is required. If it's expressed from the center the a [-0.5;-0.5] offset has to be applied.
         * @param res an allocated Vector2 that will receive the transformed content
         */
        protected transformPointWithOriginByRef(p: Vector2, originOffset:Vector2, res: Vector2) {
            let actualSize = this.actualSize;
            res.x = p.x - ((this.origin.x + (originOffset ? originOffset.x : 0)) * actualSize.width);
            res.y = p.y - ((this.origin.y + (originOffset ? originOffset.y : 0)) * actualSize.height);
        }

        protected transformPointWithOriginToRef(p: Vector2, originOffset: Vector2, res: Vector2) {
            this.transformPointWithOriginByRef(p, originOffset, res);
            return res;
        }

        /**
         * Get the info for a given effect based on the dataPart metadata
         * @param dataPartId partId in part list to get the info
         * @param vertexBufferAttributes vertex buffer attributes to manually add
         * @param uniforms uniforms to manually add
         * @param useInstanced specified if Instanced Array should be used, if null the engine caps will be used (so true if WebGL supports it, false otherwise), but you have the possibility to override the engine capability. However, if you manually set true but the engine does not support Instanced Array, this method will return null
         */
        protected getDataPartEffectInfo(dataPartId: number, vertexBufferAttributes: string[], uniforms: string[] = null, useInstanced: boolean = null): { attributes: string[], uniforms: string[], defines: string } {
            let dataPart = Tools.first(this._instanceDataParts, i => i.id === dataPartId);
            if (!dataPart) {
                return null;
            }

            let instancedArray = this.owner.supportInstancedArray;
            if (useInstanced != null) {
                // Check if the caller ask for Instanced Array and the engine does not support it, return null if it's the case
                if (useInstanced && instancedArray === false) {
                    return null;
                }

                // Use the caller's setting
                instancedArray = useInstanced;
            }

            let cti = dataPart.getClassTreeInfo();
            let categories = this.getUsedShaderCategories(dataPart);
            let att = cti.classContent.getShaderAttributes(categories);
            let defines = "";
            categories.forEach(c => { defines += `#define ${c}\n` });
            if (instancedArray) {
                defines += "#define Instanced\n";
            }

            return {
                attributes: instancedArray ? vertexBufferAttributes.concat(att) : vertexBufferAttributes,
                uniforms: instancedArray ? (uniforms != null ? uniforms : []) : ((uniforms != null) ? att.concat(uniforms) : (att!=null ? att : [])),
                defines: defines
            };
        }

        protected get modelRenderCache(): ModelRenderCache {
            return this._modelRenderCache;
        }

        protected createModelRenderCache(modelKey: string): ModelRenderCache {
            return null;
        }

        protected setupModelRenderCache(modelRenderCache: ModelRenderCache) {
        }

        protected createInstanceDataParts(): InstanceDataBase[] {
            return null;
        }

        protected getUsedShaderCategories(dataPart: InstanceDataBase): string[] {
            return [];
        }

        protected beforeRefreshForLayoutConstruction(part: InstanceDataBase): any {

        }

        protected afterRefreshForLayoutConstruction(part: InstanceDataBase, obj: any) {

        }

        protected applyActualScaleOnTransform(): boolean {
            return true;
        }

        protected refreshInstanceDataPart(part: InstanceDataBase): boolean {
            if (!this.isVisible) {
                return false;
            }
            part.isVisible = this.isVisible;

            // Which means, if there's only one data element, we're update it from this method, otherwise it is the responsibility of the derived class to call updateInstanceDataPart as many times as needed, properly (look at Text2D's implementation for more information)
            if (part.dataElementCount === 1) {
                part.curElement = 0;
                this.updateInstanceDataPart(part);
            }
            return true;
        }

        private static _uV = new Vector2(1, 1);
        private static _s = Vector3.Zero();
        private static _r = Quaternion.Identity();
        private static _t = Vector3.Zero();
        private static _uV3 = new Vector3(1, 1, 1);
        /**
         * Update the instanceDataBase level properties of a part
         * @param part the part to update
         * @param positionOffset to use in multi part per primitive (e.g. the Text2D has N parts for N letter to display), this give the offset to apply (e.g. the position of the letter from the bottom/left corner of the text).
         */
        protected updateInstanceDataPart(part: InstanceDataBase, positionOffset: Vector2 = null) {
            let t = this._globalTransform.multiply(this.renderGroup.invGlobalTransform);    // Compute the transformation into the renderGroup's space
<<<<<<< HEAD
            let rgScale = (this._areSomeFlagsSet(SmartPropertyPrim.flagDontInheritParentScale) || !this.applyActualScaleOnTransform()) ? RenderablePrim2D._uV : this.renderGroup.actualScale;         // We still need to apply the scale of the renderGroup to our rendering, so get it.
=======
            let rgScale = this._areSomeFlagsSet(SmartPropertyPrim.flagDontInheritParentScale) ? RenderablePrim2D._uV : this.renderGroup.actualScale;         // We still need to apply the scale of the renderGroup to our rendering, so get it.

            if (!this.applyActualScaleOnTransform()) {
                t.decompose(RenderablePrim2D._s, RenderablePrim2D._r, RenderablePrim2D._t);
                t = Matrix.Compose(RenderablePrim2D._uV3, RenderablePrim2D._r, RenderablePrim2D._t);
            }

            //let rgScale = (this._areSomeFlagsSet(SmartPropertyPrim.flagDontInheritParentScale) || !this.applyActualScaleOnTransform()) ? RenderablePrim2D._uV : this.renderGroup.actualScale;         // We still need to apply the scale of the renderGroup to our rendering, so get it.
>>>>>>> a24de657
            let size = (<Size>this.renderGroup.viewportSize);
            let zBias = this.actualZOffset;

            let offX = 0;
            let offY = 0;
            // If there's an offset, apply the global transformation matrix on it to get a global offset
            if (positionOffset) {
                offX = positionOffset.x * t.m[0] + positionOffset.y * t.m[4];
                offY = positionOffset.x * t.m[1] + positionOffset.y * t.m[5];
            }

            // Have to convert the coordinates to clip space which is ranged between [-1;1] on X and Y axis, with 0,0 being the left/bottom corner
            // Current coordinates are expressed in renderGroup coordinates ([0, renderGroup.actualSize.width|height]) with 0,0 being at the left/top corner
            // So for X: 
            //  - tx.x = value * 2 / width: is to switch from [0, renderGroup.width] to [0, 2]
            //  - tx.w = (value * 2 / width) - 1: w stores the translation in renderGroup coordinates so (value * 2 / width) to switch to a clip space translation value. - 1 is to offset the overall [0;2] to [-1;1].
            // At last we don't forget to apply the actualScale of the Render Group to tx[0] and ty[1] to propagate scaling correctly
            let w = size.width;
            let h = size.height;
            let invZBias = 1 / zBias;
            let tx = new Vector4(t.m[0] * rgScale.x * 2 / w, t.m[4] * 2 / w, 0/*t.m[8]*/, ((t.m[12] + offX) * rgScale.x * 2 / w) - 1);
            let ty = new Vector4(t.m[1] * 2 / h, t.m[5] * rgScale.y * 2 / h, 0/*t.m[9]*/, ((t.m[13] + offY) * rgScale.y * 2 / h) - 1);

            part.transformX = tx;
            part.transformY = ty;
            part.opacity = this.actualOpacity;

            // Stores zBias and it's inverse value because that's needed to compute the clip space W coordinate (which is 1/Z, so 1/zBias)
            part.zBias = new Vector2(zBias, invZBias);
        }

        protected _updateRenderMode() {
            if (this.isTransparent) {
                this._renderMode = Render2DContext.RenderModeTransparent;
            } else if (this.isAlphaTest) {
                this._renderMode = Render2DContext.RenderModeAlphaTest;
            } else {
                this._renderMode = Render2DContext.RenderModeOpaque;
            }
        }

        private _modelRenderCache: ModelRenderCache;
        private _transparentPrimitiveInfo: TransparentPrimitiveInfo;

        protected _instanceDataParts: InstanceDataBase[];
        private _renderMode: number;
    }


}<|MERGE_RESOLUTION|>--- conflicted
+++ resolved
@@ -1,995 +1,991 @@
-﻿module BABYLON {
-    export class InstanceClassInfo {
-        constructor(base: InstanceClassInfo) {
-            this._baseInfo = base;
-            this._nextOffset = new StringDictionary<number>();
-            this._attributes = new Array<InstancePropInfo>();
-        }
-
-        mapProperty(propInfo: InstancePropInfo, push: boolean) {
-            let curOff = this._nextOffset.getOrAdd(InstanceClassInfo._CurCategories, 0);
-            propInfo.instanceOffset.add(InstanceClassInfo._CurCategories, this._getBaseOffset(InstanceClassInfo._CurCategories) + curOff);
-            //console.log(`[${InstanceClassInfo._CurCategories}] New PropInfo. Category: ${propInfo.category}, Name: ${propInfo.attributeName}, Offset: ${propInfo.instanceOffset.get(InstanceClassInfo._CurCategories)}, Size: ${propInfo.size / 4}`);
-
-            this._nextOffset.set(InstanceClassInfo._CurCategories, curOff + (propInfo.size / 4));
-
-            if (push) {
-                this._attributes.push(propInfo);
-            }
-        }
-
-        getInstancingAttributeInfos(effect: Effect, categories: string[]): InstancingAttributeInfo[] {
-            let catInline = ";" + categories.join(";") + ";";
-            let res = new Array<InstancingAttributeInfo>();
-            let curInfo: InstanceClassInfo = this;
-            while (curInfo) {
-                for (let attrib of curInfo._attributes) {
-                    // Only map if there's no category assigned to the instance data or if there's a category and it's in the given list
-                    if (!attrib.category || categories.indexOf(attrib.category) !== -1) {
-                        let index = effect.getAttributeLocationByName(attrib.attributeName);
-                        let iai = new InstancingAttributeInfo();
-                        iai.index = index;
-                        iai.attributeSize = attrib.size / 4; // attrib.size is in byte and we need to store in "component" (i.e float is 1, vec3 is 3)
-                        iai.offset = attrib.instanceOffset.get(catInline) * 4; // attrib.instanceOffset is in float, iai.offset must be in bytes
-                        iai.attributeName = attrib.attributeName;
-                        res.push(iai);
-                    }
-                }
-
-                curInfo = curInfo._baseInfo;
-            }
-            return res;
-        }
-
-        getShaderAttributes(categories: string[]): string[] {
-            let res = new Array<string>();
-            let curInfo: InstanceClassInfo = this;
-            while (curInfo) {
-                for (let attrib of curInfo._attributes) {
-                    // Only map if there's no category assigned to the instance data or if there's a category and it's in the given list
-                    if (!attrib.category || categories.indexOf(attrib.category) !== -1) {
-                        res.push(attrib.attributeName);
-                    }
-                }
-
-                curInfo = curInfo._baseInfo;
-            }
-            return res;
-        }
-
-        private _getBaseOffset(categories: string): number {
-            let curOffset = 0;
-            let curBase = this._baseInfo;
-            while (curBase) {
-                curOffset += curBase._nextOffset.getOrAdd(categories, 0);
-                curBase = curBase._baseInfo;
-            }
-            return curOffset;
-        }
-
-        static _CurCategories: string;
-        private _baseInfo: InstanceClassInfo;
-        private _nextOffset: StringDictionary<number>;
-        private _attributes: Array<InstancePropInfo>;
-    }
-
-    export class InstancePropInfo {
-        attributeName: string;
-        category: string;
-        size: number;
-        shaderOffset: number;
-        instanceOffset: StringDictionary<number>;
-        dataType: ShaderDataType;
-        //uniformLocation: WebGLUniformLocation;
-
-        delimitedCategory: string;
-
-        constructor() {
-            this.instanceOffset = new StringDictionary<number>();
-        }
-
-        setSize(val) {
-            if (val instanceof Vector2) {
-                this.size = 8;
-                this.dataType = ShaderDataType.Vector2;
-                return;
-            }
-            if (val instanceof Vector3) {
-                this.size = 12;
-                this.dataType = ShaderDataType.Vector3;
-                return;
-            }
-            if (val instanceof Vector4) {
-                this.size = 16;
-                this.dataType = ShaderDataType.Vector4;
-                return;
-            }
-            if (val instanceof Matrix) {
-                throw new Error("Matrix type is not supported by WebGL Instance Buffer, you have to use four Vector4 properties instead");
-            }
-            if (typeof (val) === "number") {
-                this.size = 4;
-                this.dataType = ShaderDataType.float;
-                return;
-            }
-            if (val instanceof Color3) {
-                this.size = 12;
-                this.dataType = ShaderDataType.Color3;
-                return;
-            }
-            if (val instanceof Color4) {
-                this.size = 16;
-                this.dataType = ShaderDataType.Color4;
-                return;
-            }
-            if (val instanceof Size) {
-                this.size = 8;
-                this.dataType = ShaderDataType.Size;
-                return;
-            }            return;
-        }
-
-        writeData(array: Float32Array, offset: number, val) {
-            switch (this.dataType) {
-                case ShaderDataType.Vector2:
-                    {
-                        let v = <Vector2>val;
-                        array[offset + 0] = v.x;
-                        array[offset + 1] = v.y;
-                        break;
-                    }
-                case ShaderDataType.Vector3:
-                    {
-                        let v = <Vector3>val;
-                        array[offset + 0] = v.x;
-                        array[offset + 1] = v.y;
-                        array[offset + 2] = v.z;
-                        break;
-                    }
-                case ShaderDataType.Vector4:
-                    {
-                        let v = <Vector4>val;
-                        array[offset + 0] = v.x;
-                        array[offset + 1] = v.y;
-                        array[offset + 2] = v.z;
-                        array[offset + 3] = v.w;
-                        break;
-                    }
-                case ShaderDataType.Color3:
-                    {
-                        let v = <Color3>val;
-                        array[offset + 0] = v.r;
-                        array[offset + 1] = v.g;
-                        array[offset + 2] = v.b;
-                        break;
-                    }
-                case ShaderDataType.Color4:
-                    {
-                        let v = <Color4>val;
-                        array[offset + 0] = v.r;
-                        array[offset + 1] = v.g;
-                        array[offset + 2] = v.b;
-                        array[offset + 3] = v.a;
-                        break;
-                    }
-                case ShaderDataType.float:
-                    {
-                        let v = <number>val;
-                        array[offset] = v;
-                        break;
-                    }
-                case ShaderDataType.Matrix:
-                    {
-                        let v = <Matrix>val;
-                        for (let i = 0; i < 16; i++) {
-                            array[offset + i] = v.m[i];
-                        }
-                        break;
-                    }
-                case ShaderDataType.Size:
-                    {
-                        let s = <Size>val;
-                        array[offset + 0] = s.width;
-                        array[offset + 1] = s.height;
-                        break;
-                    }
-            }
-        }
-    }
-
-    export function instanceData<T>(category?: string, shaderAttributeName?: string): (target: Object, propName: string | symbol, descriptor: TypedPropertyDescriptor<T>) => void {
-        return (target: Object, propName: string | symbol, descriptor: TypedPropertyDescriptor<T>) => {
-
-            let dic = ClassTreeInfo.getOrRegister<InstanceClassInfo, InstancePropInfo>(target, (base) => new InstanceClassInfo(base));
-            let node = dic.getLevelOf(target);
-            let instanceDataName = <string>propName;
-            shaderAttributeName = shaderAttributeName || instanceDataName;
-
-
-            let info = node.levelContent.get(instanceDataName);
-            if (info) {
-                throw new Error(`The ID ${instanceDataName} is already taken by another instance data`);
-            }
-
-            info = new InstancePropInfo();
-            info.attributeName = shaderAttributeName;
-            info.category = category || null;
-            if (info.category) {
-                info.delimitedCategory = ";" + info.category + ";";
-            }
-
-            node.levelContent.add(instanceDataName, info);
-
-            descriptor.get = function () {
-                return null;
-            }
-
-            descriptor.set = function (val) {
-                // Check that we're not trying to set a property that belongs to a category that is not allowed (current)
-                // Quit if it's the case, otherwise we could overwrite data somewhere...
-                if (info.category && InstanceClassInfo._CurCategories.indexOf(info.delimitedCategory) === -1) {
-                    return;
-                }
-                if (!info.size) {
-                    info.setSize(val);
-                    node.classContent.mapProperty(info, true);
-                } else if (!info.instanceOffset.contains(InstanceClassInfo._CurCategories)) {
-                    node.classContent.mapProperty(info, false);
-                }
-
-                let obj: InstanceDataBase = this;
-                if (obj.dataBuffer && obj.dataElements) {
-                    let offset = obj.dataElements[obj.curElement].offset + info.instanceOffset.get(InstanceClassInfo._CurCategories);
-                    info.writeData(obj.dataBuffer.buffer, offset, val);
-                }
-            }
-
-        }
-    }
-
-    export class InstanceDataBase {
-        constructor(partId: number, dataElementCount: number) {
-            this.id = partId;
-            this.curElement = 0;
-            this._dataElementCount = dataElementCount;
-            this.renderMode = 0;
-            this.arrayLengthChanged = false;
-        }
-
-        id: number;
-        isVisible: boolean;
-
-        @instanceData()
-        get zBias(): Vector2 {
-            return null;
-        }
-        set zBias(value: Vector2) {
-        }
-
-
-        @instanceData()
-        get transformX(): Vector4 {
-            return null;
-        }
-        set transformX(value: Vector4) {
-        }
-
-        @instanceData()
-        get transformY(): Vector4 {
-            return null;
-        }
-        set transformY(value: Vector4) {
-        }
-
-        @instanceData()
-        get opacity(): number {
-            return null;
-        }
-        set opacity(value: number) {
-        }
-
-        getClassTreeInfo(): ClassTreeInfo<InstanceClassInfo, InstancePropInfo> {
-            if (!this.typeInfo) {
-                this.typeInfo = ClassTreeInfo.get<InstanceClassInfo, InstancePropInfo>(Object.getPrototypeOf(this));
-            }
-            return this.typeInfo;
-        }
-
-        allocElements() {
-            if (!this.dataBuffer || this.dataElements) {
-                return;
-            }
-            let res = new Array<DynamicFloatArrayElementInfo>(this.dataElementCount);
-            for (let i = 0; i < this.dataElementCount; i++) {
-                res[i] = this.dataBuffer.allocElement();
-            }
-            this.dataElements = res;
-        }
-
-        freeElements() {
-            if (!this.dataElements) {
-                return;
-            }
-            for (let ei of this.dataElements) {
-                this.dataBuffer.freeElement(ei);
-            }
-            this.dataElements = null;
-        }
-
-        get dataElementCount(): number {
-            return this._dataElementCount;
-        }
-
-        set dataElementCount(value: number) {
-            if (value === this._dataElementCount) {
-                return;
-            }
-
-            this.arrayLengthChanged = true;
-            this.freeElements();
-            this._dataElementCount = value;
-            this.allocElements();
-        }
-        groupInstanceInfo: GroupInstanceInfo;
-        arrayLengthChanged: boolean;
-        curElement: number;
-        renderMode: number;
-        dataElements: DynamicFloatArrayElementInfo[];
-        dataBuffer: DynamicFloatArray;
-        typeInfo: ClassTreeInfo<InstanceClassInfo, InstancePropInfo>;
-
-        private _dataElementCount: number;
-    }
-
-    @className("RenderablePrim2D", "BABYLON")
-    /**
-     * The abstract class for primitive that render into the Canvas2D
-     */
-    export abstract class RenderablePrim2D extends Prim2DBase {
-        static RENDERABLEPRIM2D_PROPCOUNT: number = Prim2DBase.PRIM2DBASE_PROPCOUNT + 5;
-
-        public static isAlphaTestProperty: Prim2DPropInfo;
-        public static isTransparentProperty: Prim2DPropInfo;
-
-        @dynamicLevelProperty(Prim2DBase.PRIM2DBASE_PROPCOUNT + 0, pi => RenderablePrim2D.isAlphaTestProperty = pi)
-        /**
-         * Get/set if the Primitive is from the AlphaTest rendering category.
-         * The AlphaTest category is the rendering pass with alpha blend, depth compare and write activated.
-         * Primitives that render with an alpha mask should be from this category.
-         * The setter should be used only by implementers of new primitive type.
-         */
-        public get isAlphaTest(): boolean {
-            return this._useTextureAlpha() || this._isPrimAlphaTest();
-        }
-
-        @dynamicLevelProperty(Prim2DBase.PRIM2DBASE_PROPCOUNT + 1, pi => RenderablePrim2D.isTransparentProperty = pi)
-        /**
-         * Get/set if the Primitive is from the Transparent rendering category.
-         * The setter should be used only by implementers of new primitive type.
-         */
-        public get isTransparent(): boolean {
-            return (this.actualOpacity<1) || this._shouldUseAlphaFromTexture() || this._isPrimTransparent();
-        }
-
-        public get renderMode(): number {
-            return this._renderMode;
-        }
-
-        constructor(settings?: {
-            parent       ?: Prim2DBase, 
-            id           ?: string,
-            origin       ?: Vector2,
-            isVisible    ?: boolean,
-        }) {
-            super(settings);
-
-            this._transparentPrimitiveInfo = null;
-        }
-
-        /**
-         * Dispose the primitive and its resources, remove it from its parent
-         */
-        public dispose(): boolean {
-            if (!super.dispose()) {
-                return false;
-            }
-
-            if (this.renderGroup) {
-                this.renderGroup._setCacheGroupDirty();
-            }
-
-            if (this._transparentPrimitiveInfo) {
-                this.renderGroup._renderableData.removeTransparentPrimitiveInfo(this._transparentPrimitiveInfo);
-                this._transparentPrimitiveInfo = null;
-            }
-
-            if (this._instanceDataParts) {
-                this._cleanupInstanceDataParts();
-            }
-
-            if (this._modelRenderCache) {
-                this._modelRenderCache.dispose();
-                this._modelRenderCache = null;
-            }
-
-            if (this._instanceDataParts) {
-                this._instanceDataParts.forEach(p => {
-                    p.freeElements();
-                });
-                this._instanceDataParts = null;
-            }
-
-            return true;
-        }
-
-        private _cleanupInstanceDataParts() {
-            let gii: GroupInstanceInfo = null;
-            for (let part of this._instanceDataParts) {
-                part.freeElements();
-                gii = part.groupInstanceInfo;
-            }
-            if (gii) {
-                let usedCount = 0;
-                if (gii.hasOpaqueData) {
-                    let od = gii.opaqueData[0];
-                    usedCount += od._partData.usedElementCount;
-                    gii.opaqueDirty = true;
-                }
-                if (gii.hasAlphaTestData) {
-                    let atd = gii.alphaTestData[0];
-                    usedCount += atd._partData.usedElementCount;
-                    gii.alphaTestDirty = true;
-                }
-                if (gii.hasTransparentData) {
-                    let td = gii.transparentData[0];
-                    usedCount += td._partData.usedElementCount;
-                    gii.transparentDirty = true;
-                }
-
-                if (usedCount === 0 && gii.modelRenderCache!=null) {
-                    this.renderGroup._renderableData._renderGroupInstancesInfo.remove(gii.modelRenderCache.modelKey);
-                    gii.dispose();
-                }
-
-                if (this._modelRenderCache) {
-                    this._modelRenderCache.dispose();
-                    this._modelRenderCache = null;
-                }
-
-            }
-            this._instanceDataParts = null;
-        }
-
-        public _prepareRenderPre(context: PrepareRender2DContext) {
-            super._prepareRenderPre(context);
-
-            // If the model changed and we have already an instance, we must remove this instance from the obsolete model
-            if (this._isFlagSet(SmartPropertyPrim.flagModelDirty) && this._instanceDataParts) {
-                this._cleanupInstanceDataParts();
-            }
-
-            // Need to create the model?
-            let setupModelRenderCache = false;
-            if (!this._modelRenderCache || this._isFlagSet(SmartPropertyPrim.flagModelDirty)) {
-                setupModelRenderCache = this._createModelRenderCache();
-            }
-
-            let gii: GroupInstanceInfo = null;
-            let newInstance = false;
-
-            // Need to create the instance data parts?
-            if (!this._instanceDataParts) {
-                // Yes, flag it for later, more processing will have to be done
-                newInstance = true;
-                gii = this._createModelDataParts();
-            }
-
-            // If the ModelRenderCache is brand new, now is the time to call the implementation's specific setup method to create the rendering resources
-            if (setupModelRenderCache) {
-                this.setupModelRenderCache(this._modelRenderCache);
-            }
-
-            // At this stage we have everything correctly initialized, ModelRenderCache is setup, Model Instance data are good too, they have allocated elements in the Instanced DynamicFloatArray.
-
-            // The last thing to do is check if the instanced related data must be updated because a InstanceLevel property had changed or the primitive visibility changed.
-            if (this._areSomeFlagsSet(SmartPropertyPrim.flagVisibilityChanged | SmartPropertyPrim.flagNeedRefresh) || context.forceRefreshPrimitive || newInstance || (this._instanceDirtyFlags !== 0) || (this._globalTransformProcessStep !== this._globalTransformStep) || this._mustUpdateInstance()) {
-
-                this._updateInstanceDataParts(gii);
-            }
-        }
-
-        private _createModelRenderCache(): boolean {
-            let setupModelRenderCache = false;
-
-            if (this._modelRenderCache) {
-                this._modelRenderCache.dispose();
-            }
-            this._modelRenderCache = this.owner._engineData.GetOrAddModelCache(this.modelKey, (key: string) => {
-                let mrc = this.createModelRenderCache(key);
-                setupModelRenderCache = true;
-                return mrc;
-            });
-            this._clearFlags(SmartPropertyPrim.flagModelDirty);
-
-            // if this is still false it means the MRC already exists, so we add a reference to it
-            if (!setupModelRenderCache) {
-                this._modelRenderCache.addRef();
-            }
-
-            return setupModelRenderCache;
-        }
-
-        private _createModelDataParts(): GroupInstanceInfo {
-            // Create the instance data parts of the primitive and store them
-            let parts = this.createInstanceDataParts();
-            this._instanceDataParts = parts;
-
-            // Check if the ModelRenderCache for this particular instance is also brand new, initialize it if it's the case
-            if (!this._modelRenderCache._partData) {
-                this._setupModelRenderCache(parts);
-            }
-
-            // The Rendering resources (Effect, VB, IB, Textures) are stored in the ModelRenderCache
-            // But it's the RenderGroup that will store all the Instanced related data to render all the primitive it owns.
-            // So for a given ModelKey we getOrAdd a GroupInstanceInfo that will store all these data
-            let gii = this.renderGroup._renderableData._renderGroupInstancesInfo.getOrAddWithFactory(this.modelKey, k => {
-
-                let res = new GroupInstanceInfo(this.renderGroup, this._modelRenderCache, this._modelRenderCache._partData.length);
-
-                for (let j = 0; j < this._modelRenderCache._partData.length; j++) {
-                    let part = this._instanceDataParts[j];
-                    res.partIndexFromId.add(part.id.toString(), j);
-                    res.usedShaderCategories[j] = ";" + this.getUsedShaderCategories(part).join(";") + ";";
-                    res.strides[j] = this._modelRenderCache._partData[j]._partDataStride;
-                }
-
-                return res;
-            });
-
-            // Get the GroupInfoDataPart corresponding to the render category of the part
-            let rm = 0;
-            let gipd: GroupInfoPartData[] = null;
-            if (this.isTransparent) {
-                gipd = gii.transparentData;
-                rm = Render2DContext.RenderModeTransparent;
-            } else if (this.isAlphaTest) {
-                gipd = gii.alphaTestData;
-                rm = Render2DContext.RenderModeAlphaTest;
-            } else {
-                gipd = gii.opaqueData;
-                rm = Render2DContext.RenderModeOpaque;
-            }
-
-            // For each instance data part of the primitive, allocate the instanced element it needs for render
-            for (let i = 0; i < parts.length; i++) {
-                let part = parts[i];
-                part.dataBuffer = gipd[i]._partData;
-                part.allocElements();
-                part.renderMode = rm;
-                part.groupInstanceInfo = gii;
-            }
-
-            return gii;
-        }
-
-        private _setupModelRenderCache(parts: InstanceDataBase[]) {
-            let ctiArray = new Array<ClassTreeInfo<InstanceClassInfo, InstancePropInfo>>();
-            this._modelRenderCache._partData = new Array<ModelRenderCachePartData>();
-            for (let dataPart of parts) {
-                var pd = new ModelRenderCachePartData();
-                this._modelRenderCache._partData.push(pd)
-                var cat = this.getUsedShaderCategories(dataPart);
-                var cti = dataPart.getClassTreeInfo();
-                // Make sure the instance is visible other the properties won't be set and their size/offset wont be computed
-                let curVisible = this.isVisible;
-                this.isVisible = true;
-                // We manually trigger refreshInstanceData for the only sake of evaluating each instance property size and offset in the instance data, this can only be made at runtime. Once it's done we have all the information to create the instance data buffer.
-                //console.log("Build Prop Layout for " + Tools.getClassName(this._instanceDataParts[0]));
-                var joinCat = ";" + cat.join(";") + ";";
-                pd._partJoinedUsedCategories = joinCat;
-                InstanceClassInfo._CurCategories = joinCat;
-                let obj = this.beforeRefreshForLayoutConstruction(dataPart);
-                if (!this.refreshInstanceDataPart(dataPart)) {
-                    console.log(`Layout construction for ${Tools.getClassName(this._instanceDataParts[0])} failed because refresh returned false`);
-                }
-                this.afterRefreshForLayoutConstruction(dataPart, obj);
-                this.isVisible = curVisible;
-
-                var size = 0;
-                cti.fullContent.forEach((k, v) => {
-                    if (!v.category || cat.indexOf(v.category) !== -1) {
-                        if (v.attributeName === "zBias") {
-                            pd._zBiasOffset = v.instanceOffset.get(joinCat);
-                        }
-                        if (!v.size) {
-                            console.log(`ERROR: Couldn't detect the size of the Property ${v.attributeName} from type ${Tools.getClassName(cti.type)}. Property is ignored.`);
-                        } else {
-                            size += v.size;
-                        }
-                    }
-                });
-                pd._partDataStride = size;
-                pd._partUsedCategories = cat;
-                pd._partId = dataPart.id;
-                ctiArray.push(cti);
-            }
-            this._modelRenderCache._partsClassInfo = ctiArray;
-        }
-
-        protected onZOrderChanged() {
-            if (this.isTransparent && this._transparentPrimitiveInfo) {
-                this.renderGroup._renderableData.transparentPrimitiveZChanged(this._transparentPrimitiveInfo);
-                let gii = this.renderGroup._renderableData._renderGroupInstancesInfo.get(this.modelKey);
-
-                // Flag the transparentData dirty has will have to sort it again
-                gii.transparentOrderDirty = true;
-            }
-        }
-
-        protected _mustUpdateInstance(): boolean {
-            return false;
-        }
-
-        protected _useTextureAlpha(): boolean {
-            return false;
-        }
-
-        protected _shouldUseAlphaFromTexture(): boolean {
-            return false;
-        }
-
-        protected _isPrimAlphaTest(): boolean {
-            return false;
-        }
-
-        protected _isPrimTransparent(): boolean {
-            return false;
-        }
-
-        private _updateInstanceDataParts(gii: GroupInstanceInfo) {
-            // Fetch the GroupInstanceInfo if we don't already have it
-            let rd = this.renderGroup._renderableData;
-            if (!gii) {
-                gii = rd._renderGroupInstancesInfo.get(this.modelKey);
-            }
-
-            let isTransparent = this.isTransparent;
-            let isAlphaTest = this.isAlphaTest;
-            let wereTransparent = false;
-
-            // Check a render mode change
-            let rmChanged = false;
-            if (this._instanceDataParts.length>0) {
-                let firstPart = this._instanceDataParts[0];
-                let partRM = firstPart.renderMode;
-                let curRM = this.renderMode;
-
-                if (partRM !== curRM) {
-                    wereTransparent = partRM === Render2DContext.RenderModeTransparent;
-                    rmChanged = true;
-                    let gipd: TransparentGroupInfoPartData[];
-                    switch (curRM) {
-                        case Render2DContext.RenderModeTransparent:
-                            gipd = gii.transparentData;
-                            break;
-                        case Render2DContext.RenderModeAlphaTest:
-                            gipd = gii.alphaTestData;
-                            break;
-                        default:
-                            gipd = gii.opaqueData;
-                    }
-
-                    for (let i = 0; i < this._instanceDataParts.length; i++) {
-                        let part = this._instanceDataParts[i];
-                        part.freeElements();
-                        part.dataBuffer = gipd[i]._partData;
-                        part.renderMode = curRM;
-                    }
-
-                }
-            }
-
-            // Handle changes related to ZOffset
-            let visChanged = this._isFlagSet(SmartPropertyPrim.flagVisibilityChanged);
-
-            if (isTransparent || wereTransparent) {
-                // Handle visibility change, which is also triggered when the primitive just got created
-                if (visChanged || rmChanged) {
-                    if (this.isVisible && !wereTransparent) {
-                        if (!this._transparentPrimitiveInfo) {
-                            // Add the primitive to the list of transparent ones in the group that render is
-                            this._transparentPrimitiveInfo = rd.addNewTransparentPrimitiveInfo(this, gii);
-                        }
-                    } else {
-                        if (this._transparentPrimitiveInfo) {
-                            rd.removeTransparentPrimitiveInfo(this._transparentPrimitiveInfo);
-                            this._transparentPrimitiveInfo = null;
-                        }
-                    }
-                    gii.transparentOrderDirty = true;
-                }
-            }
-
-            let rebuildTrans = false;
-
-            // For each Instance Data part, refresh it to update the data in the DynamicFloatArray
-            for (let part of this._instanceDataParts) {
-                let justAllocated = false;
-                // Check if we need to allocate data elements (hidden prim which becomes visible again)
-                if (!part.dataElements && (visChanged || rmChanged || this.isVisible)) {
-                    part.allocElements();
-                    justAllocated = true;
-                }
-
-                InstanceClassInfo._CurCategories = gii.usedShaderCategories[gii.partIndexFromId.get(part.id.toString())];
-
-                // Will return false if the instance should not be rendered (not visible or other any reasons)
-                part.arrayLengthChanged = false;
-                if (!this.refreshInstanceDataPart(part)) {
-                    // Free the data element
-                    if (part.dataElements) {
-                        part.freeElements();
-                    }
-
-                    // The refresh couldn't succeed, push the primitive to be dirty again for the next render
-                    if (this.isVisible) {
-                        rd._primNewDirtyList.push(this);
-                    }
-                }
-
-                rebuildTrans = rebuildTrans || part.arrayLengthChanged || justAllocated;
-            }
-            this._instanceDirtyFlags = 0;
-
-            // Make the appropriate data dirty
-            if (isTransparent) {
-                gii.transparentDirty = true;
-                if (rebuildTrans) {
-                    rd._transparentListChanged = true;
-                }
-            } else if (isAlphaTest) {
-                gii.alphaTestDirty = true;
-            } else {
-                gii.opaqueDirty = true;
-            }
-
-            this._clearFlags(SmartPropertyPrim.flagVisibilityChanged);    // Reset the flag as we've handled the case            
-        }
-
-        _updateTransparentSegmentIndices(ts: TransparentSegment) {
-            let minOff = Prim2DBase._bigInt;
-            let maxOff = 0;
-
-            for (let part of this._instanceDataParts) {
-                if (part && part.dataElements) {
-                    part.dataBuffer.pack();
-                    for (let el of part.dataElements) {
-                        minOff = Math.min(minOff, el.offset);
-                        maxOff = Math.max(maxOff, el.offset);
-                    }
-                    ts.startDataIndex = Math.min(ts.startDataIndex, minOff / part.dataBuffer.stride);
-                    ts.endDataIndex = Math.max(ts.endDataIndex, (maxOff / part.dataBuffer.stride) + 1); // +1 for exclusive
-                }
-            }
-        }
-
-
-        // This internal method is mainly used for transparency processing
-        public _getNextPrimZOrder(): number {
-            let length = this._instanceDataParts.length;
-            for (let i = 0; i < length; i++) {
-                let part = this._instanceDataParts[i];
-                if (part) {
-                    let stride = part.dataBuffer.stride;
-                    let lastElementOffset = part.dataElements[part.dataElements.length - 1].offset;
-
-                    // check if it's the last in the DFA
-                    if (part.dataBuffer.totalElementCount * stride <= lastElementOffset) {
-                        return null;
-                    }
-
-                    // Return the Z of the next primitive that lies in the DFA
-                    return part.dataBuffer[lastElementOffset + stride + this.modelRenderCache._partData[i]._zBiasOffset];
-                }
-            }
-            return null;
-        }
-
-        // This internal method is mainly used for transparency processing
-        public _getPrevPrimZOrder(): number {
-            let length = this._instanceDataParts.length;
-            for (let i = 0; i < length; i++) {
-                let part = this._instanceDataParts[i];
-                if (part) {
-                    let stride = part.dataBuffer.stride;
-                    let firstElementOffset = part.dataElements[0].offset;
-
-                    // check if it's the first in the DFA
-                    if (firstElementOffset === 0) {
-                        return null;
-                    }
-
-                    // Return the Z of the previous primitive that lies in the DFA
-                    return part.dataBuffer[firstElementOffset - stride + this.modelRenderCache._partData[i]._zBiasOffset];
-                }
-            }
-            return null;
-        }
-
-        /**
-         * Transform a given point using the Primitive's origin setting.
-         * This method requires the Primitive's actualSize to be accurate
-         * @param p the point to transform
-         * @param originOffset an offset applied on the current origin before performing the transformation. Depending on which frame of reference your data is expressed you may have to apply a offset. (if you data is expressed from the bottom/left, no offset is required. If it's expressed from the center the a [-0.5;-0.5] offset has to be applied.
-         * @param res an allocated Vector2 that will receive the transformed content
-         */
-        protected transformPointWithOriginByRef(p: Vector2, originOffset:Vector2, res: Vector2) {
-            let actualSize = this.actualSize;
-            res.x = p.x - ((this.origin.x + (originOffset ? originOffset.x : 0)) * actualSize.width);
-            res.y = p.y - ((this.origin.y + (originOffset ? originOffset.y : 0)) * actualSize.height);
-        }
-
-        protected transformPointWithOriginToRef(p: Vector2, originOffset: Vector2, res: Vector2) {
-            this.transformPointWithOriginByRef(p, originOffset, res);
-            return res;
-        }
-
-        /**
-         * Get the info for a given effect based on the dataPart metadata
-         * @param dataPartId partId in part list to get the info
-         * @param vertexBufferAttributes vertex buffer attributes to manually add
-         * @param uniforms uniforms to manually add
-         * @param useInstanced specified if Instanced Array should be used, if null the engine caps will be used (so true if WebGL supports it, false otherwise), but you have the possibility to override the engine capability. However, if you manually set true but the engine does not support Instanced Array, this method will return null
-         */
-        protected getDataPartEffectInfo(dataPartId: number, vertexBufferAttributes: string[], uniforms: string[] = null, useInstanced: boolean = null): { attributes: string[], uniforms: string[], defines: string } {
-            let dataPart = Tools.first(this._instanceDataParts, i => i.id === dataPartId);
-            if (!dataPart) {
-                return null;
-            }
-
-            let instancedArray = this.owner.supportInstancedArray;
-            if (useInstanced != null) {
-                // Check if the caller ask for Instanced Array and the engine does not support it, return null if it's the case
-                if (useInstanced && instancedArray === false) {
-                    return null;
-                }
-
-                // Use the caller's setting
-                instancedArray = useInstanced;
-            }
-
-            let cti = dataPart.getClassTreeInfo();
-            let categories = this.getUsedShaderCategories(dataPart);
-            let att = cti.classContent.getShaderAttributes(categories);
-            let defines = "";
-            categories.forEach(c => { defines += `#define ${c}\n` });
-            if (instancedArray) {
-                defines += "#define Instanced\n";
-            }
-
-            return {
-                attributes: instancedArray ? vertexBufferAttributes.concat(att) : vertexBufferAttributes,
-                uniforms: instancedArray ? (uniforms != null ? uniforms : []) : ((uniforms != null) ? att.concat(uniforms) : (att!=null ? att : [])),
-                defines: defines
-            };
-        }
-
-        protected get modelRenderCache(): ModelRenderCache {
-            return this._modelRenderCache;
-        }
-
-        protected createModelRenderCache(modelKey: string): ModelRenderCache {
-            return null;
-        }
-
-        protected setupModelRenderCache(modelRenderCache: ModelRenderCache) {
-        }
-
-        protected createInstanceDataParts(): InstanceDataBase[] {
-            return null;
-        }
-
-        protected getUsedShaderCategories(dataPart: InstanceDataBase): string[] {
-            return [];
-        }
-
-        protected beforeRefreshForLayoutConstruction(part: InstanceDataBase): any {
-
-        }
-
-        protected afterRefreshForLayoutConstruction(part: InstanceDataBase, obj: any) {
-
-        }
-
-        protected applyActualScaleOnTransform(): boolean {
-            return true;
-        }
-
-        protected refreshInstanceDataPart(part: InstanceDataBase): boolean {
-            if (!this.isVisible) {
-                return false;
-            }
-            part.isVisible = this.isVisible;
-
-            // Which means, if there's only one data element, we're update it from this method, otherwise it is the responsibility of the derived class to call updateInstanceDataPart as many times as needed, properly (look at Text2D's implementation for more information)
-            if (part.dataElementCount === 1) {
-                part.curElement = 0;
-                this.updateInstanceDataPart(part);
-            }
-            return true;
-        }
-
-        private static _uV = new Vector2(1, 1);
-        private static _s = Vector3.Zero();
-        private static _r = Quaternion.Identity();
-        private static _t = Vector3.Zero();
-        private static _uV3 = new Vector3(1, 1, 1);
-        /**
-         * Update the instanceDataBase level properties of a part
-         * @param part the part to update
-         * @param positionOffset to use in multi part per primitive (e.g. the Text2D has N parts for N letter to display), this give the offset to apply (e.g. the position of the letter from the bottom/left corner of the text).
-         */
-        protected updateInstanceDataPart(part: InstanceDataBase, positionOffset: Vector2 = null) {
-            let t = this._globalTransform.multiply(this.renderGroup.invGlobalTransform);    // Compute the transformation into the renderGroup's space
-<<<<<<< HEAD
-            let rgScale = (this._areSomeFlagsSet(SmartPropertyPrim.flagDontInheritParentScale) || !this.applyActualScaleOnTransform()) ? RenderablePrim2D._uV : this.renderGroup.actualScale;         // We still need to apply the scale of the renderGroup to our rendering, so get it.
-=======
-            let rgScale = this._areSomeFlagsSet(SmartPropertyPrim.flagDontInheritParentScale) ? RenderablePrim2D._uV : this.renderGroup.actualScale;         // We still need to apply the scale of the renderGroup to our rendering, so get it.
-
-            if (!this.applyActualScaleOnTransform()) {
-                t.decompose(RenderablePrim2D._s, RenderablePrim2D._r, RenderablePrim2D._t);
-                t = Matrix.Compose(RenderablePrim2D._uV3, RenderablePrim2D._r, RenderablePrim2D._t);
-            }
-
-            //let rgScale = (this._areSomeFlagsSet(SmartPropertyPrim.flagDontInheritParentScale) || !this.applyActualScaleOnTransform()) ? RenderablePrim2D._uV : this.renderGroup.actualScale;         // We still need to apply the scale of the renderGroup to our rendering, so get it.
->>>>>>> a24de657
-            let size = (<Size>this.renderGroup.viewportSize);
-            let zBias = this.actualZOffset;
-
-            let offX = 0;
-            let offY = 0;
-            // If there's an offset, apply the global transformation matrix on it to get a global offset
-            if (positionOffset) {
-                offX = positionOffset.x * t.m[0] + positionOffset.y * t.m[4];
-                offY = positionOffset.x * t.m[1] + positionOffset.y * t.m[5];
-            }
-
-            // Have to convert the coordinates to clip space which is ranged between [-1;1] on X and Y axis, with 0,0 being the left/bottom corner
-            // Current coordinates are expressed in renderGroup coordinates ([0, renderGroup.actualSize.width|height]) with 0,0 being at the left/top corner
-            // So for X: 
-            //  - tx.x = value * 2 / width: is to switch from [0, renderGroup.width] to [0, 2]
-            //  - tx.w = (value * 2 / width) - 1: w stores the translation in renderGroup coordinates so (value * 2 / width) to switch to a clip space translation value. - 1 is to offset the overall [0;2] to [-1;1].
-            // At last we don't forget to apply the actualScale of the Render Group to tx[0] and ty[1] to propagate scaling correctly
-            let w = size.width;
-            let h = size.height;
-            let invZBias = 1 / zBias;
-            let tx = new Vector4(t.m[0] * rgScale.x * 2 / w, t.m[4] * 2 / w, 0/*t.m[8]*/, ((t.m[12] + offX) * rgScale.x * 2 / w) - 1);
-            let ty = new Vector4(t.m[1] * 2 / h, t.m[5] * rgScale.y * 2 / h, 0/*t.m[9]*/, ((t.m[13] + offY) * rgScale.y * 2 / h) - 1);
-
-            part.transformX = tx;
-            part.transformY = ty;
-            part.opacity = this.actualOpacity;
-
-            // Stores zBias and it's inverse value because that's needed to compute the clip space W coordinate (which is 1/Z, so 1/zBias)
-            part.zBias = new Vector2(zBias, invZBias);
-        }
-
-        protected _updateRenderMode() {
-            if (this.isTransparent) {
-                this._renderMode = Render2DContext.RenderModeTransparent;
-            } else if (this.isAlphaTest) {
-                this._renderMode = Render2DContext.RenderModeAlphaTest;
-            } else {
-                this._renderMode = Render2DContext.RenderModeOpaque;
-            }
-        }
-
-        private _modelRenderCache: ModelRenderCache;
-        private _transparentPrimitiveInfo: TransparentPrimitiveInfo;
-
-        protected _instanceDataParts: InstanceDataBase[];
-        private _renderMode: number;
-    }
-
-
+﻿module BABYLON {
+    export class InstanceClassInfo {
+        constructor(base: InstanceClassInfo) {
+            this._baseInfo = base;
+            this._nextOffset = new StringDictionary<number>();
+            this._attributes = new Array<InstancePropInfo>();
+        }
+
+        mapProperty(propInfo: InstancePropInfo, push: boolean) {
+            let curOff = this._nextOffset.getOrAdd(InstanceClassInfo._CurCategories, 0);
+            propInfo.instanceOffset.add(InstanceClassInfo._CurCategories, this._getBaseOffset(InstanceClassInfo._CurCategories) + curOff);
+            //console.log(`[${InstanceClassInfo._CurCategories}] New PropInfo. Category: ${propInfo.category}, Name: ${propInfo.attributeName}, Offset: ${propInfo.instanceOffset.get(InstanceClassInfo._CurCategories)}, Size: ${propInfo.size / 4}`);
+
+            this._nextOffset.set(InstanceClassInfo._CurCategories, curOff + (propInfo.size / 4));
+
+            if (push) {
+                this._attributes.push(propInfo);
+            }
+        }
+
+        getInstancingAttributeInfos(effect: Effect, categories: string[]): InstancingAttributeInfo[] {
+            let catInline = ";" + categories.join(";") + ";";
+            let res = new Array<InstancingAttributeInfo>();
+            let curInfo: InstanceClassInfo = this;
+            while (curInfo) {
+                for (let attrib of curInfo._attributes) {
+                    // Only map if there's no category assigned to the instance data or if there's a category and it's in the given list
+                    if (!attrib.category || categories.indexOf(attrib.category) !== -1) {
+                        let index = effect.getAttributeLocationByName(attrib.attributeName);
+                        let iai = new InstancingAttributeInfo();
+                        iai.index = index;
+                        iai.attributeSize = attrib.size / 4; // attrib.size is in byte and we need to store in "component" (i.e float is 1, vec3 is 3)
+                        iai.offset = attrib.instanceOffset.get(catInline) * 4; // attrib.instanceOffset is in float, iai.offset must be in bytes
+                        iai.attributeName = attrib.attributeName;
+                        res.push(iai);
+                    }
+                }
+
+                curInfo = curInfo._baseInfo;
+            }
+            return res;
+        }
+
+        getShaderAttributes(categories: string[]): string[] {
+            let res = new Array<string>();
+            let curInfo: InstanceClassInfo = this;
+            while (curInfo) {
+                for (let attrib of curInfo._attributes) {
+                    // Only map if there's no category assigned to the instance data or if there's a category and it's in the given list
+                    if (!attrib.category || categories.indexOf(attrib.category) !== -1) {
+                        res.push(attrib.attributeName);
+                    }
+                }
+
+                curInfo = curInfo._baseInfo;
+            }
+            return res;
+        }
+
+        private _getBaseOffset(categories: string): number {
+            let curOffset = 0;
+            let curBase = this._baseInfo;
+            while (curBase) {
+                curOffset += curBase._nextOffset.getOrAdd(categories, 0);
+                curBase = curBase._baseInfo;
+            }
+            return curOffset;
+        }
+
+        static _CurCategories: string;
+        private _baseInfo: InstanceClassInfo;
+        private _nextOffset: StringDictionary<number>;
+        private _attributes: Array<InstancePropInfo>;
+    }
+
+    export class InstancePropInfo {
+        attributeName: string;
+        category: string;
+        size: number;
+        shaderOffset: number;
+        instanceOffset: StringDictionary<number>;
+        dataType: ShaderDataType;
+        //uniformLocation: WebGLUniformLocation;
+
+        delimitedCategory: string;
+
+        constructor() {
+            this.instanceOffset = new StringDictionary<number>();
+        }
+
+        setSize(val) {
+            if (val instanceof Vector2) {
+                this.size = 8;
+                this.dataType = ShaderDataType.Vector2;
+                return;
+            }
+            if (val instanceof Vector3) {
+                this.size = 12;
+                this.dataType = ShaderDataType.Vector3;
+                return;
+            }
+            if (val instanceof Vector4) {
+                this.size = 16;
+                this.dataType = ShaderDataType.Vector4;
+                return;
+            }
+            if (val instanceof Matrix) {
+                throw new Error("Matrix type is not supported by WebGL Instance Buffer, you have to use four Vector4 properties instead");
+            }
+            if (typeof (val) === "number") {
+                this.size = 4;
+                this.dataType = ShaderDataType.float;
+                return;
+            }
+            if (val instanceof Color3) {
+                this.size = 12;
+                this.dataType = ShaderDataType.Color3;
+                return;
+            }
+            if (val instanceof Color4) {
+                this.size = 16;
+                this.dataType = ShaderDataType.Color4;
+                return;
+            }
+            if (val instanceof Size) {
+                this.size = 8;
+                this.dataType = ShaderDataType.Size;
+                return;
+            }            return;
+        }
+
+        writeData(array: Float32Array, offset: number, val) {
+            switch (this.dataType) {
+                case ShaderDataType.Vector2:
+                    {
+                        let v = <Vector2>val;
+                        array[offset + 0] = v.x;
+                        array[offset + 1] = v.y;
+                        break;
+                    }
+                case ShaderDataType.Vector3:
+                    {
+                        let v = <Vector3>val;
+                        array[offset + 0] = v.x;
+                        array[offset + 1] = v.y;
+                        array[offset + 2] = v.z;
+                        break;
+                    }
+                case ShaderDataType.Vector4:
+                    {
+                        let v = <Vector4>val;
+                        array[offset + 0] = v.x;
+                        array[offset + 1] = v.y;
+                        array[offset + 2] = v.z;
+                        array[offset + 3] = v.w;
+                        break;
+                    }
+                case ShaderDataType.Color3:
+                    {
+                        let v = <Color3>val;
+                        array[offset + 0] = v.r;
+                        array[offset + 1] = v.g;
+                        array[offset + 2] = v.b;
+                        break;
+                    }
+                case ShaderDataType.Color4:
+                    {
+                        let v = <Color4>val;
+                        array[offset + 0] = v.r;
+                        array[offset + 1] = v.g;
+                        array[offset + 2] = v.b;
+                        array[offset + 3] = v.a;
+                        break;
+                    }
+                case ShaderDataType.float:
+                    {
+                        let v = <number>val;
+                        array[offset] = v;
+                        break;
+                    }
+                case ShaderDataType.Matrix:
+                    {
+                        let v = <Matrix>val;
+                        for (let i = 0; i < 16; i++) {
+                            array[offset + i] = v.m[i];
+                        }
+                        break;
+                    }
+                case ShaderDataType.Size:
+                    {
+                        let s = <Size>val;
+                        array[offset + 0] = s.width;
+                        array[offset + 1] = s.height;
+                        break;
+                    }
+            }
+        }
+    }
+
+    export function instanceData<T>(category?: string, shaderAttributeName?: string): (target: Object, propName: string | symbol, descriptor: TypedPropertyDescriptor<T>) => void {
+        return (target: Object, propName: string | symbol, descriptor: TypedPropertyDescriptor<T>) => {
+
+            let dic = ClassTreeInfo.getOrRegister<InstanceClassInfo, InstancePropInfo>(target, (base) => new InstanceClassInfo(base));
+            let node = dic.getLevelOf(target);
+            let instanceDataName = <string>propName;
+            shaderAttributeName = shaderAttributeName || instanceDataName;
+
+
+            let info = node.levelContent.get(instanceDataName);
+            if (info) {
+                throw new Error(`The ID ${instanceDataName} is already taken by another instance data`);
+            }
+
+            info = new InstancePropInfo();
+            info.attributeName = shaderAttributeName;
+            info.category = category || null;
+            if (info.category) {
+                info.delimitedCategory = ";" + info.category + ";";
+            }
+
+            node.levelContent.add(instanceDataName, info);
+
+            descriptor.get = function () {
+                return null;
+            }
+
+            descriptor.set = function (val) {
+                // Check that we're not trying to set a property that belongs to a category that is not allowed (current)
+                // Quit if it's the case, otherwise we could overwrite data somewhere...
+                if (info.category && InstanceClassInfo._CurCategories.indexOf(info.delimitedCategory) === -1) {
+                    return;
+                }
+                if (!info.size) {
+                    info.setSize(val);
+                    node.classContent.mapProperty(info, true);
+                } else if (!info.instanceOffset.contains(InstanceClassInfo._CurCategories)) {
+                    node.classContent.mapProperty(info, false);
+                }
+
+                let obj: InstanceDataBase = this;
+                if (obj.dataBuffer && obj.dataElements) {
+                    let offset = obj.dataElements[obj.curElement].offset + info.instanceOffset.get(InstanceClassInfo._CurCategories);
+                    info.writeData(obj.dataBuffer.buffer, offset, val);
+                }
+            }
+
+        }
+    }
+
+    export class InstanceDataBase {
+        constructor(partId: number, dataElementCount: number) {
+            this.id = partId;
+            this.curElement = 0;
+            this._dataElementCount = dataElementCount;
+            this.renderMode = 0;
+            this.arrayLengthChanged = false;
+        }
+
+        id: number;
+        isVisible: boolean;
+
+        @instanceData()
+        get zBias(): Vector2 {
+            return null;
+        }
+        set zBias(value: Vector2) {
+        }
+
+
+        @instanceData()
+        get transformX(): Vector4 {
+            return null;
+        }
+        set transformX(value: Vector4) {
+        }
+
+        @instanceData()
+        get transformY(): Vector4 {
+            return null;
+        }
+        set transformY(value: Vector4) {
+        }
+
+        @instanceData()
+        get opacity(): number {
+            return null;
+        }
+        set opacity(value: number) {
+        }
+
+        getClassTreeInfo(): ClassTreeInfo<InstanceClassInfo, InstancePropInfo> {
+            if (!this.typeInfo) {
+                this.typeInfo = ClassTreeInfo.get<InstanceClassInfo, InstancePropInfo>(Object.getPrototypeOf(this));
+            }
+            return this.typeInfo;
+        }
+
+        allocElements() {
+            if (!this.dataBuffer || this.dataElements) {
+                return;
+            }
+            let res = new Array<DynamicFloatArrayElementInfo>(this.dataElementCount);
+            for (let i = 0; i < this.dataElementCount; i++) {
+                res[i] = this.dataBuffer.allocElement();
+            }
+            this.dataElements = res;
+        }
+
+        freeElements() {
+            if (!this.dataElements) {
+                return;
+            }
+            for (let ei of this.dataElements) {
+                this.dataBuffer.freeElement(ei);
+            }
+            this.dataElements = null;
+        }
+
+        get dataElementCount(): number {
+            return this._dataElementCount;
+        }
+
+        set dataElementCount(value: number) {
+            if (value === this._dataElementCount) {
+                return;
+            }
+
+            this.arrayLengthChanged = true;
+            this.freeElements();
+            this._dataElementCount = value;
+            this.allocElements();
+        }
+        groupInstanceInfo: GroupInstanceInfo;
+        arrayLengthChanged: boolean;
+        curElement: number;
+        renderMode: number;
+        dataElements: DynamicFloatArrayElementInfo[];
+        dataBuffer: DynamicFloatArray;
+        typeInfo: ClassTreeInfo<InstanceClassInfo, InstancePropInfo>;
+
+        private _dataElementCount: number;
+    }
+
+    @className("RenderablePrim2D", "BABYLON")
+    /**
+     * The abstract class for primitive that render into the Canvas2D
+     */
+    export abstract class RenderablePrim2D extends Prim2DBase {
+        static RENDERABLEPRIM2D_PROPCOUNT: number = Prim2DBase.PRIM2DBASE_PROPCOUNT + 5;
+
+        public static isAlphaTestProperty: Prim2DPropInfo;
+        public static isTransparentProperty: Prim2DPropInfo;
+
+        @dynamicLevelProperty(Prim2DBase.PRIM2DBASE_PROPCOUNT + 0, pi => RenderablePrim2D.isAlphaTestProperty = pi)
+        /**
+         * Get/set if the Primitive is from the AlphaTest rendering category.
+         * The AlphaTest category is the rendering pass with alpha blend, depth compare and write activated.
+         * Primitives that render with an alpha mask should be from this category.
+         * The setter should be used only by implementers of new primitive type.
+         */
+        public get isAlphaTest(): boolean {
+            return this._useTextureAlpha() || this._isPrimAlphaTest();
+        }
+
+        @dynamicLevelProperty(Prim2DBase.PRIM2DBASE_PROPCOUNT + 1, pi => RenderablePrim2D.isTransparentProperty = pi)
+        /**
+         * Get/set if the Primitive is from the Transparent rendering category.
+         * The setter should be used only by implementers of new primitive type.
+         */
+        public get isTransparent(): boolean {
+            return (this.actualOpacity<1) || this._shouldUseAlphaFromTexture() || this._isPrimTransparent();
+        }
+
+        public get renderMode(): number {
+            return this._renderMode;
+        }
+
+        constructor(settings?: {
+            parent       ?: Prim2DBase, 
+            id           ?: string,
+            origin       ?: Vector2,
+            isVisible    ?: boolean,
+        }) {
+            super(settings);
+
+            this._transparentPrimitiveInfo = null;
+        }
+
+        /**
+         * Dispose the primitive and its resources, remove it from its parent
+         */
+        public dispose(): boolean {
+            if (!super.dispose()) {
+                return false;
+            }
+
+            if (this.renderGroup) {
+                this.renderGroup._setCacheGroupDirty();
+            }
+
+            if (this._transparentPrimitiveInfo) {
+                this.renderGroup._renderableData.removeTransparentPrimitiveInfo(this._transparentPrimitiveInfo);
+                this._transparentPrimitiveInfo = null;
+            }
+
+            if (this._instanceDataParts) {
+                this._cleanupInstanceDataParts();
+            }
+
+            if (this._modelRenderCache) {
+                this._modelRenderCache.dispose();
+                this._modelRenderCache = null;
+            }
+
+            if (this._instanceDataParts) {
+                this._instanceDataParts.forEach(p => {
+                    p.freeElements();
+                });
+                this._instanceDataParts = null;
+            }
+
+            return true;
+        }
+
+        private _cleanupInstanceDataParts() {
+            let gii: GroupInstanceInfo = null;
+            for (let part of this._instanceDataParts) {
+                part.freeElements();
+                gii = part.groupInstanceInfo;
+            }
+            if (gii) {
+                let usedCount = 0;
+                if (gii.hasOpaqueData) {
+                    let od = gii.opaqueData[0];
+                    usedCount += od._partData.usedElementCount;
+                    gii.opaqueDirty = true;
+                }
+                if (gii.hasAlphaTestData) {
+                    let atd = gii.alphaTestData[0];
+                    usedCount += atd._partData.usedElementCount;
+                    gii.alphaTestDirty = true;
+                }
+                if (gii.hasTransparentData) {
+                    let td = gii.transparentData[0];
+                    usedCount += td._partData.usedElementCount;
+                    gii.transparentDirty = true;
+                }
+
+                if (usedCount === 0 && gii.modelRenderCache!=null) {
+                    this.renderGroup._renderableData._renderGroupInstancesInfo.remove(gii.modelRenderCache.modelKey);
+                    gii.dispose();
+                }
+
+                if (this._modelRenderCache) {
+                    this._modelRenderCache.dispose();
+                    this._modelRenderCache = null;
+                }
+
+            }
+            this._instanceDataParts = null;
+        }
+
+        public _prepareRenderPre(context: PrepareRender2DContext) {
+            super._prepareRenderPre(context);
+
+            // If the model changed and we have already an instance, we must remove this instance from the obsolete model
+            if (this._isFlagSet(SmartPropertyPrim.flagModelDirty) && this._instanceDataParts) {
+                this._cleanupInstanceDataParts();
+            }
+
+            // Need to create the model?
+            let setupModelRenderCache = false;
+            if (!this._modelRenderCache || this._isFlagSet(SmartPropertyPrim.flagModelDirty)) {
+                setupModelRenderCache = this._createModelRenderCache();
+            }
+
+            let gii: GroupInstanceInfo = null;
+            let newInstance = false;
+
+            // Need to create the instance data parts?
+            if (!this._instanceDataParts) {
+                // Yes, flag it for later, more processing will have to be done
+                newInstance = true;
+                gii = this._createModelDataParts();
+            }
+
+            // If the ModelRenderCache is brand new, now is the time to call the implementation's specific setup method to create the rendering resources
+            if (setupModelRenderCache) {
+                this.setupModelRenderCache(this._modelRenderCache);
+            }
+
+            // At this stage we have everything correctly initialized, ModelRenderCache is setup, Model Instance data are good too, they have allocated elements in the Instanced DynamicFloatArray.
+
+            // The last thing to do is check if the instanced related data must be updated because a InstanceLevel property had changed or the primitive visibility changed.
+            if (this._areSomeFlagsSet(SmartPropertyPrim.flagVisibilityChanged | SmartPropertyPrim.flagNeedRefresh) || context.forceRefreshPrimitive || newInstance || (this._instanceDirtyFlags !== 0) || (this._globalTransformProcessStep !== this._globalTransformStep) || this._mustUpdateInstance()) {
+
+                this._updateInstanceDataParts(gii);
+            }
+        }
+
+        private _createModelRenderCache(): boolean {
+            let setupModelRenderCache = false;
+
+            if (this._modelRenderCache) {
+                this._modelRenderCache.dispose();
+            }
+            this._modelRenderCache = this.owner._engineData.GetOrAddModelCache(this.modelKey, (key: string) => {
+                let mrc = this.createModelRenderCache(key);
+                setupModelRenderCache = true;
+                return mrc;
+            });
+            this._clearFlags(SmartPropertyPrim.flagModelDirty);
+
+            // if this is still false it means the MRC already exists, so we add a reference to it
+            if (!setupModelRenderCache) {
+                this._modelRenderCache.addRef();
+            }
+
+            return setupModelRenderCache;
+        }
+
+        private _createModelDataParts(): GroupInstanceInfo {
+            // Create the instance data parts of the primitive and store them
+            let parts = this.createInstanceDataParts();
+            this._instanceDataParts = parts;
+
+            // Check if the ModelRenderCache for this particular instance is also brand new, initialize it if it's the case
+            if (!this._modelRenderCache._partData) {
+                this._setupModelRenderCache(parts);
+            }
+
+            // The Rendering resources (Effect, VB, IB, Textures) are stored in the ModelRenderCache
+            // But it's the RenderGroup that will store all the Instanced related data to render all the primitive it owns.
+            // So for a given ModelKey we getOrAdd a GroupInstanceInfo that will store all these data
+            let gii = this.renderGroup._renderableData._renderGroupInstancesInfo.getOrAddWithFactory(this.modelKey, k => {
+
+                let res = new GroupInstanceInfo(this.renderGroup, this._modelRenderCache, this._modelRenderCache._partData.length);
+
+                for (let j = 0; j < this._modelRenderCache._partData.length; j++) {
+                    let part = this._instanceDataParts[j];
+                    res.partIndexFromId.add(part.id.toString(), j);
+                    res.usedShaderCategories[j] = ";" + this.getUsedShaderCategories(part).join(";") + ";";
+                    res.strides[j] = this._modelRenderCache._partData[j]._partDataStride;
+                }
+
+                return res;
+            });
+
+            // Get the GroupInfoDataPart corresponding to the render category of the part
+            let rm = 0;
+            let gipd: GroupInfoPartData[] = null;
+            if (this.isTransparent) {
+                gipd = gii.transparentData;
+                rm = Render2DContext.RenderModeTransparent;
+            } else if (this.isAlphaTest) {
+                gipd = gii.alphaTestData;
+                rm = Render2DContext.RenderModeAlphaTest;
+            } else {
+                gipd = gii.opaqueData;
+                rm = Render2DContext.RenderModeOpaque;
+            }
+
+            // For each instance data part of the primitive, allocate the instanced element it needs for render
+            for (let i = 0; i < parts.length; i++) {
+                let part = parts[i];
+                part.dataBuffer = gipd[i]._partData;
+                part.allocElements();
+                part.renderMode = rm;
+                part.groupInstanceInfo = gii;
+            }
+
+            return gii;
+        }
+
+        private _setupModelRenderCache(parts: InstanceDataBase[]) {
+            let ctiArray = new Array<ClassTreeInfo<InstanceClassInfo, InstancePropInfo>>();
+            this._modelRenderCache._partData = new Array<ModelRenderCachePartData>();
+            for (let dataPart of parts) {
+                var pd = new ModelRenderCachePartData();
+                this._modelRenderCache._partData.push(pd)
+                var cat = this.getUsedShaderCategories(dataPart);
+                var cti = dataPart.getClassTreeInfo();
+                // Make sure the instance is visible other the properties won't be set and their size/offset wont be computed
+                let curVisible = this.isVisible;
+                this.isVisible = true;
+                // We manually trigger refreshInstanceData for the only sake of evaluating each instance property size and offset in the instance data, this can only be made at runtime. Once it's done we have all the information to create the instance data buffer.
+                //console.log("Build Prop Layout for " + Tools.getClassName(this._instanceDataParts[0]));
+                var joinCat = ";" + cat.join(";") + ";";
+                pd._partJoinedUsedCategories = joinCat;
+                InstanceClassInfo._CurCategories = joinCat;
+                let obj = this.beforeRefreshForLayoutConstruction(dataPart);
+                if (!this.refreshInstanceDataPart(dataPart)) {
+                    console.log(`Layout construction for ${Tools.getClassName(this._instanceDataParts[0])} failed because refresh returned false`);
+                }
+                this.afterRefreshForLayoutConstruction(dataPart, obj);
+                this.isVisible = curVisible;
+
+                var size = 0;
+                cti.fullContent.forEach((k, v) => {
+                    if (!v.category || cat.indexOf(v.category) !== -1) {
+                        if (v.attributeName === "zBias") {
+                            pd._zBiasOffset = v.instanceOffset.get(joinCat);
+                        }
+                        if (!v.size) {
+                            console.log(`ERROR: Couldn't detect the size of the Property ${v.attributeName} from type ${Tools.getClassName(cti.type)}. Property is ignored.`);
+                        } else {
+                            size += v.size;
+                        }
+                    }
+                });
+                pd._partDataStride = size;
+                pd._partUsedCategories = cat;
+                pd._partId = dataPart.id;
+                ctiArray.push(cti);
+            }
+            this._modelRenderCache._partsClassInfo = ctiArray;
+        }
+
+        protected onZOrderChanged() {
+            if (this.isTransparent && this._transparentPrimitiveInfo) {
+                this.renderGroup._renderableData.transparentPrimitiveZChanged(this._transparentPrimitiveInfo);
+                let gii = this.renderGroup._renderableData._renderGroupInstancesInfo.get(this.modelKey);
+
+                // Flag the transparentData dirty has will have to sort it again
+                gii.transparentOrderDirty = true;
+            }
+        }
+
+        protected _mustUpdateInstance(): boolean {
+            return false;
+        }
+
+        protected _useTextureAlpha(): boolean {
+            return false;
+        }
+
+        protected _shouldUseAlphaFromTexture(): boolean {
+            return false;
+        }
+
+        protected _isPrimAlphaTest(): boolean {
+            return false;
+        }
+
+        protected _isPrimTransparent(): boolean {
+            return false;
+        }
+
+        private _updateInstanceDataParts(gii: GroupInstanceInfo) {
+            // Fetch the GroupInstanceInfo if we don't already have it
+            let rd = this.renderGroup._renderableData;
+            if (!gii) {
+                gii = rd._renderGroupInstancesInfo.get(this.modelKey);
+            }
+
+            let isTransparent = this.isTransparent;
+            let isAlphaTest = this.isAlphaTest;
+            let wereTransparent = false;
+
+            // Check a render mode change
+            let rmChanged = false;
+            if (this._instanceDataParts.length>0) {
+                let firstPart = this._instanceDataParts[0];
+                let partRM = firstPart.renderMode;
+                let curRM = this.renderMode;
+
+                if (partRM !== curRM) {
+                    wereTransparent = partRM === Render2DContext.RenderModeTransparent;
+                    rmChanged = true;
+                    let gipd: TransparentGroupInfoPartData[];
+                    switch (curRM) {
+                        case Render2DContext.RenderModeTransparent:
+                            gipd = gii.transparentData;
+                            break;
+                        case Render2DContext.RenderModeAlphaTest:
+                            gipd = gii.alphaTestData;
+                            break;
+                        default:
+                            gipd = gii.opaqueData;
+                    }
+
+                    for (let i = 0; i < this._instanceDataParts.length; i++) {
+                        let part = this._instanceDataParts[i];
+                        part.freeElements();
+                        part.dataBuffer = gipd[i]._partData;
+                        part.renderMode = curRM;
+                    }
+
+                }
+            }
+
+            // Handle changes related to ZOffset
+            let visChanged = this._isFlagSet(SmartPropertyPrim.flagVisibilityChanged);
+
+            if (isTransparent || wereTransparent) {
+                // Handle visibility change, which is also triggered when the primitive just got created
+                if (visChanged || rmChanged) {
+                    if (this.isVisible && !wereTransparent) {
+                        if (!this._transparentPrimitiveInfo) {
+                            // Add the primitive to the list of transparent ones in the group that render is
+                            this._transparentPrimitiveInfo = rd.addNewTransparentPrimitiveInfo(this, gii);
+                        }
+                    } else {
+                        if (this._transparentPrimitiveInfo) {
+                            rd.removeTransparentPrimitiveInfo(this._transparentPrimitiveInfo);
+                            this._transparentPrimitiveInfo = null;
+                        }
+                    }
+                    gii.transparentOrderDirty = true;
+                }
+            }
+
+            let rebuildTrans = false;
+
+            // For each Instance Data part, refresh it to update the data in the DynamicFloatArray
+            for (let part of this._instanceDataParts) {
+                let justAllocated = false;
+                // Check if we need to allocate data elements (hidden prim which becomes visible again)
+                if (!part.dataElements && (visChanged || rmChanged || this.isVisible)) {
+                    part.allocElements();
+                    justAllocated = true;
+                }
+
+                InstanceClassInfo._CurCategories = gii.usedShaderCategories[gii.partIndexFromId.get(part.id.toString())];
+
+                // Will return false if the instance should not be rendered (not visible or other any reasons)
+                part.arrayLengthChanged = false;
+                if (!this.refreshInstanceDataPart(part)) {
+                    // Free the data element
+                    if (part.dataElements) {
+                        part.freeElements();
+                    }
+
+                    // The refresh couldn't succeed, push the primitive to be dirty again for the next render
+                    if (this.isVisible) {
+                        rd._primNewDirtyList.push(this);
+                    }
+                }
+
+                rebuildTrans = rebuildTrans || part.arrayLengthChanged || justAllocated;
+            }
+            this._instanceDirtyFlags = 0;
+
+            // Make the appropriate data dirty
+            if (isTransparent) {
+                gii.transparentDirty = true;
+                if (rebuildTrans) {
+                    rd._transparentListChanged = true;
+                }
+            } else if (isAlphaTest) {
+                gii.alphaTestDirty = true;
+            } else {
+                gii.opaqueDirty = true;
+            }
+
+            this._clearFlags(SmartPropertyPrim.flagVisibilityChanged);    // Reset the flag as we've handled the case            
+        }
+
+        _updateTransparentSegmentIndices(ts: TransparentSegment) {
+            let minOff = Prim2DBase._bigInt;
+            let maxOff = 0;
+
+            for (let part of this._instanceDataParts) {
+                if (part && part.dataElements) {
+                    part.dataBuffer.pack();
+                    for (let el of part.dataElements) {
+                        minOff = Math.min(minOff, el.offset);
+                        maxOff = Math.max(maxOff, el.offset);
+                    }
+                    ts.startDataIndex = Math.min(ts.startDataIndex, minOff / part.dataBuffer.stride);
+                    ts.endDataIndex = Math.max(ts.endDataIndex, (maxOff / part.dataBuffer.stride) + 1); // +1 for exclusive
+                }
+            }
+        }
+
+
+        // This internal method is mainly used for transparency processing
+        public _getNextPrimZOrder(): number {
+            let length = this._instanceDataParts.length;
+            for (let i = 0; i < length; i++) {
+                let part = this._instanceDataParts[i];
+                if (part) {
+                    let stride = part.dataBuffer.stride;
+                    let lastElementOffset = part.dataElements[part.dataElements.length - 1].offset;
+
+                    // check if it's the last in the DFA
+                    if (part.dataBuffer.totalElementCount * stride <= lastElementOffset) {
+                        return null;
+                    }
+
+                    // Return the Z of the next primitive that lies in the DFA
+                    return part.dataBuffer[lastElementOffset + stride + this.modelRenderCache._partData[i]._zBiasOffset];
+                }
+            }
+            return null;
+        }
+
+        // This internal method is mainly used for transparency processing
+        public _getPrevPrimZOrder(): number {
+            let length = this._instanceDataParts.length;
+            for (let i = 0; i < length; i++) {
+                let part = this._instanceDataParts[i];
+                if (part) {
+                    let stride = part.dataBuffer.stride;
+                    let firstElementOffset = part.dataElements[0].offset;
+
+                    // check if it's the first in the DFA
+                    if (firstElementOffset === 0) {
+                        return null;
+                    }
+
+                    // Return the Z of the previous primitive that lies in the DFA
+                    return part.dataBuffer[firstElementOffset - stride + this.modelRenderCache._partData[i]._zBiasOffset];
+                }
+            }
+            return null;
+        }
+
+        /**
+         * Transform a given point using the Primitive's origin setting.
+         * This method requires the Primitive's actualSize to be accurate
+         * @param p the point to transform
+         * @param originOffset an offset applied on the current origin before performing the transformation. Depending on which frame of reference your data is expressed you may have to apply a offset. (if you data is expressed from the bottom/left, no offset is required. If it's expressed from the center the a [-0.5;-0.5] offset has to be applied.
+         * @param res an allocated Vector2 that will receive the transformed content
+         */
+        protected transformPointWithOriginByRef(p: Vector2, originOffset:Vector2, res: Vector2) {
+            let actualSize = this.actualSize;
+            res.x = p.x - ((this.origin.x + (originOffset ? originOffset.x : 0)) * actualSize.width);
+            res.y = p.y - ((this.origin.y + (originOffset ? originOffset.y : 0)) * actualSize.height);
+        }
+
+        protected transformPointWithOriginToRef(p: Vector2, originOffset: Vector2, res: Vector2) {
+            this.transformPointWithOriginByRef(p, originOffset, res);
+            return res;
+        }
+
+        /**
+         * Get the info for a given effect based on the dataPart metadata
+         * @param dataPartId partId in part list to get the info
+         * @param vertexBufferAttributes vertex buffer attributes to manually add
+         * @param uniforms uniforms to manually add
+         * @param useInstanced specified if Instanced Array should be used, if null the engine caps will be used (so true if WebGL supports it, false otherwise), but you have the possibility to override the engine capability. However, if you manually set true but the engine does not support Instanced Array, this method will return null
+         */
+        protected getDataPartEffectInfo(dataPartId: number, vertexBufferAttributes: string[], uniforms: string[] = null, useInstanced: boolean = null): { attributes: string[], uniforms: string[], defines: string } {
+            let dataPart = Tools.first(this._instanceDataParts, i => i.id === dataPartId);
+            if (!dataPart) {
+                return null;
+            }
+
+            let instancedArray = this.owner.supportInstancedArray;
+            if (useInstanced != null) {
+                // Check if the caller ask for Instanced Array and the engine does not support it, return null if it's the case
+                if (useInstanced && instancedArray === false) {
+                    return null;
+                }
+
+                // Use the caller's setting
+                instancedArray = useInstanced;
+            }
+
+            let cti = dataPart.getClassTreeInfo();
+            let categories = this.getUsedShaderCategories(dataPart);
+            let att = cti.classContent.getShaderAttributes(categories);
+            let defines = "";
+            categories.forEach(c => { defines += `#define ${c}\n` });
+            if (instancedArray) {
+                defines += "#define Instanced\n";
+            }
+
+            return {
+                attributes: instancedArray ? vertexBufferAttributes.concat(att) : vertexBufferAttributes,
+                uniforms: instancedArray ? (uniforms != null ? uniforms : []) : ((uniforms != null) ? att.concat(uniforms) : (att!=null ? att : [])),
+                defines: defines
+            };
+        }
+
+        protected get modelRenderCache(): ModelRenderCache {
+            return this._modelRenderCache;
+        }
+
+        protected createModelRenderCache(modelKey: string): ModelRenderCache {
+            return null;
+        }
+
+        protected setupModelRenderCache(modelRenderCache: ModelRenderCache) {
+        }
+
+        protected createInstanceDataParts(): InstanceDataBase[] {
+            return null;
+        }
+
+        protected getUsedShaderCategories(dataPart: InstanceDataBase): string[] {
+            return [];
+        }
+
+        protected beforeRefreshForLayoutConstruction(part: InstanceDataBase): any {
+
+        }
+
+        protected afterRefreshForLayoutConstruction(part: InstanceDataBase, obj: any) {
+
+        }
+
+        protected applyActualScaleOnTransform(): boolean {
+            return true;
+        }
+
+        protected refreshInstanceDataPart(part: InstanceDataBase): boolean {
+            if (!this.isVisible) {
+                return false;
+            }
+            part.isVisible = this.isVisible;
+
+            // Which means, if there's only one data element, we're update it from this method, otherwise it is the responsibility of the derived class to call updateInstanceDataPart as many times as needed, properly (look at Text2D's implementation for more information)
+            if (part.dataElementCount === 1) {
+                part.curElement = 0;
+                this.updateInstanceDataPart(part);
+            }
+            return true;
+        }
+
+        private static _uV = new Vector2(1, 1);
+        private static _s = Vector3.Zero();
+        private static _r = Quaternion.Identity();
+        private static _t = Vector3.Zero();
+        private static _uV3 = new Vector3(1, 1, 1);
+        /**
+         * Update the instanceDataBase level properties of a part
+         * @param part the part to update
+         * @param positionOffset to use in multi part per primitive (e.g. the Text2D has N parts for N letter to display), this give the offset to apply (e.g. the position of the letter from the bottom/left corner of the text).
+         */
+        protected updateInstanceDataPart(part: InstanceDataBase, positionOffset: Vector2 = null) {
+            let t = this._globalTransform.multiply(this.renderGroup.invGlobalTransform);    // Compute the transformation into the renderGroup's space
+            let rgScale = this._areSomeFlagsSet(SmartPropertyPrim.flagDontInheritParentScale) ? RenderablePrim2D._uV : this.renderGroup.actualScale;         // We still need to apply the scale of the renderGroup to our rendering, so get it.
+
+            if (!this.applyActualScaleOnTransform()) {
+                t.decompose(RenderablePrim2D._s, RenderablePrim2D._r, RenderablePrim2D._t);
+                t = Matrix.Compose(RenderablePrim2D._uV3, RenderablePrim2D._r, RenderablePrim2D._t);
+            }
+
+            //let rgScale = (this._areSomeFlagsSet(SmartPropertyPrim.flagDontInheritParentScale) || !this.applyActualScaleOnTransform()) ? RenderablePrim2D._uV : this.renderGroup.actualScale;         // We still need to apply the scale of the renderGroup to our rendering, so get it.
+            let size = (<Size>this.renderGroup.viewportSize);
+            let zBias = this.actualZOffset;
+
+            let offX = 0;
+            let offY = 0;
+            // If there's an offset, apply the global transformation matrix on it to get a global offset
+            if (positionOffset) {
+                offX = positionOffset.x * t.m[0] + positionOffset.y * t.m[4];
+                offY = positionOffset.x * t.m[1] + positionOffset.y * t.m[5];
+            }
+
+            // Have to convert the coordinates to clip space which is ranged between [-1;1] on X and Y axis, with 0,0 being the left/bottom corner
+            // Current coordinates are expressed in renderGroup coordinates ([0, renderGroup.actualSize.width|height]) with 0,0 being at the left/top corner
+            // So for X: 
+            //  - tx.x = value * 2 / width: is to switch from [0, renderGroup.width] to [0, 2]
+            //  - tx.w = (value * 2 / width) - 1: w stores the translation in renderGroup coordinates so (value * 2 / width) to switch to a clip space translation value. - 1 is to offset the overall [0;2] to [-1;1].
+            // At last we don't forget to apply the actualScale of the Render Group to tx[0] and ty[1] to propagate scaling correctly
+            let w = size.width;
+            let h = size.height;
+            let invZBias = 1 / zBias;
+            let tx = new Vector4(t.m[0] * rgScale.x * 2 / w, t.m[4] * 2 / w, 0/*t.m[8]*/, ((t.m[12] + offX) * rgScale.x * 2 / w) - 1);
+            let ty = new Vector4(t.m[1] * 2 / h, t.m[5] * rgScale.y * 2 / h, 0/*t.m[9]*/, ((t.m[13] + offY) * rgScale.y * 2 / h) - 1);
+
+            part.transformX = tx;
+            part.transformY = ty;
+            part.opacity = this.actualOpacity;
+
+            // Stores zBias and it's inverse value because that's needed to compute the clip space W coordinate (which is 1/Z, so 1/zBias)
+            part.zBias = new Vector2(zBias, invZBias);
+        }
+
+        protected _updateRenderMode() {
+            if (this.isTransparent) {
+                this._renderMode = Render2DContext.RenderModeTransparent;
+            } else if (this.isAlphaTest) {
+                this._renderMode = Render2DContext.RenderModeAlphaTest;
+            } else {
+                this._renderMode = Render2DContext.RenderModeOpaque;
+            }
+        }
+
+        private _modelRenderCache: ModelRenderCache;
+        private _transparentPrimitiveInfo: TransparentPrimitiveInfo;
+
+        protected _instanceDataParts: InstanceDataBase[];
+        private _renderMode: number;
+    }
+
+
 }