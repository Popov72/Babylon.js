--- conflicted
+++ resolved
@@ -1,144 +1,123 @@
-layout(std140, column_major) uniform;
-
-// layout(set = 0, binding = 0) uniform Harmonics
-// {
-//     uniform vec3 vSphericalL00;
-//     uniform vec3 vSphericalL1_1;
-//     uniform vec3 vSphericalL10;
-//     uniform vec3 vSphericalL11;
-//     uniform vec3 vSphericalL2_2;
-//     uniform vec3 vSphericalL2_1;
-//     uniform vec3 vSphericalL20;
-//     uniform vec3 vSphericalL21;
-//     uniform vec3 vSphericalL22;
-//     uniform vec3 vSphericalX;
-//     uniform vec3 vSphericalY;
-//     uniform vec3 vSphericalZ;
-//     uniform vec3 vSphericalXX_ZZ;
-//     uniform vec3 vSphericalYY_ZZ;
-//     uniform vec3 vSphericalZZ;
-//     uniform vec3 vSphericalXY;
-//     uniform vec3 vSphericalYZ;
-//     uniform vec3 vSphericalZX;
-// }
-
-uniform Material {
-    vec2 vAlbedoInfos;
-    vec4 vAmbientInfos;
-    vec2 vOpacityInfos;
-    vec2 vEmissiveInfos;
-    vec2 vLightmapInfos;
-    vec3 vReflectivityInfos;
-    vec2 vMicroSurfaceSamplerInfos;
-    vec2 vReflectionInfos;
-    vec2 vReflectionFilteringInfo;
-    vec3 vReflectionPosition;
-    vec3 vReflectionSize;
-    vec3 vBumpInfos;
-    mat4 albedoMatrix;
-    mat4 ambientMatrix;
-    mat4 opacityMatrix;
-    mat4 emissiveMatrix;
-    mat4 lightmapMatrix;
-    mat4 reflectivityMatrix;
-    mat4 microSurfaceSamplerMatrix;
-    mat4 bumpMatrix;
-    vec2 vTangentSpaceParams;
-    mat4 reflectionMatrix;
-    vec3 vReflectionColor;
-    vec4 vAlbedoColor;
-    vec4 vLightingIntensity;
-    vec3 vReflectionMicrosurfaceInfos;
-    float pointSize;
-    vec4 vReflectivityColor;
-    vec3 vEmissiveColor;
-    vec3 vAmbientColor;
-
-    vec2 vDebugMode;
-
-<<<<<<< HEAD
-    vec4 vMetallicReflectanceFactors;
-    vec2 vMetallicReflectanceInfos;
-    mat4 metallicReflectanceMatrix;
-=======
-    uniform vec2 vClearCoatParams;
-    uniform vec4 vClearCoatRefractionParams;
-    uniform vec4 vClearCoatInfos;
-    uniform mat4 clearCoatMatrix;
-    uniform mat4 clearCoatRoughnessMatrix;
-    uniform vec2 vClearCoatBumpInfos;
-    uniform vec2 vClearCoatTangentSpaceParams;
-    uniform mat4 clearCoatBumpMatrix;
-    uniform vec4 vClearCoatTintParams;
-    uniform float clearCoatColorAtDistance;
-    uniform vec2 vClearCoatTintInfos;
-    uniform mat4 clearCoatTintMatrix;
->>>>>>> e61e9569
-
-    vec2 vClearCoatParams;
-    vec4 vClearCoatRefractionParams;
-    vec2 vClearCoatInfos;
-    mat4 clearCoatMatrix;
-    vec2 vClearCoatBumpInfos;
-    vec2 vClearCoatTangentSpaceParams;
-    mat4 clearCoatBumpMatrix;
-    vec4 vClearCoatTintParams;
-    float clearCoatColorAtDistance;
-    vec2 vClearCoatTintInfos;
-    mat4 clearCoatTintMatrix;
-
-<<<<<<< HEAD
-    vec3 vAnisotropy;
-    vec2 vAnisotropyInfos;
-    mat4 anisotropyMatrix;
-=======
-    uniform vec4 vSheenColor;
-    uniform float vSheenRoughness;
-    uniform vec4 vSheenInfos;
-    uniform mat4 sheenMatrix;
-    uniform mat4 sheenRoughnessMatrix;
->>>>>>> e61e9569
-
-    vec4 vSheenColor;
-    float vSheenRoughness;
-    vec2 vSheenInfos;
-    mat4 sheenMatrix;
-
-    vec3 vRefractionMicrosurfaceInfos;
-    vec4 vRefractionInfos;
-    vec2 vRefractionFilteringInfo;
-    mat4 refractionMatrix;
-    vec2 vThicknessInfos;
-    mat4 thicknessMatrix;
-    vec2 vThicknessParam;
-    vec3 vDiffusionDistance;
-    vec4 vTintColor;
-    vec3 vSubSurfaceIntensity;
-    float scatteringDiffusionProfile;
-
-    vec4 vDetailInfos;
-    mat4 detailMatrix;
-
-    vec3 vSphericalL00;
-    vec3 vSphericalL1_1;
-    vec3 vSphericalL10;
-    vec3 vSphericalL11;
-    vec3 vSphericalL2_2;
-    vec3 vSphericalL2_1;
-    vec3 vSphericalL20;
-    vec3 vSphericalL21;
-    vec3 vSphericalL22;
-
-    vec3 vSphericalX;
-    vec3 vSphericalY;
-    vec3 vSphericalZ;
-    vec3 vSphericalXX_ZZ;
-    vec3 vSphericalYY_ZZ;
-    vec3 vSphericalZZ;
-    vec3 vSphericalXY;
-    vec3 vSphericalYZ;
-    vec3 vSphericalZX;
-};
-
-#include<sceneUboDeclaration>
-#include<meshUboDeclaration>
+layout(std140, column_major) uniform;
+
+// layout(set = 0, binding = 0) uniform Harmonics
+// {
+//     uniform vec3 vSphericalL00;
+//     uniform vec3 vSphericalL1_1;
+//     uniform vec3 vSphericalL10;
+//     uniform vec3 vSphericalL11;
+//     uniform vec3 vSphericalL2_2;
+//     uniform vec3 vSphericalL2_1;
+//     uniform vec3 vSphericalL20;
+//     uniform vec3 vSphericalL21;
+//     uniform vec3 vSphericalL22;
+//     uniform vec3 vSphericalX;
+//     uniform vec3 vSphericalY;
+//     uniform vec3 vSphericalZ;
+//     uniform vec3 vSphericalXX_ZZ;
+//     uniform vec3 vSphericalYY_ZZ;
+//     uniform vec3 vSphericalZZ;
+//     uniform vec3 vSphericalXY;
+//     uniform vec3 vSphericalYZ;
+//     uniform vec3 vSphericalZX;
+// }
+
+uniform Material {
+    vec2 vAlbedoInfos;
+    vec4 vAmbientInfos;
+    vec2 vOpacityInfos;
+    vec2 vEmissiveInfos;
+    vec2 vLightmapInfos;
+    vec3 vReflectivityInfos;
+    vec2 vMicroSurfaceSamplerInfos;
+    vec2 vReflectionInfos;
+    vec2 vReflectionFilteringInfo;
+    vec3 vReflectionPosition;
+    vec3 vReflectionSize;
+    vec3 vBumpInfos;
+    mat4 albedoMatrix;
+    mat4 ambientMatrix;
+    mat4 opacityMatrix;
+    mat4 emissiveMatrix;
+    mat4 lightmapMatrix;
+    mat4 reflectivityMatrix;
+    mat4 microSurfaceSamplerMatrix;
+    mat4 bumpMatrix;
+    vec2 vTangentSpaceParams;
+    mat4 reflectionMatrix;
+    vec3 vReflectionColor;
+    vec4 vAlbedoColor;
+    vec4 vLightingIntensity;
+    vec3 vReflectionMicrosurfaceInfos;
+    float pointSize;
+    vec4 vReflectivityColor;
+    vec3 vEmissiveColor;
+    vec3 vAmbientColor;
+
+    vec2 vDebugMode;
+
+    vec4 vMetallicReflectanceFactors;
+    vec2 vMetallicReflectanceInfos;
+    mat4 metallicReflectanceMatrix;
+
+    vec2 vClearCoatParams;
+    vec4 vClearCoatRefractionParams;
+    vec4 vClearCoatInfos;
+    mat4 clearCoatMatrix;
+    mat4 clearCoatRoughnessMatrix;
+    vec2 vClearCoatBumpInfos;
+    vec2 vClearCoatTangentSpaceParams;
+    mat4 clearCoatBumpMatrix;
+    vec4 vClearCoatTintParams;
+    float clearCoatColorAtDistance;
+    vec2 vClearCoatTintInfos;
+    mat4 clearCoatTintMatrix;
+
+    vec3 vAnisotropy;
+    vec2 vAnisotropyInfos;
+    mat4 anisotropyMatrix;
+
+    vec4 vSheenColor;
+    float vSheenRoughness;
+    vec4 vSheenInfos;
+    mat4 sheenMatrix;
+    mat4 sheenRoughnessMatrix;
+
+    vec3 vRefractionMicrosurfaceInfos;
+    vec2 vRefractionFilteringInfo;
+    vec4 vRefractionInfos;
+    mat4 refractionMatrix;
+    vec2 vThicknessInfos;
+    mat4 thicknessMatrix;
+    vec2 vThicknessParam;
+    vec3 vDiffusionDistance;
+    vec4 vTintColor;
+    vec3 vSubSurfaceIntensity;
+    float scatteringDiffusionProfile;
+
+    vec4 vDetailInfos;
+    mat4 detailMatrix;
+
+    vec3 vSphericalL00;
+    vec3 vSphericalL1_1;
+    vec3 vSphericalL10;
+    vec3 vSphericalL11;
+    vec3 vSphericalL2_2;
+    vec3 vSphericalL2_1;
+    vec3 vSphericalL20;
+    vec3 vSphericalL21;
+    vec3 vSphericalL22;
+
+    vec3 vSphericalX;
+    vec3 vSphericalY;
+    vec3 vSphericalZ;
+    vec3 vSphericalXX_ZZ;
+    vec3 vSphericalYY_ZZ;
+    vec3 vSphericalZZ;
+    vec3 vSphericalXY;
+    vec3 vSphericalYZ;
+    vec3 vSphericalZX;
+};
+
+#include<sceneUboDeclaration>
+#include<meshUboDeclaration>