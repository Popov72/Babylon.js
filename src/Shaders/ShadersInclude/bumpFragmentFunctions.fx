﻿#ifdef BUMP
	varying vec2 vBumpUV;
	uniform vec3 vBumpInfos;
	uniform sampler2D bumpSampler;

	// Thanks to http://www.thetenthplanet.de/archives/1180
	mat3 cotangent_frame(vec3 normal, vec3 p, vec2 uv)
	{
		// get edge vectors of the pixel triangle
		vec3 dp1 = dFdx(p);
		vec3 dp2 = dFdy(p);
		vec2 duv1 = dFdx(uv);
		vec2 duv2 = dFdy(uv);

		// solve the linear system
		vec3 dp2perp = cross(dp2, normal);
		vec3 dp1perp = cross(normal, dp1);
		vec3 tangent = dp2perp * duv1.x + dp1perp * duv2.x;
		vec3 binormal = dp2perp * duv1.y + dp1perp * duv2.y;

		// construct a scale-invariant frame 
		float invmax = inversesqrt(max(dot(tangent, tangent), dot(binormal, binormal)));
		return mat3(tangent * invmax, binormal * invmax, normal);
	}

	vec3 perturbNormal(vec3 viewDir, mat3 cotangentFrame, vec2 uv)
	{
		vec3 map = texture2D(bumpSampler, uv).xyz;
		map = map * 255. / 127. - 128. / 127.;
		return normalize(cotangentFrame * map);
	}

#ifdef PARALLAX
<<<<<<< HEAD
	uniform float vParallaxScaleBias;

=======
>>>>>>> c1ad24b9
	const float minSamples = 4.;
	const float maxSamples = 15.;
	const int iMaxSamples = 15;

	// http://www.gamedev.net/page/resources/_/technical/graphics-programming-and-theory/a-closer-look-at-parallax-occlusion-mapping-r3262
	vec2 parallaxOcclusion(vec3 vViewDirCoT, vec3 vNormalCoT, vec2 texCoord, float parallaxScale) {

<<<<<<< HEAD
		// Calculate the parallax offset vector max length.
		// This is equivalent to the tangent of the angle between the
		// viewer position and the fragment location.
		float parallaxLimit = length(vViewDirCoT.xy) / vViewDirCoT.z;

		// Scale the parallax limit according to heightmap scale.
		parallaxLimit *= parallaxScale;

		// Calculate the parallax offset vector direction and maximum offset.
		vec2 vOffsetDir = normalize(vViewDirCoT.xy);
		vec2 vMaxOffset = vOffsetDir * parallaxLimit;

		// Calculate how many samples should be taken along the view ray
		// to find the surface intersection.  This is based on the angle
		// between the surface normal and the view vector.
		float numSamples = maxSamples + (dot(vViewDirCoT, vNormalCoT) * (minSamples - maxSamples));

		// Specify the view ray step size.  Each sample will shift the current
		// view ray by this amount.
		float stepSize = 1.0 / numSamples;

		// Calculate the texture coordinate partial derivatives in screen
		// space for the tex2Dgrad texture sampling instruction.
		//vec2 dx = dFdx(vBumpUV);			// Uncomment whevener GL_EXT_shader_texture_lod with texture2DGradEXT will work
=======
		float parallaxLimit = length(vViewDirCoT.xy) / vViewDirCoT.z;
		parallaxLimit *= parallaxScale;
		vec2 vOffsetDir = normalize(vViewDirCoT.xy);
		vec2 vMaxOffset = vOffsetDir * parallaxLimit;
		float numSamples = maxSamples + (dot(vViewDirCoT, vNormalCoT) * (minSamples - maxSamples));
		float stepSize = 1.0 / numSamples;

		// Uncomment whevener GL_EXT_shader_texture_lod with texture2DGradEXT will work
		//vec2 dx = dFdx(vBumpUV);
>>>>>>> c1ad24b9
		//vec2 dy = dFdy(vBumpUV);

		// Initialize the starting view ray height and the texture offsets.
		float currRayHeight = 1.0;
		vec2 vCurrOffset = vec2(0, 0);
		vec2 vLastOffset = vec2(0, 0);

		float lastSampledHeight = 1.0;
		float currSampledHeight = 1.0;

		for (int i = 0; i < iMaxSamples; i++)
		{
<<<<<<< HEAD
			// Sample the heightmap at the current texcoord offset.  The heightmap 
			// is stored in the alpha channel of the height/normal map.
			currSampledHeight = texture2D(bumpSampler, vBumpUV + vCurrOffset).w;

			// Uncomment whevener GL_EXT_shader_texture_lod with texture2DGradEXT will work
			//currSampledHeight = texture2DGradEXT(bumpSampler, vBumpUV + vCurrOffset, dx, dy).w;	

			// Test if the view ray has intersected the surface.
			if (currSampledHeight > currRayHeight)
			{
				// Find the relative height delta before and after the intersection.
				// This provides a measure of how close the intersection is to 
				// the final sample location.
				float delta1 = currSampledHeight - currRayHeight;
				float delta2 = (currRayHeight + stepSize) - lastSampledHeight;
				float ratio = delta1 / (delta1 + delta2);

				// Interpolate between the final two segments to 
				// find the true intersection point offset.
=======
			currSampledHeight = texture2D(bumpSampler, vBumpUV + vCurrOffset).w;

			// Test if the view ray has intersected the surface.
			if (currSampledHeight > currRayHeight)
			{
				float delta1 = currSampledHeight - currRayHeight;
				float delta2 = (currRayHeight + stepSize) - lastSampledHeight;
				float ratio = delta1 / (delta1 + delta2);
>>>>>>> c1ad24b9
				vCurrOffset = (ratio)* vLastOffset + (1.0 - ratio) * vCurrOffset;

				// Force the exit of the loop
				break;
			}
			else
			{
<<<<<<< HEAD
				// take the next view ray height step,
				currRayHeight -= stepSize;

				// save the current texture coordinate offset and increment
				// to the next sample location, 
				vLastOffset = vCurrOffset;
				vCurrOffset += stepSize * vMaxOffset;

				// and finally save the current heightmap height.
=======
				currRayHeight -= stepSize;
				vLastOffset = vCurrOffset;
				vCurrOffset += stepSize * vMaxOffset;

>>>>>>> c1ad24b9
				lastSampledHeight = currSampledHeight;
			}
		}

		return vCurrOffset;
	}

	vec2 parallaxOffset(vec3 viewDir, float heightScale)
	{
		// calculate amount of offset for Parallax Mapping With Offset Limiting
		float height = texture2D(bumpSampler, vBumpUV).w;
		vec2 texCoordOffset = heightScale * viewDir.xy * height;
		return -texCoordOffset;
	}

#endif

#endif<|MERGE_RESOLUTION|>--- conflicted
+++ resolved
@@ -1,164 +1,98 @@
-﻿#ifdef BUMP
-	varying vec2 vBumpUV;
-	uniform vec3 vBumpInfos;
-	uniform sampler2D bumpSampler;
-
-	// Thanks to http://www.thetenthplanet.de/archives/1180
-	mat3 cotangent_frame(vec3 normal, vec3 p, vec2 uv)
-	{
-		// get edge vectors of the pixel triangle
-		vec3 dp1 = dFdx(p);
-		vec3 dp2 = dFdy(p);
-		vec2 duv1 = dFdx(uv);
-		vec2 duv2 = dFdy(uv);
-
-		// solve the linear system
-		vec3 dp2perp = cross(dp2, normal);
-		vec3 dp1perp = cross(normal, dp1);
-		vec3 tangent = dp2perp * duv1.x + dp1perp * duv2.x;
-		vec3 binormal = dp2perp * duv1.y + dp1perp * duv2.y;
-
-		// construct a scale-invariant frame 
-		float invmax = inversesqrt(max(dot(tangent, tangent), dot(binormal, binormal)));
-		return mat3(tangent * invmax, binormal * invmax, normal);
-	}
-
-	vec3 perturbNormal(vec3 viewDir, mat3 cotangentFrame, vec2 uv)
-	{
-		vec3 map = texture2D(bumpSampler, uv).xyz;
-		map = map * 255. / 127. - 128. / 127.;
-		return normalize(cotangentFrame * map);
-	}
-
-#ifdef PARALLAX
-<<<<<<< HEAD
-	uniform float vParallaxScaleBias;
-
-=======
->>>>>>> c1ad24b9
-	const float minSamples = 4.;
-	const float maxSamples = 15.;
-	const int iMaxSamples = 15;
-
-	// http://www.gamedev.net/page/resources/_/technical/graphics-programming-and-theory/a-closer-look-at-parallax-occlusion-mapping-r3262
-	vec2 parallaxOcclusion(vec3 vViewDirCoT, vec3 vNormalCoT, vec2 texCoord, float parallaxScale) {
-
-<<<<<<< HEAD
-		// Calculate the parallax offset vector max length.
-		// This is equivalent to the tangent of the angle between the
-		// viewer position and the fragment location.
-		float parallaxLimit = length(vViewDirCoT.xy) / vViewDirCoT.z;
-
-		// Scale the parallax limit according to heightmap scale.
-		parallaxLimit *= parallaxScale;
-
-		// Calculate the parallax offset vector direction and maximum offset.
-		vec2 vOffsetDir = normalize(vViewDirCoT.xy);
-		vec2 vMaxOffset = vOffsetDir * parallaxLimit;
-
-		// Calculate how many samples should be taken along the view ray
-		// to find the surface intersection.  This is based on the angle
-		// between the surface normal and the view vector.
-		float numSamples = maxSamples + (dot(vViewDirCoT, vNormalCoT) * (minSamples - maxSamples));
-
-		// Specify the view ray step size.  Each sample will shift the current
-		// view ray by this amount.
-		float stepSize = 1.0 / numSamples;
-
-		// Calculate the texture coordinate partial derivatives in screen
-		// space for the tex2Dgrad texture sampling instruction.
-		//vec2 dx = dFdx(vBumpUV);			// Uncomment whevener GL_EXT_shader_texture_lod with texture2DGradEXT will work
-=======
-		float parallaxLimit = length(vViewDirCoT.xy) / vViewDirCoT.z;
-		parallaxLimit *= parallaxScale;
-		vec2 vOffsetDir = normalize(vViewDirCoT.xy);
-		vec2 vMaxOffset = vOffsetDir * parallaxLimit;
-		float numSamples = maxSamples + (dot(vViewDirCoT, vNormalCoT) * (minSamples - maxSamples));
-		float stepSize = 1.0 / numSamples;
-
-		// Uncomment whevener GL_EXT_shader_texture_lod with texture2DGradEXT will work
-		//vec2 dx = dFdx(vBumpUV);
->>>>>>> c1ad24b9
-		//vec2 dy = dFdy(vBumpUV);
-
-		// Initialize the starting view ray height and the texture offsets.
-		float currRayHeight = 1.0;
-		vec2 vCurrOffset = vec2(0, 0);
-		vec2 vLastOffset = vec2(0, 0);
-
-		float lastSampledHeight = 1.0;
-		float currSampledHeight = 1.0;
-
-		for (int i = 0; i < iMaxSamples; i++)
-		{
-<<<<<<< HEAD
-			// Sample the heightmap at the current texcoord offset.  The heightmap 
-			// is stored in the alpha channel of the height/normal map.
-			currSampledHeight = texture2D(bumpSampler, vBumpUV + vCurrOffset).w;
-
-			// Uncomment whevener GL_EXT_shader_texture_lod with texture2DGradEXT will work
-			//currSampledHeight = texture2DGradEXT(bumpSampler, vBumpUV + vCurrOffset, dx, dy).w;	
-
-			// Test if the view ray has intersected the surface.
-			if (currSampledHeight > currRayHeight)
-			{
-				// Find the relative height delta before and after the intersection.
-				// This provides a measure of how close the intersection is to 
-				// the final sample location.
-				float delta1 = currSampledHeight - currRayHeight;
-				float delta2 = (currRayHeight + stepSize) - lastSampledHeight;
-				float ratio = delta1 / (delta1 + delta2);
-
-				// Interpolate between the final two segments to 
-				// find the true intersection point offset.
-=======
-			currSampledHeight = texture2D(bumpSampler, vBumpUV + vCurrOffset).w;
-
-			// Test if the view ray has intersected the surface.
-			if (currSampledHeight > currRayHeight)
-			{
-				float delta1 = currSampledHeight - currRayHeight;
-				float delta2 = (currRayHeight + stepSize) - lastSampledHeight;
-				float ratio = delta1 / (delta1 + delta2);
->>>>>>> c1ad24b9
-				vCurrOffset = (ratio)* vLastOffset + (1.0 - ratio) * vCurrOffset;
-
-				// Force the exit of the loop
-				break;
-			}
-			else
-			{
-<<<<<<< HEAD
-				// take the next view ray height step,
-				currRayHeight -= stepSize;
-
-				// save the current texture coordinate offset and increment
-				// to the next sample location, 
-				vLastOffset = vCurrOffset;
-				vCurrOffset += stepSize * vMaxOffset;
-
-				// and finally save the current heightmap height.
-=======
-				currRayHeight -= stepSize;
-				vLastOffset = vCurrOffset;
-				vCurrOffset += stepSize * vMaxOffset;
-
->>>>>>> c1ad24b9
-				lastSampledHeight = currSampledHeight;
-			}
-		}
-
-		return vCurrOffset;
-	}
-
-	vec2 parallaxOffset(vec3 viewDir, float heightScale)
-	{
-		// calculate amount of offset for Parallax Mapping With Offset Limiting
-		float height = texture2D(bumpSampler, vBumpUV).w;
-		vec2 texCoordOffset = heightScale * viewDir.xy * height;
-		return -texCoordOffset;
-	}
-
-#endif
-
+﻿#ifdef BUMP
+	varying vec2 vBumpUV;
+	uniform vec3 vBumpInfos;
+	uniform sampler2D bumpSampler;
+
+	// Thanks to http://www.thetenthplanet.de/archives/1180
+	mat3 cotangent_frame(vec3 normal, vec3 p, vec2 uv)
+	{
+		// get edge vectors of the pixel triangle
+		vec3 dp1 = dFdx(p);
+		vec3 dp2 = dFdy(p);
+		vec2 duv1 = dFdx(uv);
+		vec2 duv2 = dFdy(uv);
+
+		// solve the linear system
+		vec3 dp2perp = cross(dp2, normal);
+		vec3 dp1perp = cross(normal, dp1);
+		vec3 tangent = dp2perp * duv1.x + dp1perp * duv2.x;
+		vec3 binormal = dp2perp * duv1.y + dp1perp * duv2.y;
+
+		// construct a scale-invariant frame 
+		float invmax = inversesqrt(max(dot(tangent, tangent), dot(binormal, binormal)));
+		return mat3(tangent * invmax, binormal * invmax, normal);
+	}
+
+	vec3 perturbNormal(vec3 viewDir, mat3 cotangentFrame, vec2 uv)
+	{
+		vec3 map = texture2D(bumpSampler, uv).xyz;
+		map = map * 255. / 127. - 128. / 127.;
+		return normalize(cotangentFrame * map);
+	}
+
+#ifdef PARALLAX
+	const float minSamples = 4.;
+	const float maxSamples = 15.;
+	const int iMaxSamples = 15;
+
+	// http://www.gamedev.net/page/resources/_/technical/graphics-programming-and-theory/a-closer-look-at-parallax-occlusion-mapping-r3262
+	vec2 parallaxOcclusion(vec3 vViewDirCoT, vec3 vNormalCoT, vec2 texCoord, float parallaxScale) {
+
+		float parallaxLimit = length(vViewDirCoT.xy) / vViewDirCoT.z;
+		parallaxLimit *= parallaxScale;
+		vec2 vOffsetDir = normalize(vViewDirCoT.xy);
+		vec2 vMaxOffset = vOffsetDir * parallaxLimit;
+		float numSamples = maxSamples + (dot(vViewDirCoT, vNormalCoT) * (minSamples - maxSamples));
+		float stepSize = 1.0 / numSamples;
+
+		// Uncomment whevener GL_EXT_shader_texture_lod with texture2DGradEXT will work
+		//vec2 dx = dFdx(vBumpUV);
+		//vec2 dy = dFdy(vBumpUV);
+
+		// Initialize the starting view ray height and the texture offsets.
+		float currRayHeight = 1.0;
+		vec2 vCurrOffset = vec2(0, 0);
+		vec2 vLastOffset = vec2(0, 0);
+
+		float lastSampledHeight = 1.0;
+		float currSampledHeight = 1.0;
+
+		for (int i = 0; i < iMaxSamples; i++)
+		{
+			currSampledHeight = texture2D(bumpSampler, vBumpUV + vCurrOffset).w;
+
+			// Test if the view ray has intersected the surface.
+			if (currSampledHeight > currRayHeight)
+			{
+				float delta1 = currSampledHeight - currRayHeight;
+				float delta2 = (currRayHeight + stepSize) - lastSampledHeight;
+				float ratio = delta1 / (delta1 + delta2);
+				vCurrOffset = (ratio)* vLastOffset + (1.0 - ratio) * vCurrOffset;
+
+				// Force the exit of the loop
+				break;
+			}
+			else
+			{
+				currRayHeight -= stepSize;
+				vLastOffset = vCurrOffset;
+				vCurrOffset += stepSize * vMaxOffset;
+
+				lastSampledHeight = currSampledHeight;
+			}
+		}
+
+		return vCurrOffset;
+	}
+
+	vec2 parallaxOffset(vec3 viewDir, float heightScale)
+	{
+		// calculate amount of offset for Parallax Mapping With Offset Limiting
+		float height = texture2D(bumpSampler, vBumpUV).w;
+		vec2 texCoordOffset = heightScale * viewDir.xy * height;
+		return -texCoordOffset;
+	}
+
+#endif
+
 #endif