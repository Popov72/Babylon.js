export * from "./WebXRAbstractFeature";
export * from "./WebXRHitTestLegacy";
export * from "./WebXRAnchorSystem";
export * from "./WebXRPlaneDetector";
export * from "./WebXRBackgroundRemover";
export * from "./WebXRControllerTeleportation";
export * from "./WebXRControllerPointerSelection";
export * from "./WebXRControllerPhysics";
export * from "./WebXRHitTest";
export * from "./WebXRFeaturePointSystem";
export * from "./WebXRHandTracking";
export * from "./WebXRMeshDetector";
export * from "./WebXRImageTracking";
export * from "./WebXRNearInteraction";
export * from "./WebXRDOMOverlay";
export * from "./WebXRControllerMovement";
<<<<<<< HEAD
export * from "./WebXREyeTracking";
export * from "./WebXRWalkingLocomotion";

=======
export * from "./WebXRLightEstimation";
export * from "./WebXREyeTracking";

>>>>>>> 6f03dbc2
<|MERGE_RESOLUTION|>--- conflicted
+++ resolved
@@ -1,25 +1,19 @@
-export * from "./WebXRAbstractFeature";
-export * from "./WebXRHitTestLegacy";
-export * from "./WebXRAnchorSystem";
-export * from "./WebXRPlaneDetector";
-export * from "./WebXRBackgroundRemover";
-export * from "./WebXRControllerTeleportation";
-export * from "./WebXRControllerPointerSelection";
-export * from "./WebXRControllerPhysics";
-export * from "./WebXRHitTest";
-export * from "./WebXRFeaturePointSystem";
-export * from "./WebXRHandTracking";
-export * from "./WebXRMeshDetector";
-export * from "./WebXRImageTracking";
-export * from "./WebXRNearInteraction";
-export * from "./WebXRDOMOverlay";
-export * from "./WebXRControllerMovement";
-<<<<<<< HEAD
-export * from "./WebXREyeTracking";
-export * from "./WebXRWalkingLocomotion";
-
-=======
-export * from "./WebXRLightEstimation";
-export * from "./WebXREyeTracking";
-
->>>>>>> 6f03dbc2
+export * from "./WebXRAbstractFeature";
+export * from "./WebXRHitTestLegacy";
+export * from "./WebXRAnchorSystem";
+export * from "./WebXRPlaneDetector";
+export * from "./WebXRBackgroundRemover";
+export * from "./WebXRControllerTeleportation";
+export * from "./WebXRControllerPointerSelection";
+export * from "./WebXRControllerPhysics";
+export * from "./WebXRHitTest";
+export * from "./WebXRFeaturePointSystem";
+export * from "./WebXRHandTracking";
+export * from "./WebXRMeshDetector";
+export * from "./WebXRImageTracking";
+export * from "./WebXRNearInteraction";
+export * from "./WebXRDOMOverlay";
+export * from "./WebXRControllerMovement";
+export * from "./WebXRLightEstimation";
+export * from "./WebXREyeTracking";
+export * from "./WebXRWalkingLocomotion";