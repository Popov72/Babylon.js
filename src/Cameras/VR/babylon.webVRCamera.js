--- conflicted
+++ resolved
@@ -1,156 +1,77 @@
-<<<<<<< HEAD
-var __extends = (this && this.__extends) || function (d, b) {
-    for (var p in b) if (b.hasOwnProperty(p)) d[p] = b[p];
-    function __() { this.constructor = d; }
-    d.prototype = b === null ? Object.create(b) : (__.prototype = b.prototype, new __());
-};
-var BABYLON;
-(function (BABYLON) {
-    var WebVRFreeCamera = (function (_super) {
-        __extends(WebVRFreeCamera, _super);
-        function WebVRFreeCamera(name, position, scene, compensateDistortion) {
-            if (compensateDistortion === void 0) { compensateDistortion = true; }
-            _super.call(this, name, position, scene);
-            this._hmdDevice = null;
-            this._sensorDevice = null;
-            this._cacheState = null;
-            this._cacheQuaternion = new BABYLON.Quaternion();
-            this._cacheRotation = BABYLON.Vector3.Zero();
-            this._vrEnabled = false;
-            var metrics = BABYLON.VRCameraMetrics.GetDefault();
-            metrics.compensateDistortion = compensateDistortion;
-            this.setCameraRigMode(BABYLON.Camera.RIG_MODE_VR, { vrCameraMetrics: metrics });
-            this._getWebVRDevices = this._getWebVRDevices.bind(this);
-        }
-        WebVRFreeCamera.prototype._getWebVRDevices = function (devices) {
-            var size = devices.length;
-            var i = 0;
-            // Reset devices.
-            this._sensorDevice = null;
-            this._hmdDevice = null;
-            // Search for a HmdDevice.
-            while (i < size && this._hmdDevice === null) {
-                if (devices[i] instanceof HMDVRDevice) {
-                    this._hmdDevice = devices[i];
-                }
-                i++;
-            }
-            i = 0;
-            while (i < size && this._sensorDevice === null) {
-                if (devices[i] instanceof PositionSensorVRDevice && (!this._hmdDevice || devices[i].hardwareUnitId === this._hmdDevice.hardwareUnitId)) {
-                    this._sensorDevice = devices[i];
-                }
-                i++;
-            }
-            this._vrEnabled = this._sensorDevice && this._hmdDevice ? true : false;
-        };
-        WebVRFreeCamera.prototype._checkInputs = function () {
-            if (this._vrEnabled) {
-                this._cacheState = this._sensorDevice.getState();
-                this._cacheQuaternion.copyFromFloats(this._cacheState.orientation.x, this._cacheState.orientation.y, this._cacheState.orientation.z, this._cacheState.orientation.w);
-                this._cacheQuaternion.toEulerAnglesToRef(this._cacheRotation);
-                this.rotation.x = -this._cacheRotation.x;
-                this.rotation.y = -this._cacheRotation.y;
-                this.rotation.z = this._cacheRotation.z;
-            }
-            _super.prototype._checkInputs.call(this);
-        };
-        WebVRFreeCamera.prototype.attachControl = function (element, noPreventDefault) {
-            _super.prototype.attachControl.call(this, element, noPreventDefault);
-            if (navigator.getVRDevices) {
-                navigator.getVRDevices().then(this._getWebVRDevices);
-            }
-            else if (navigator.mozGetVRDevices) {
-                navigator.mozGetVRDevices(this._getWebVRDevices);
-            }
-        };
-        WebVRFreeCamera.prototype.detachControl = function (element) {
-            _super.prototype.detachControl.call(this, element);
-            this._vrEnabled = false;
-        };
-        WebVRFreeCamera.prototype.getTypeName = function () {
-            return "WebVRFreeCamera";
-        };
-        return WebVRFreeCamera;
-    }(BABYLON.FreeCamera));
-    BABYLON.WebVRFreeCamera = WebVRFreeCamera;
-})(BABYLON || (BABYLON = {}));
-=======
-var __extends = (this && this.__extends) || function (d, b) {
-    for (var p in b) if (b.hasOwnProperty(p)) d[p] = b[p];
-    function __() { this.constructor = d; }
-    d.prototype = b === null ? Object.create(b) : (__.prototype = b.prototype, new __());
-};
-var BABYLON;
-(function (BABYLON) {
-    var WebVRFreeCamera = (function (_super) {
-        __extends(WebVRFreeCamera, _super);
-        function WebVRFreeCamera(name, position, scene, compensateDistortion) {
-            if (compensateDistortion === void 0) { compensateDistortion = true; }
-            _super.call(this, name, position, scene);
-            this._hmdDevice = null;
-            this._sensorDevice = null;
-            this._cacheState = null;
-            this._cacheQuaternion = new BABYLON.Quaternion();
-            this._cacheRotation = BABYLON.Vector3.Zero();
-            this._vrEnabled = false;
-            var metrics = BABYLON.VRCameraMetrics.GetDefault();
-            metrics.compensateDistortion = compensateDistortion;
-            this.setCameraRigMode(BABYLON.Camera.RIG_MODE_VR, { vrCameraMetrics: metrics });
-            this._getWebVRDevices = this._getWebVRDevices.bind(this);
-        }
-        WebVRFreeCamera.prototype._getWebVRDevices = function (devices) {
-            var size = devices.length;
-            var i = 0;
-            // Reset devices.
-            this._sensorDevice = null;
-            this._hmdDevice = null;
-            // Search for a HmdDevice.
-            while (i < size && this._hmdDevice === null) {
-                if (devices[i] instanceof HMDVRDevice) {
-                    this._hmdDevice = devices[i];
-                }
-                i++;
-            }
-            i = 0;
-            while (i < size && this._sensorDevice === null) {
-                if (devices[i] instanceof PositionSensorVRDevice && (!this._hmdDevice || devices[i].hardwareUnitId === this._hmdDevice.hardwareUnitId)) {
-                    this._sensorDevice = devices[i];
-                }
-                i++;
-            }
-            this._vrEnabled = this._sensorDevice && this._hmdDevice ? true : false;
-        };
-        WebVRFreeCamera.prototype._checkInputs = function () {
-            if (this._vrEnabled) {
-                this._cacheState = this._sensorDevice.getState();
-                this._cacheQuaternion.copyFromFloats(this._cacheState.orientation.x, this._cacheState.orientation.y, this._cacheState.orientation.z, this._cacheState.orientation.w);
-                this._cacheQuaternion.toEulerAnglesToRef(this._cacheRotation);
-                this.rotation.x = -this._cacheRotation.x;
-                this.rotation.y = -this._cacheRotation.y;
-                this.rotation.z = this._cacheRotation.z;
-            }
-            _super.prototype._checkInputs.call(this);
-        };
-        WebVRFreeCamera.prototype.attachControl = function (element, noPreventDefault) {
-            _super.prototype.attachControl.call(this, element, noPreventDefault);
-            noPreventDefault = BABYLON.Camera.ForceAttachControlToAlwaysPreventDefault ? false : noPreventDefault;
-            if (navigator.getVRDevices) {
-                navigator.getVRDevices().then(this._getWebVRDevices);
-            }
-            else if (navigator.mozGetVRDevices) {
-                navigator.mozGetVRDevices(this._getWebVRDevices);
-            }
-        };
-        WebVRFreeCamera.prototype.detachControl = function (element) {
-            _super.prototype.detachControl.call(this, element);
-            this._vrEnabled = false;
-        };
-        WebVRFreeCamera.prototype.getTypeName = function () {
-            return "WebVRFreeCamera";
-        };
-        return WebVRFreeCamera;
-    })(BABYLON.FreeCamera);
-    BABYLON.WebVRFreeCamera = WebVRFreeCamera;
-})(BABYLON || (BABYLON = {}));
->>>>>>> babd8ed1
+var __extends = (this && this.__extends) || function (d, b) {
+    for (var p in b) if (b.hasOwnProperty(p)) d[p] = b[p];
+    function __() { this.constructor = d; }
+    d.prototype = b === null ? Object.create(b) : (__.prototype = b.prototype, new __());
+};
+var BABYLON;
+(function (BABYLON) {
+    var WebVRFreeCamera = (function (_super) {
+        __extends(WebVRFreeCamera, _super);
+        function WebVRFreeCamera(name, position, scene, compensateDistortion) {
+            if (compensateDistortion === void 0) { compensateDistortion = true; }
+            _super.call(this, name, position, scene);
+            this._hmdDevice = null;
+            this._sensorDevice = null;
+            this._cacheState = null;
+            this._cacheQuaternion = new BABYLON.Quaternion();
+            this._cacheRotation = BABYLON.Vector3.Zero();
+            this._vrEnabled = false;
+            var metrics = BABYLON.VRCameraMetrics.GetDefault();
+            metrics.compensateDistortion = compensateDistortion;
+            this.setCameraRigMode(BABYLON.Camera.RIG_MODE_VR, { vrCameraMetrics: metrics });
+            this._getWebVRDevices = this._getWebVRDevices.bind(this);
+        }
+        WebVRFreeCamera.prototype._getWebVRDevices = function (devices) {
+            var size = devices.length;
+            var i = 0;
+            // Reset devices.
+            this._sensorDevice = null;
+            this._hmdDevice = null;
+            // Search for a HmdDevice.
+            while (i < size && this._hmdDevice === null) {
+                if (devices[i] instanceof HMDVRDevice) {
+                    this._hmdDevice = devices[i];
+                }
+                i++;
+            }
+            i = 0;
+            while (i < size && this._sensorDevice === null) {
+                if (devices[i] instanceof PositionSensorVRDevice && (!this._hmdDevice || devices[i].hardwareUnitId === this._hmdDevice.hardwareUnitId)) {
+                    this._sensorDevice = devices[i];
+                }
+                i++;
+            }
+            this._vrEnabled = this._sensorDevice && this._hmdDevice ? true : false;
+        };
+        WebVRFreeCamera.prototype._checkInputs = function () {
+            if (this._vrEnabled) {
+                this._cacheState = this._sensorDevice.getState();
+                this._cacheQuaternion.copyFromFloats(this._cacheState.orientation.x, this._cacheState.orientation.y, this._cacheState.orientation.z, this._cacheState.orientation.w);
+                this._cacheQuaternion.toEulerAnglesToRef(this._cacheRotation);
+                this.rotation.x = -this._cacheRotation.x;
+                this.rotation.y = -this._cacheRotation.y;
+                this.rotation.z = this._cacheRotation.z;
+            }
+            _super.prototype._checkInputs.call(this);
+        };
+        WebVRFreeCamera.prototype.attachControl = function (element, noPreventDefault) {
+            _super.prototype.attachControl.call(this, element, noPreventDefault);
+            noPreventDefault = BABYLON.Camera.ForceAttachControlToAlwaysPreventDefault ? false : noPreventDefault;
+            if (navigator.getVRDevices) {
+                navigator.getVRDevices().then(this._getWebVRDevices);
+            }
+            else if (navigator.mozGetVRDevices) {
+                navigator.mozGetVRDevices(this._getWebVRDevices);
+            }
+        };
+        WebVRFreeCamera.prototype.detachControl = function (element) {
+            _super.prototype.detachControl.call(this, element);
+            this._vrEnabled = false;
+        };
+        WebVRFreeCamera.prototype.getTypeName = function () {
+            return "WebVRFreeCamera";
+        };
+        return WebVRFreeCamera;
+    }(BABYLON.FreeCamera));
+    BABYLON.WebVRFreeCamera = WebVRFreeCamera;
+})(BABYLON || (BABYLON = {}));